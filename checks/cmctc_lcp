--- conflicted
+++ resolved
@@ -66,11 +66,7 @@
 
 def inventory_cmctc_lcp(info, sensortype):
     inventory = []
-<<<<<<< HEAD
-    for index, typeid, status, value, description, high, low, warn in info:
-=======
-    for index, typeid, status, value, high, low, description in info:
->>>>>>> 4c92f6df
+    for index, typeid, status, value, high, low, warn, description in info:
         typeid = saveint(typeid)
         if typeid in cmctc_lcp_sensors:
             item, st = cmctc_lcp_sensors[typeid]
@@ -95,11 +91,7 @@
         "9" : (2, "too high"),
     }
     itemindex = item.split(" - ")[-1]
-<<<<<<< HEAD
-    for index, typeid, statuscode, value, description, high, low, warn in info:
-=======
-    for index, typeid, statuscode, value, high, low, description in info:
->>>>>>> 4c92f6df
+    for index, typeid, statuscode, value, high, low, warn, description in info:
         if itemindex == index:
             unit = cmctc_lcp_sensortypes[sensortype][0]
             value = int(value)
@@ -133,7 +125,7 @@
 
 def inventory_cmctc_lcp_temp(info):
     inventory = []
-    for index, typeid, status, value, description, high, low, warn in info:
+    for index, typeid, status, value, high, low, warn, description in info:
         typeid = saveint(typeid)
         if typeid in cmctc_lcp_sensors:
             item, st = cmctc_lcp_sensors[typeid]
@@ -147,7 +139,7 @@
 
 def check_cmctc_lcp_temp(item, params, info):
     itemindex = item.split(" - ")[-1]
-    for index, typeid, statuscode, value, description, high, low, warn in info:
+    for index, typeid, statuscode, value, high, low, warn, description in info:
         if itemindex == index:
             status = int(statuscode)
             levels = None if high == low == warn == "0" else \
@@ -174,24 +166,21 @@
      "5.2.1.2", # Sensor Type
      "5.2.1.4", # Status
      "5.2.1.5", # Value
-     "5.2.1.6", # high
-     "5.2.1.7", # low
-     "7.2.1.2", # Description
      "5.2.1.6", # High
      "5.2.1.7", # Low
      "5.2.1.8", # Warn
+     "7.2.1.2", # Description
    ]
 )
 
 
 for _s, _i in cmctc_lcp_sensortypes.items():
-<<<<<<< HEAD
     if _s != "temp":
         check_info['cmctc_lcp.' + _s] = {
             "check_function"      : lambda item,params,info: check_cmctc_lcp(item, params, info, _s),
             "inventory_function"  : lambda info: inventory_cmctc_lcp(info, _s),
             "has_perfdata"        : True,
-            "service_description" : _i[1],
+            "service_description" : _i[1] + " %s",
         }
 
 # temperature check is standardised
@@ -202,15 +191,4 @@
     "service_description" : "Temperature %s",
     "group"               : "temperature",
     "includes"            : [ "temperature.include", "cmctc.include" ]
-    }
-=======
-    check_info['cmctc_lcp.' + _s] = {
-        "check_function" :      (lambda st: lambda item,params,info: check_cmctc_lcp(item, params, info, st))(_s),
-        "inventory_function" :  (lambda st: lambda info: inventory_cmctc_lcp(info, st))(_s),
-        "has_perfdata" :        True,
-        "service_description" : _i[1] + " %s",
-    }
-
-# Set WATO check group for temperature checks
-check_info['cmctc_lcp.temp']['group'] = "room_temperature"
->>>>>>> 4c92f6df
+    }