--- conflicted
+++ resolved
@@ -30,25 +30,15 @@
 
 
 def inventory_knuerr_rms_temp(info):
-<<<<<<< HEAD
-    return [ ("", {}) ]
-=======
     return [ ("Ambient", {}) ]
->>>>>>> 4c92f6df
 
 
 check_info["knuerr_rms_temp"] = {
     "default_levels_variable"   : "knuerr_rms_temp_default_levels",
     "check_function"            : lambda _no_item, params, info: \
-<<<<<<< HEAD
-                                    check_temperature(float(info[0][0]) / 10, params, "knuerr_rms_temp"),
-    "inventory_function"        : inventory_knuerr_rms_temp,
-    "service_description"       : "Temperature",
-=======
                                     check_temperature(float(info[0][0]) / 10, params),
     "inventory_function"        : inventory_knuerr_rms_temp,
     "service_description"       : "Temperature %s",
->>>>>>> 4c92f6df
     "has_perfdata"              : True,
     "snmp_scan_function"        : lambda oid: oid(".1.3.6.1.2.1.1.2.0") == ".1.3.6.1.4.1.3711.15.1",
     "snmp_info"                 : ( ".1.3.6.1.4.1.3711.15.1.1.1.1", [4]),
