-------------------------------------------------------------------------------
DOKU
--------------------------------------------------------------------------------
Livestatus: Die empfohlenen Brokeroptions angeben. Wichtig ist vor allem
die für den Programmstart. Aber auch die Trigger sind ja wichtig.


-------------------------------------------------------------------------------
ab 1.1.9i1:
--------------------------------------------------------------------------------
check_mk -X erzwingen. Das -R soll nur noch klappen, wenn kein Configfehler
auftritt.

filesystem_levels rausnehmen. Hinweis, dass check_parameters verwendet
werden soll.

Perfdatenformat per Default auf 'pnp'

Aggregation per Default auf mehrzeilige Ausgabe

Direct rrd updates ganz entfernen.

Livestatus soll einen Fehler loggen, wenn nicht alle benötigten 
Brokeroptions gesetzt sind.

--------------------------------------------------------------------------------
UMLAUTPROBLEME (alle gemeinsam angehen)
--------------------------------------------------------------------------------
Eingabe von Downtimes: Auch hier Umlaute abfangen wie bei Comments

Noch ein Problem mit Umlauten: Ein Drucker sendet per SNMP Latin1
kodierte Wert, z.B. Resttonerbehälter. Daraus baut Check_MK eine
Servicedesription, die in nagios/conf.d/check_mk_objects.cfg ein
Latin1-Zeichen enthält. Hier sollte unbedingt UTF-8 verwendet
werden. Nur: woher kennen wir die Kodierung vom Drucker??

Sieht so aus, dass das Eurozeichen von Livestatus nicht korrekt kodiert
wird. Wenn man commant_data=... und ein Euro drinnen hat, verschwindet
es bei der Ausgabe mit python/json. CSV geht.


--------------------------------------------------------------------------------
BUGS beheben bis => 1.1.8
--------------------------------------------------------------------------------
MULTISITE:

Quicksearch: Dropdownlisten begrenzen in Maximalzahl dargestellter Dinge - 
per Livestatus-Limit:. Das ganze konfigurierbar machen in multisite.mk:
quicksearch_max_items = 100

<<<<<<< HEAD
Counter wraps: Wenn ein Counter wrapped, werden diese Infos nicht an Nagios
weitergeleitet. Der Service wird auch nicht in die aggregierten Services eines
Summary Hosts aufgenommen. Das kann dazu führen, dass die Anzahl der Services
in einem Summary-Host variabel ist.

Windows agent: local/plugins Leerzeichen in C:\Program Files sorgen
dafür, dass die Plugins nicht ausgeführt werden.
=======
LARS: Wenn man gerade die Kommandobox auf hat (oder den Filter?) dann sollte
kein Refresh stattfinden. Sonst wird man mitten im Tippen abgewürgt.  Kann man
das mit Javascript hinbekommen? (kann Lars sich hier was überlegen? Man
müsste das im Javascript irgendwie dynamisch machen).  LARS: Hast du eine
Idee, wie man das (einfach) hinbekommen könnte?
>>>>>>> 8b6803d3

LARS: In Opera (Version 10.6) geht in der Sidebar das Scrollen per Mausrad
nicht. Angeblich in Chrome auch nicht.

LARS: Sidebar scrollen: Wenn man ein Snapin packt, mit der Maus scrollt und
dabei die Maus über den Rand des HTML-Bereiches des Browsers rauszieht und
dort loslässt, dann bekommt die Sidebar das nicht mit. Wenn man mit der Maus
wieder reinfährt, ist man - trotz losgelassener Maus - noch im Scrollmodus.
Kann man den aktuellen Status der Maus irgendwie abfragen - so dass man das
verlorengegangene Event kompensieren kann? Oder kommt das Event irgendwo
anders an, wo man es noch abgreifen kann?

Logwatch: was macht man hier bei verteilten Umgebungen?? Muss man das
wie PNP per Proxy anfahren? Was ist aber dann, wenn man dort rumklickt?
Dann hat man rechts plötzlich ein anderes System. Lösung ist noch nicht
in Sicht.

LIVESTATUS:

Doku Livestatus: group_authorization nicht gesetzt, hat aber Wirkung von
loose. Stimmt hier der Default? Sieht eher aus, als funktioniert das nicht...

Livestatus: Bei bestimmten regulären Ausdrücken in ~~ schmiert Nagios
ab. Ist wohl ein Bug in glibc/regcomp. Weiss nicht, was ich da machen
kann. Beispiel:
GET hosts 
Filter: name ~~ (.*){1,346}[bc] 
Problem ist: Das scheint ein Bug in der glibc zu sein. Ich sehe nicht,
wie ich das verhindern kann.

--------------------------------------------------------------------------------
BUGS beheben ab 1.1.9i1
--------------------------------------------------------------------------------
Livestatus: das Nagios-Debuglog ist nicht reentrant. Livestatus muss ein eigenes
Logfile schreiben. Wir machen das ohne Rotation. Man muss einfach selbst
aufpassen, dass es nicht zu groß wird. Default ist eh aus. Ins Nagios
geloggt wird nur das Starten und Beenden (was ja im Hauptthread läuft).

Windows-Agent: Eventlogeinträge nach UTF-8 kodieren.

--snmpwalk: Braucht man das translaten noch? Ich arbeite doch jetzt eh
nur noch ohne MIB-Dateien. Das würde das ganze deutlich vereinfachen!

--------------------------------------------------------------------------------
UNSCHOENHEITEN
--------------------------------------------------------------------------------
Noch eine Kleinigkeit im Mulisite, ist zwar kein Bug: in der Host View, in der
man alle Services zu einem Host sieht, fehlt der Host.  Beispiel: Nagvis ist
ein Host rot, man klickt ihn an, landet in Multisite, und sieht lauter Grüne
Dienste (bis auf Check_mk, der ist Gelb und hat "null" im Text stehen. Jetzt
muss man erst noch Host Status anklicken, um zu sehen, der ist Down.  Sprich,
in der view Host fehlt jeder Hinweis auf ein Fehler auf dem Host.

Multisite Bookmarks: Das Snapin speichert immer absolute URLs mit Hostnamen.
Das ist aber doof, wenn man die Bookmarksdatei auf einen anderen Host kopiert
oder mal mit IP-Adresse, mal mit Namen auf Nagios zugreift. Lösung: Beim Speichern
der Bookmarks den gemeinsamen Pfad vorne wegschneiden.

Multisite view 'host': Warum gibt es hier keinen Knopf auf die
Probleme des Hosts? Umgekehrt gibt es so einen Knopf.

Multisite views: Die Zeilenhintergrundfarbe für UNKNOWN passt nicht.
Hier wird statt orange eher gelb und rot verwendet.

Logwatch.py: Wenn die state-Datei korrupt ist, diese neu anlegen und eine
Fakemeldung nach oben schicken, die critical ist.

Multisite: Zeitanzeige der Downtimes (ende) zu ungenau.  "in 6 hrs" ist
blöd. Auch bei Start "19 sec" ist dumm, hier wäre besser (vor 19 sec). Oder
bei Downtimes immer absolute Zeiten angeben? Evtl. Zusatzspalte der Duration.

snmp_communities: dictionary nicht mehr verwenden, aus Doku raus, Defaultwert
leere Liste, aus Code raus, Hinweis im ChangeLog. Evtl einen Test mit
Abbruch, wenn immer noch type ist dict.

bulkwalk_hosts: Hier ist der Default None und nicht []. Problem dabei
ist, dass dann ein += nicht funktioniert. Kann man nicht non_bulkwalk_hosts
ganz rausschmeissen und bulkwalk_hosts auf [] setzen? Ausserdem gibt
es ja fuer binaere Hostlisten das NEGATE (=> Doku). In 1.2 einbauen.

--------------------------------------------------------------------------------
IDEEN & VERBESSERUNGEN
--------------------------------------------------------------------------------
Kommando was dringend fehlt: Custom notification (mit force und broadcast)

Quicksearch: Hier sollte man auch nach servicenamen suchen können.
Einfach wenn man keinen passenden Host findet, in die Services-View
springen mit Filter auf Servicenamen.

Neue Spalten: * long_service_output, host_notes

Multisite: Kann man - wenn man Aggregation verwendet - beim normalen
Host einen Links auf den Summary host machen und umgekehrt? Evtl.
hartkodiert in show_view(), falls die Variable host gesetzt ist?

Multisite: icons: das Erkennen der modified_attributes
funktioniert nur halb: Wenn man den Ausgangswert wiederherstellt,
bleibt das Attribut trotzdem modified...
Kann man die modified attributes beim Nagios so einstellen,
dass diese *nicht* bei einem Restart gespeichert werden?
Sonst werden sie nie zurückgesetzt. Oder kann man das evtl.
mit einem Kommando machen? 

    Ja => CHANGE_SVC_MODATTR;<host_name>;<service_description>;<value>
    Eine Datei local.mk, die von backup/restore *nicht* beruecksichtigt wird.

Multisite: Bei einer bestehenden View muss man die Datenquelle umstellen
können, zumindest wenn die neue Datenquelle alle Spalten unterstützt,
die aktuell verwendet werden (und Filter).  Man muss z.B. von hostgroups
auf hostgroups_merged umstellen können. Alles andere ist viel zu umständlich.

Cluster: Wenn der Clustername einer IP-Adresse zugeordnet ist (
einfach mit Check_MK-Mitteln Adresse ermitteln aus gethostbyname/ipaddresses),
dann:
 * IP in address eintragen anstelle von 0.0.0.0
 * check-mk-ping als Hostcheck verwenden

Edit view: die Spaltenzahl ist zu niedrig.

Inventur von Linux-NICs: Nur verwendete Karten monitoren.

Doku Windows:
 C:\> lodctr /s:c:\counter.txt
 ==> Holt aus der Registry die Namen und Beschreibungen der
 ganzen Performancecounter :-)

Die Option -d verwendet --cache nicht.

Filter für last_checked und last_state_change

Anstelle der Pipe direkt checkresults-Dateien schreiben

check_mk -C soll Liste von Hosts bekommen können.

Bei Hosts, die kein keine Services haben, eine andere
Host-Schablone nehmen, die den Hostcheck nur on-demand ausführt.

Multisite: man kann bei Comments keine Umlaute eingeben. Diese sind aktuell
verboten, weil Python sonst Exceptions wirft.  Komischerweise kann man
in den Filtern problemlos Umlaute eingeben. Keine Ahnung, wo hier der
Unterschied liegt.

Multisite: ein Filter für Hosts, der dann zuschlägt, wenn ein Host
einen bestimmten Service hat (geht das auch mit Substrings?)

Windows-Agent: Speicherberechung von Swap anpassen und Check mem entsprechend
anpassen, dass er TotalPage und UsedPage verwendet. Im Quellcode ist das schon
drin, der Check muss angepasst werden und auch die Schablone. Evtl. macht
man einen eigenen Check. Oder man löst es über das Check-Item.

Die impliziten Services Check_MK und PING und evtl. legacy_checks auch durch
die Konfigmaschine laufen lassen, damit Servicegruppen etc auch funktoinieren
(auch Inventory-Checks).  PING: service_notification_period und andere
Eigenschaften wie Gruppen, etc werden eicht berücksichtigt. Gleiches gilt
für Servicegruppen. Man sollte daher die Funktion extra_service_conf_of()
so erweitern, dass *alles* Nagios-Attribute agbefrühstückt werden.

check_mk --restore: Löscht er cache und counters? Er sollte nur die
Inhalte löschen. Es könnte nämlich sein, dass es sich nicht um Verzeichnisse,
sondern um Symlinks handelt.

check_mk --uninstall backup.tar.gz: Deinstalliert alle Dateien, die
setup installiert hat. Dazu verwendet man einfach die Pfade, die setup.sh
gespeichert hat (reicht das?). Man wird dabei gezwungen, vorher ein
Backup durchzuführen.

Livestatus-Limit-Header könnte auch einen Bereich erlauben, z.B.:
Limit: 1000 2000 (holt die zweiten Tausend Eintraege...)

Windows: Der Agent sollte die Logmeldungen nach UTF-8 konvertieren. 
Nur wie?

Logwatch: Hier sollte man wirklich einen Teil der Meldung ausgeben.
Kann man evtl. den long_service_output verwenden?

Performance counter: Generell sollten *alle* Counter von Check_MK
behandelt werden mit get_counter und *nicht* als counter in die
RRDs geschrieben, sondern bereits als Rate. Dadurch muss man alle
Graphen einmal wegwerfen. Das ist blöd. Vorteil allerdings: (1)
man kann Perf-O-Meter machen, (2) die Counter-Wrap-Erkennung
verhindert, dass in den RRDs nach einem Reboot utopische Werte
stehen (z.B. für die Kernel counter). (3) Da in den Performancedaten
bereits eine Rate steht, können auch Tools wie NagVis dafür eine
Visualisierung machen.

Multisite: Perf-O-Meter für weitere Checks einbauen.

Logfile ansicht: Filter zum suchen nach Texten.

View editor: Wenn man keine Display columns ausgewaehlt
hat, dann sollte eine Fehlermeldung kommen.

Windows services: Konfiguration von Namen für die Services
über 
  windows_service_aliasses = {
     'ACDSee Lizenzserver' : 'ProductCommunicationService',
  }
Der Schlüssel ist dabei der logische Name. Oder man macht es
umgekert. Verfahren: Als item wird der logische Alias-name
speichert. So taucht dieser dann in der Service-Description
auf. Beim Check kommt der logische Name rein. Mit dem dict
kann ich daraus den physischen berechnen und so die richtige
Zeile finden. Oder ich kann umgekehrt jede Zeile im dict
zum Physischen namen den Alias nachschlagen und so zu Zuordnung
machen.

Livestatus: Bei den Tabellen hosts und services fehlt die
Spalte 'contact_groups'. Man bekommt zwar die Einzelkontakte,
aber nicht die Gruppen. Bei den Nagios-Datenstrukturen gibt
es aber einen passenden Zeiger dafür. Sollte also nicht schwer
sein, das umzusetzen.

Livestatus: Beim Empfangen von Queries gibt es zwei Timeouts:
den für eine Zeile, den für eine Queriy. Beide sollte man 
konfigurieren können und auch evtl. im Default etwas erhöhen.

Checkboxen: Bei einer View macht man oben einen kleinen Reiter,
der eine Checkbox symbolisiert. Wenn man den anklickt, wir bei
jedem Datensatz zusätzlich eine Checkbox angezeigt. Das wird
als Viewoption persistiert und auch general als Layout-Parameter
angeboten. Wenn die Checkboxen sichtbar sind, werden Kommandos
nur noch auf die Datensätze angewandt, welche mit einem Kreuz
markiert sind. Zur Steigerung des Bedienkomforts gibt es einen
Knopf, mit dem man alle Boxen markieren oder leeren kann
(evtl. kann man das auch darüber regeln, dass der Reiter
oben nicht zwei, sondern drei Zustände hat: Checkboxen aus,
Checkboxen alle gecheckt, Checkboxen alle leer).
Damit die Checkboxen funktionieren, muss jeder Datensatz eine
eindeutige ID erzeugen können. Dazu gibt es bei jeder Datasource
die Information, welche Spalten das sind. Aktuell gibt es
dazu schon "keys". Problem hier ist nur, dass da noch die
Downtime-IDs mitkommen, die man hier nicht braucht. Diese
sollte man irgendwie weglassen können.
Die Checkbox bekommt also also HTML-Variablennamen die jeweilige
ID - irgendwie enkodiert so dass es keine Probleme mit 
Sonderzeichen gibt.
Wenn die Schleife der Kommandos ausgeführt wird, muss ich
jeweils noch kontrollieren, ob der Datensatz, um den es
gerade geht, auch gecheckt ist (oder Checkboxen generell
aus sind). Wenn Kein Datensatz gewählt wurde, spucke ich
eine Fehlermeldung aus.

Views: Man könnte eine ASCII-View bauen, die kein HTML ausspuckt, sondern
simples ASCII. Frage ist dabei, was man mit den Paintern macht. Hier müsste
man die sichtbare Information aus den HTML-Tags rausholen, also eine Art
HTML->ASCII Filter programmieren. Auch die Überschrift ist dann betroffen
und die Fusszeile. Analog dazu könnte man sich eine Ausgabe als CSV oder
XML vorstellen. Hintergrund ist eine Art Webservice.

Precompile und Konfigerzeugung: Das könnte auf mehrere CPUs skalieren.
Dazu starten man konfigurierbar viele Threads. Bei Precompiled macht
einfach jeder der N Threads ein N'tel der Hosts. Bei der Konfigerzeugung
müsste man die Konfig zunächst im Speicher erzeugen und dann die Ergebnisse
der 8 Threads am Ende zusammenbauen. Davor muss aber die Umstellung
der Konfigerzeugung gemacht werden, bei der immer ein Host und
seine Services gemeinsam ausgespuckt werden.

Idee zur Umbenennung von Konfig-Parametern: Wenn z.B. eine Konfigvariable
hirn hieß und jetzt sepp heißen soll, dann könnte man dies Deklarieren
in check_mk.py:
renamed_config_vars = [
  ( "hirn", "depp", 1127002033 )
]
Jetzt könnte man vor dem Einlesen der Konfig die Ist-Werte speichern,
und zwar mit Objektreferenzen, um festzustellen, ob der Benutzer
hier etwas geändert hat. Alernativ schaut man nach globals:
# Nach dem Einlesen der Konfig:
for old, new, deadline in renamed_config_vars:
  if old in globals():
      sys.stderr.write("WARNING: Config var '%s' has been renamed to '%s'. Please fix this until %s" % (old, new, strftime(deadline...)))
      if time.time() < deadline:
          eval("%s = '%r'" % (new, eval(old)))
      else:
          sys.stderr.write("You had enough time to fix this. Sorry.\n")
          sys.exit(1)
Auf diese Art funktioniert erstmal alles weiter. Trotzdem wird die Variable
irgendwann planmäßig abgeschaltet.

Multisite: Checkboxen: [1] Neuer Reiter mit drei Zuständen: keine Checkboxen
alle gecheckt, alle leer. Der Zustand wird als viewoption persistent und
auch bei der View als Parameter eingebaut, so dass der Admin einen Default
vorgeben kann. Evtl. kann die View auch festlegen, ob überhaupt ein Reiter
kommt. [2] Beim Anzeigen eines Layouts muss diese eine extra TD malen,
welches eine Checkbox enthält (wenn der Reiter sichtbar ist).  Der Name der
Checkbox muss über eine eindeutige Zeilen-ID bestimmt sein.  und man muss -
nach der Tabelle - ein eine Javascript-Funktion ausgeben, die das Umschalten
der über das Tab regelt - alle an / alle aus, umschalten.  Das muss dann
per Ajax auch die View-Option umstellen und die Optik des Tabs ändern. Wenn
man auf unsichtbar schaltet, müssen alle Boxen auf gecheckt gesetzt werden,
damit das Kommando auch wirklich auf allen ausgeführt wird. [3] Wenn man
jetzt auf ein Kommando klickt, muss ich bei jedem Datensatz wieder die ID
berechnen. Dann schauen, ob es eine Check-Variable gibt. Falls ja, muss
diese auf "on" stehen, damit das Kommando ausgeführt wird.  Wenn keines
gewält ist, soll ein Hinweis kommen (gelb).

View options für Painter: Ein Painter hat eine Liste von Painter-Viewoptions.
Dazu gibt es ein dict: painter_view_options["pnpsource"] = { 
( "PNP Timerange", "1", [("0":"4 hours"), ("1", "24 hours"), ... ] )
Vor dem Anzeigen des Layouts ermittle ich alle benötigten View-Options.
Analog zu refersh mache ich Persisitierung und HTML-Variablen-Auswertung
und komme zu einem Ergebnis. Das speichere ich dann in view_option["pnpsource"].
Dies kann der Painter einfach abfragen. Einsatz: PNP-Zeitraum, Darstellung
von Zeitstempeln (Delta/Absolute/Mixed).

Livestatus: Anstelle von Gesamttimeout beim Querylesen einen Timeout
zwischen zwei Zeilen machen. Also immer wenn eine Zeile gelesen wurde,
den Zähler wieder auf Null setzen. Gleichzeitig die mazimale Größe
des Queries begrenzen per Config-Option. 

Multisite: Wenn man bei einer View einen Filter ausfüllt (user), dann
soll irgendwo ein Icon anzeigen, dass das Resultat gefiltert ist.

Multisite: Hover: Wenn man über einen Painter geht, könnte man eine
Hover aufmachen, der einen weiteren Painter anzeigt. Das macht man
über eine Auswahlbox analog zu der "Link to".

Vorschlag von Bastian: Bei den Views könnte man den Datenbereich (Tabelle)
per Ajax refreshen und müsste nicht die ganze Seite neu aufbauen. Damit
wird ein Bildschirmflimmern vermieden.

Vorschlag(2) von Bastian: 
    Der Agent spucht zwei neue Zeilen aus:
    StartTime: 127006756
    ..
    ..
    ..
    End Time: 127007654
    
    Check_MK prüft daraus:
    1. Ausführzeit des Agenten
    2. Alter der Daten (z.B. für asynchrone Agenten)
    
    In der main.mk muss man jetzt konfigurieren können, was
    passiert, wenn die Zeiten zu hoch sind. Z.B.:
    
    agent_execution_time_default_levels = (10, 30)
    agent_execution_time_levels = [ 
      # ORACLE-Rechner brauchen länger
      ( (30, 50), ["oracle"], ALL_HOSTS ),
    ]
    
    agent_freshness_default_levels = (5, 10)
    agent_freshness_levels = [
      ( ( 60, 90), [ "async" ], ALL_HOSTS ),
    ]
    
    Das ganze wird geprüft vom Hauptcheck. Wenn bei der
    freshness der kritische Wert zieht, werden die
    Resultate verworfen und die Checks nicht ausgeführt
    
Livestatus soll im Logfile eine Warnung ausgeben, wenn die
environment_macros aktiviert sind.

FreeBSD Agent:
  Auf der Homepage sollte ein Hinweis platziert werden, dass es einen neuen
  Agent gibt. Dieser basiert zwar auf dem Linux Agenten, gibt momentan aber
  wesentlich weniger Daten aus, da die Sektionen noch nicht portiert sind.
  
  Dazu wird eine Beschreibung benötigt, wie dieser zu installieren ist.
  1. inetd installieren
  2. /etc/services hinzufügen:
  check_mk_agent  6556/tcp   # Check_MK's agent
  3. /etc/inetd.conf hinzufügen:
  check_mk_agent  stream  tcp     nowait  root    /usr/bin/check_mk_agent check_mk_agent
  4. inetd neu starten
  -> Eventuell noch ein anderer Pfad für den Agent (?). Gibt es da andere Vorgaben
     auf FreeBSD Systemen?
  
  Die Sektionen/Checks ps und postfix_mailq sind jetzt schon kompatibel.

Idee: Bei SNMP-Checks gibt es manchmal Daten, die sich dynamisch nicht ändern
(z.B. Interfacenamen, etc.). Man könnte diese Daten cachen, so dass sie nicht
jedes mal geholt werden, sondern z.B. nur alle 10 Minuten.

Bei "Invalid output from plugin" könnte man noch einen Hinweis machen, dass
man die --debug-Option verwenden soll. Am besten wäre gleich ein Link
auf meine Homepage auf einen Artikel dazu!

IDEE: Prefetching agent: Der agent soll die Daten schon berechnen kurz bevor
sie abgefragt werden. Das ganze läuft so: Zunächst ermittelt der Agent,
wie lange die Datenberechnung im Schnitt dauert (z.B. über schleichenden
Mittelwert), sagen wir 5 Sekunden. Über den gleichen Wert ermittelt er, wie
oft er abgefragt wird, sagen wir alle 60 Sekunden. Wenn der Agent kontaktiert
wird, kann er dann einen günstigen Zeitpunkt ermitteln, zu dem er beginnt,
die Daten aufzubereiten.  Im Beispiel ist das spätestens 55 Sekunden nach
der letzten Anfrage, mit etwas Puffer kann man z.B. 5 Sekunden früher
beginnen. Das ganze schützt man über ein Lock, so dass wenn das Prefetch
noch nicht begonnen hat oder nicht fertig ist, wenn eine Anfrage kommt,
der Anfrager warten muss. Ergebnis: Auf eine Anfrage kommt im Optimalfall
immer *sofort* ein Ergebnis. Außerdem kann das Berechnen mit nice laufen.
Das könnte man auch in den Windows-Agenten integrieren und so die Probleme
beheben, die auftreten, wenn das System unter hoher Last steht.


Options --list-tags, welche alle Tags ausgibt.

PNP4Nagios+Multisite: Javascript plus Webservice von Jörg benutzen,
um festzustellen, welche Grafen es zu einem Service gibt.
pnp4nagios/index.php/json?host=<hostname>&srv=<servicedesc> 

Livestatus: Spalte bei Services und Hosts, die das ausgeführte Kommando
(mit expandierten Makros!) enthaelt.

Multisite: Spalte, die das Kommando (die Befehlszeile) ausgibt.

Multisite: Eine konfigurierbare URL für die Startseite (also
alternativ zum rechten Startframe.

Multisite: Man soll über eine Variable die URL für die rechte
Seite mitgeben können. So kann man direkt auf eine Unterseite
verlinken. Evtl. das sogar abrufbar über ein Icon :-)

Multisite: icon_image von Nagios sollte angezeigt werden

Livestatus: Informationen ueber Eskalationen ausgeben (eigene Tabelle
        oder Anreicherung von contacts, hosts, services)

IPv6-Support in Check_MK:
def lookup_ipaddress(hostname):
    if fake_dns:
        return fake_dns
    elif simulation_mode:
        return "127.0.0.1"
    else:
        ipa = ipaddresses.get(hostname)
        if ipa:
            return ipa
        else:
            #return socket.gethostbyname(hostname)
            #gets only the first address of the first interface...
            for res in socket.getaddrinfo(hostname, None):
                family, socktype, proto, canonname, sockaddr = res
                return sockaddr[0]
Ausserdem kommt check_icmp damit nicht klar. Hier muss dann auf
check_ping ausgewichen werden. 

Wenn eine IP-Adresse nicht aufgelöst werden kann, sollte stattdessen
eine (konfigurierbare) Dummyadresse verwendet werden. Sonst
scheitert check_mk -O, wenn ein DNS-Eintrag verschwindet.

Livestatus: neben custom_variable_names und custom_variable_values
waere noch custom_variables huebsch, welches beides kombiniert.

IE8: Multisite view: wenn man den Edit-Knopf nicht hat, dann werden
die Tabs ganz komisch ueber die ganze Breite verteilt.

Disk IO read/write: Zu einem Check zusammenfassen. Einen gemeinsamen
Graphen mit dem Windows-Check erstellen (wo ein Graph eh fehlt).<|MERGE_RESOLUTION|>--- conflicted
+++ resolved
@@ -48,7 +48,6 @@
 per Livestatus-Limit:. Das ganze konfigurierbar machen in multisite.mk:
 quicksearch_max_items = 100
 
-<<<<<<< HEAD
 Counter wraps: Wenn ein Counter wrapped, werden diese Infos nicht an Nagios
 weitergeleitet. Der Service wird auch nicht in die aggregierten Services eines
 Summary Hosts aufgenommen. Das kann dazu führen, dass die Anzahl der Services
@@ -56,13 +55,12 @@
 
 Windows agent: local/plugins Leerzeichen in C:\Program Files sorgen
 dafür, dass die Plugins nicht ausgeführt werden.
-=======
+
 LARS: Wenn man gerade die Kommandobox auf hat (oder den Filter?) dann sollte
 kein Refresh stattfinden. Sonst wird man mitten im Tippen abgewürgt.  Kann man
 das mit Javascript hinbekommen? (kann Lars sich hier was überlegen? Man
 müsste das im Javascript irgendwie dynamisch machen).  LARS: Hast du eine
 Idee, wie man das (einfach) hinbekommen könnte?
->>>>>>> 8b6803d3
 
 LARS: In Opera (Version 10.6) geht in der Sidebar das Scrollen per Mausrad
 nicht. Angeblich in Chrome auch nicht.
