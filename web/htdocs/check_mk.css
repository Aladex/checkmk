--- conflicted
+++ resolved
@@ -285,24 +285,12 @@
     text-decoration: underline;
 }
 
-<<<<<<< HEAD
-.services td.hostdown { 
-  background-color: #f22;
-  -moz-border-radius: 0.5ex;
-  border: 1px solid #f88;
-}
-
-/*td.host a { 
-  color: black;
-  text-decoration: none;
-=======
 .services div.hostdown { 
     background-color: #f22;
     -moz-border-radius: 4px;
     border: 2px solid #000;
     padding-left: 3px;
     padding-right: 3px;
->>>>>>> 390148ec
 }
 
 
