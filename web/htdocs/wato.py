#!/usr/bin/python
# -*- encoding: utf-8; py-indent-offset: 4 -*-
# +------------------------------------------------------------------+
# |             ____ _               _        __  __ _  __           |
# |            / ___| |__   ___  ___| | __   |  \/  | |/ /           |
# |           | |   | '_ \ / _ \/ __| |/ /   | |\/| | ' /            |
# |           | |___| | | |  __/ (__|   <    | |  | | . \            |
# |            \____|_| |_|\___|\___|_|\_\___|_|  |_|_|\_\           |
# |                                                                  |
# | Copyright Mathias Kettner 2012             mk@mathias-kettner.de |
# +------------------------------------------------------------------+
#
# This file is part of Check_MK.
# The official homepage is at http://mathias-kettner.de/check_mk.
#
# check_mk is free software;  you can redistribute it and/or modify it
# under the  terms of the  GNU General Public License  as published by
# the Free Software Foundation in version 2.  check_mk is  distributed
# in the hope that it will be useful, but WITHOUT ANY WARRANTY;  with-
# out even the implied warranty of  MERCHANTABILITY  or  FITNESS FOR A
# PARTICULAR PURPOSE. See the  GNU General Public License for more de-
# ails.  You should have  received  a copy of the  GNU  General Public
# License along with GNU Make; see the file  COPYING.  If  not,  write
# to the Free Software Foundation, Inc., 51 Franklin St,  Fifth Floor,
# Boston, MA 02110-1301 USA.

#   .-README---------------------------------------------------------------.
#   |               ____                _                                  |
#   |              |  _ \ ___  __ _  __| |  _ __ ___   ___                 |
#   |              | |_) / _ \/ _` |/ _` | | '_ ` _ \ / _ \                |
#   |              |  _ <  __/ (_| | (_| | | | | | | |  __/                |
#   |              |_| \_\___|\__,_|\__,_| |_| |_| |_|\___|                |
#   |                                                                      |
#   +----------------------------------------------------------------------+
#   | A few words about the implementation details of WATO.                |
#   `----------------------------------------------------------------------'

# [1] Files and Folders
# WATO organizes hosts in folders. A wato folder is represented by a
# OS directory. If the folder contains host definitions, then in that
# directory a file name "hosts.mk" is kept.
# The directory hierarchy of WATO is rooted at etc/check_mk/conf.d/wato.
# All files in and below that directory are kept by WATO. WATO does not
# touch any other files or directories in conf.d.
# A *path* in WATO means a relative folder path to that directory. The
# root folder has the empty path (""). Folders are separated by slashes.
# Each directory contains a file ".wato" which keeps information needed
# by WATO but not by Check_MK itself.

# [2] Global variables
# Yes. Global variables are bad. But we use them anyway. Please go away
# if you do not like this. Global variables - if properly used - can make
# implementation a lot easier and clearer. Of course we could pack everything
# into a class and use class variables. But what's the difference?
#
# g_folders -> A dictionary of all folders, the key are there paths,
#              the values are dictionaries. Keys beginning
#              with a period are not persisted. Important keys are:
#
#   ".folders"        -> List of subfolders. This key is present even for leaf folders.
#   ".parent"         -> parent folder (not name, but Python reference!). Missing for the root folder
#   ".name"           -> OS name of the folder
#   ".path"           -> absolute path of folder
#   ".hosts"          -> Hosts in that folder. This key is present even if there are no hosts.
#                        If the hosts in the folder have not been loaded yet, then the key
#                        is missing.
#   "title"           -> Title/alias of that folder
#   "attributes"      -> Attributes to be inherited to subfolders and hosts
#   "num_hosts"       -> number of hosts in this folder (this is identical to
#                        to len() of the entry ".hosts" but is persisted for
#                        performance issues.
#   ".total_hosts"    -> recursive number of hosts, computed on demand by
#                        num_hosts_in()
#   ".siteid"         -> This attribute is mandatory for host objects and optional for folder
#                        objects. In case of hosts and single WATO setup it is always none.
#
#
# g_folder -> The folder object representing the folder the user is
#             currently operating in.
#
# g_root_folder -> The folder object representing the root folder
#
# At the beginning of each page, those three global variables are
# set. All folders are loaded, but only their meta-data, not the
# actual Check_MK files (hosts.mk). WATO is designed for managing
# 100.000 hosts. So operations on all hosts might last a while...
#
# g_hook -> dictionary of hooks (i.e. user supplied functions) to
#           be called in various situations.
#
# g_configvars -> dictionary of variables in main.mk that can be configured
#           via WATO.
#
# g_html_head_open -> True, if the HTML head has already been rendered.


#.
#   .-Init-----------------------------------------------------------------.
#   |                           ___       _ _                              |
#   |                          |_ _|_ __ (_) |_                            |
#   |                           | || '_ \| | __|                           |
#   |                           | || | | | | |_                            |
#   |                          |___|_| |_|_|\__|                           |
#   |                                                                      |
#   +----------------------------------------------------------------------+
#   | Importing, Permissions, global variables                             |
#   `----------------------------------------------------------------------'

import sys, pprint, socket, re, subprocess, time, datetime,  \
       shutil, tarfile, StringIO, math, fcntl
import config, htmllib, multitar
from lib import *
from valuespec import *
import forms


class MKAutomationException(Exception):
    def __init__(self, msg):
        Exception.__init__(self, msg)

# Some paths and directories
root_dir           = defaults.check_mk_configdir + "/wato/"
multisite_dir      = defaults.default_config_dir + "/multisite.d/wato/"
sites_mk           = defaults.default_config_dir + "/multisite.d/sites.mk"
var_dir            = defaults.var_dir + "/wato/"
log_dir            = var_dir + "log/"
snapshot_dir       = var_dir + "snapshots/"
sync_snapshot_file = defaults.tmp_dir + "/sync_snapshot.tar.gz"
repstatus_file     = var_dir + "replication_status.mk"

# Directories and files to synchronize during replication
replication_paths = [
  ( "dir",  "check_mk",   root_dir ),
  ( "dir",  "multisite",  multisite_dir ),
  ( "file", "htpasswd",   defaults.htpasswd_file ),
  # Also replicate the user-settings of Multisite? While the replication
  # as such works pretty well, the count of pending changes will not
  # know.
  ( "dir", "usersettings", defaults.var_dir + "/web" ),
]

# Directories and files for backup & restore
backup_paths = replication_paths + [
  ( "file", "sites",      sites_mk)
  # autochecks are a site-local ressource. This does only make
  # sense for single-site installations. How should we handle
  # this?
  # ( "dir", "autochecks", defaults.autochecksdir ),

]


ALL_HOSTS    = [ '@all' ]
ALL_SERVICES = [ "" ]
NEGATE       = '@negate'
NO_ITEM      = {} # Just an arbitrary unique thing

# Actions for log_pending
RESTART      = 1
SYNC         = 2
SYNCRESTART  = 3
AFFECTED     = 4
LOCALRESTART = 5

g_folder = None
g_root_folder = None
g_folders = {}
g_html_head_open = False

#.
#   .-Main-----------------------------------------------------------------.
#   |                        __  __       _                                |
#   |                       |  \/  | __ _(_)_ __                           |
#   |                       | |\/| |/ _` | | '_ \                          |
#   |                       | |  | | (_| | | | | |                         |
#   |                       |_|  |_|\__,_|_|_| |_|                         |
#   |                                                                      |
#   +----------------------------------------------------------------------+
#   | Der Seitenaufbau besteht aus folgenden Teilen:                       |
#   | 1. Kontextbuttons: wo kann man von hier aus hinspringen, ohne Aktion |
#   | 2. Verarbeiten einer Aktion, falls eine gültige Transaktion da ist   |
#   | 3. Anzeigen von Inhalten                                             |
#   |                                                                      |
#   | Der Trick: welche Inhalte angezeigt werden, hängt vom Ausgang der    |
#   | Aktion ab. Wenn man z.B. bei einem Host bei "Create new host" auf    |
#   | [Save] klickt, dann kommt bei Erfolg die Inventurseite, bei Miss-    |
#   | bleibt man auf der Neuanlegen-Seite                                  |
#   |                                                                      |
#   | Dummerweise kann ich aber die Kontextbuttons erst dann anzeigen,     |
#   | wenn ich den Ausgang der Aktion kenne. Daher wird zuerst die Aktion  |
#   | ausgeführt, welche aber keinen HTML-Code ausgeben darf.              |
#   `----------------------------------------------------------------------'

wato_styles = [ "pages", "wato", "status" ]

def page_handler():

    # Distributed WATO: redirect to better peer, if possible. Only the
    # Sites administration is available locally.
    peer = preferred_peer()
    if do_peer_redirect(peer):
        return

    global g_html_head_open
    g_html_head_open = False

    if not config.wato_enabled:
        raise MKGeneralException(_("WATO is disabled. Please set <tt>wato_enabled = True</tt>"
                                   " in your <tt>multisite.mk</tt> if you want to use WATO."))
    if not config.may("wato.use"):
        raise MKAuthException(_("You are not allowed to use WATO."))

    current_mode = html.var("mode") or "main"

    try:
        # Make information about current folder and hosts available
        # To be able to perform a "factory reset" or a snapshot restore
        # even with a broken config ignore exceptions in this function
        # when running in "snapshot" mode
        prepare_folder_info()
    except:
        if current_mode == 'snapshot':
            pass
        else:
            raise

    modeperms, modefunc = modes.get(current_mode, ([], None))
    if modefunc == None:
        html.header(_("Sorry"), stylesheets=wato_styles)
        html.begin_context_buttons()
        html.context_button(_("Home"), make_link([("mode", "main")]), "home")
        html.end_context_buttons()
        html.message(_("This module has not yet been implemented."))
        html.footer()
        return

    # Check general permission for this mode
    if not config.may("wato.seeall"):
        for pname in modeperms:
            config.need_permission("wato." + pname)

    # Do actions (might switch mode)
    action_message = None
    if html.is_transaction():
        try:
            config.need_permission("wato.edit")

            # Even if the user has seen this mode because auf "seeall",
            # he needs an explicit access permission for doing changes:
            if config.may("wato.seeall"):
                for pname in modeperms:
                    config.need_permission("wato." + pname)

            result = modefunc("action")
            if type(result) == tuple:
                newmode, action_message = result
            else:
                newmode = result

            # If newmode is False, then we shall immediately abort.
            # This is e.g. the case, if the page outputted non-HTML
            # data, such as a tarball (in the export function). We must
            # be sure not to output *any* further data in that case.
            if newmode == False:
                return

            # if newmode is not None, then the mode has been changed
            elif newmode != None:
                if newmode == "": # no further information: configuration dialog, etc.
                    if action_message:
                        html.message(action_message)
                    if g_html_head_open:
                        html.write("</div>")
                        html.footer()
                    return
                modeperms, modefunc = modes.get(newmode)
                current_mode = newmode
                html.set_var("mode", newmode) # will be used by makeuri

                # Check general permissions for the new mode
                if not config.may("wato.seeall"):
                    for pname in modeperms:
                        config.need_permission("wato." + pname)

        except MKUserError, e:
            action_message = e.message
            html.add_user_error(e.varname, e.message)

        except MKAuthException, e:
            action_message = e.reason
            html.add_user_error(None, e.reason)

    # Title
    html.header(modefunc("title"), stylesheets = wato_styles)
    html.write("<script type='text/javascript' src='js/wato.js'></script>")
    html.write("<div class=wato>\n")

    if peer == False:
        html.show_error("<b>%s</b><br>%s" % (
            _("Primary system unreachable"),
            _("The primary system is currently unreachable. Please make sure "
              "that you synchronize changes back as soon as it is available "
              "again.")))

    try:
        # Show contexts buttons
        html.begin_context_buttons()
        modefunc("buttons")
        for inmode, buttontext, target in extra_buttons:
            if inmode == current_mode:
                if hasattr(target, '__call__'):
                    target = target()
                    if not target:
                        continue
                if '/' == target[0] or target.startswith('../') or '://' in target:
                    html.context_button(buttontext, target)
                else:
                    html.context_button(buttontext, make_link([("mode", target)]))
        html.end_context_buttons()
        html.write("<br>")

        # Show outcome of action
        if html.has_user_errors():
            html.show_error(action_message)
        elif action_message:
            html.message(action_message)

        # Show content
        modefunc("content")

    except MKGeneralException:
        raise

    except MKInternalError:
        raise

    except MKAuthException:
        raise

    except Exception, e:
        import traceback
        html.show_error(traceback.format_exc().replace('\n', '<br />'))

    html.write("</div>\n")
    if g_need_sidebar_reload == id(html):
        html.reload_sidebar()

    html.footer()


def set_current_folder(folder = None):
    global g_folder

    if folder:
        g_folder = folder
    else:
        if html.has_var("folder"):
            path = html.var("folder")
            g_folder = g_folders.get(path)
        else:
            host = html.var("host")
            if host: # find host with full scan. Expensive operation
                g_folder = find_host(host)
                if not g_folder:
                    raise MKGeneralException(_("The host <b>%s</b> is not managed by WATO.") % host)
            else: # fall back to root folder
                g_folder = g_root_folder

        if not g_folder:
            raise MKGeneralException(_('You called this page with a non-existing folder! '
                                     'Go back to the <a href="wato.py">main index</a>.'))
    html.set_var("folder", g_folder['.path']) # in case of implizit folder selection
    load_hosts(g_folder)          # load information about hosts

g_need_sidebar_reload = None
def need_sidebar_reload():
    global g_need_sidebar_reload
    g_need_sidebar_reload = id(html)

#.
#   .-Load/Save------------------------------------------------------------.
#   |          _                    _    ______                            |
#   |         | |    ___   __ _  __| |  / / ___|  __ ___   _____           |
#   |         | |   / _ \ / _` |/ _` | / /\___ \ / _` \ \ / / _ \          |
#   |         | |__| (_) | (_| | (_| |/ /  ___) | (_| |\ V /  __/          |
#   |         |_____\___/ \__,_|\__,_/_/  |____/ \__,_| \_/ \___|          |
#   |                                                                      |
#   +----------------------------------------------------------------------+
#   | Helper functions for loading and saving folder and hosts data.       |
#   | Hosts are loaded separately from the folders. This is for perfor-    |
#   | mance reasons. In most cases information about the hosts is needed   |
#   | only for the current folder. Keep in mind: WATO is designed for      |
#   | handling 100k hosts.                                                 |
#   '----------------------------------------------------------------------'

def folder_dir(the_folder):
    return root_dir + the_folder[".path"]

# Save one folder (i.e. make sure the directory exist and write its .wato file)
def save_folder(folder):
    # Remove temporary entries from the dictionary
    cleaned = dict([(k, v) for (k, v) in folder.iteritems() if not k.startswith('.') ])

    # Create the directory with the correct permissions (in case it doesn't exist)
    dir = folder_dir(folder)
    make_nagios_directory(dir)

    wato_filename = dir + "/.wato"
    config.write_settings_file(wato_filename, cleaned)

def save_folder_and_hosts(folder):
    save_folder(folder)
    save_hosts(folder)


# Save a folder and all of its subfolders (recursively)
def save_folders(folder):
    save_folder(folder)
    for subfolder in folder[".folders"].values():
        save_folders(subfolder)


def save_all_folders():
    save_folders(g_root_folder)

# Load the meta-data of a folder (it's .wato file), register
# it in g_folders, load recursively all subfolders and then
# return the folder object. The case the .wato file is missing
# it will be assume to contain default values.
def load_folder(dir, name="", path="", parent=None, childs = True):
    fn = dir + "/.wato"
    try:
        folder = eval(file(fn).read())
    except:
        # .wato missing or invalid
        folder = {
            "title"      : name and name or _("Main directory"),
            "num_hosts"  : 0,
        }

    folder[".name"]    = name
    folder[".path"]    = path
    folder[".folders"] = {}
    if parent:
        folder[".parent"] = parent

    if "attributes" not in folder: # Make sure, attributes are always present
        folder["attributes"] = {}

    # Add information about the effective site of this folder
    if is_distributed():
        if "site" in folder["attributes"]:
            folder[".siteid"] = folder["attributes"]["site"]
        elif parent:
            folder[".siteid"] = parent[".siteid"]
        else:
            folder[".siteid"] = default_site()

    # Now look subdirectories
    if childs and os.path.exists(dir):
        for entry in os.listdir(dir):
            if entry[0] == '.': # entries '.' and '..'
                continue

            p = dir + "/" + entry

            if os.path.isdir(p):
                if path == "":
                    subpath = entry
                else:
                    subpath = path + "/" + entry
                f = load_folder(p, entry, subpath, folder)
                folder[".folders"][entry] = f

    g_folders[path] = folder
    return folder

# Reload a folder. This is called after the folder is modified,
# so that subsequent code has access to the correct folder
# meta data (such as .siteid)
def reload_folder(folder):
    load_folder(folder_dir(folder), folder[".name"], folder[".path"], folder.get(".parent"))

# Load the information about all folders - except the hosts
def load_all_folders():
    if not os.path.exists(root_dir):
        make_nagios_directories(root_dir)

    global g_root_folder, g_folders
    g_folders = {}
    g_root_folder = load_folder(root_dir)


# Load all hosts from all configuration files.
def load_all_hosts(base_folder = None):
    if base_folder == None:
        base_folder = g_root_folder
    hosts = {}
    for f in base_folder[".folders"].values():
        hosts.update(load_all_hosts(f))
    hosts.update(load_hosts(base_folder))
    return hosts

def load_hosts(folder = None, force = False):
    if folder == None:
        folder = g_folder
    if ".hosts" not in folder or force:
        folder[".hosts"] = load_hosts_file(folder)
    folder["num_hosts"] = len(folder[".hosts"])
    return folder[".hosts"]

def reload_hosts(folder = None):
    load_hosts(folder, force = True)


def load_hosts_file(folder):
    hosts = {}

    filename = root_dir + folder[".path"] + "/hosts.mk"
    if os.path.exists(filename):
        variables = {
            "FOLDER_PATH"         : "",
            "ALL_HOSTS"           : ALL_HOSTS,
            "all_hosts"           : [],
            "clusters"            : {},
            "ipaddresses"         : {},
            "extra_host_conf"     : { "alias" : [] },
            "extra_service_conf"  : { "_WATO" : [] },
            "host_attributes"     : {},
            "host_contactgroups"  : [],
        }
        execfile(filename, variables, variables)
        nodes_of = {}
        # Add entries in clusters{} to all_hosts
        for cluster_with_tags, nodes in variables["clusters"].items():
            variables["all_hosts"].append(cluster_with_tags)
            nodes_of[cluster_with_tags.split('|')[0]] = nodes

        for h in variables["all_hosts"]:

            parts = h.split('|')
            hostname = parts[0]

            # Get generic attributes of that host
            host = variables["host_attributes"].get(hostname)
            if host == None: # Legacy file: reconstruct values
                host = {}
                # Some of the attributes are handled with special care. We do not
                # want them to be redundant in the configuration file. We
                # want to stay compatible with check_mk.
                ipaddress = variables["ipaddresses"].get(hostname)
                aliases = host_extra_conf(hostname, variables["extra_host_conf"]["alias"])
                if len(aliases) > 0:
                    alias = aliases[0]
                else:
                    alias = None
                host["alias"]     = alias
                host["ipaddress"] = ipaddress

                # Retrieve setting for each individual host tag
                tags = set([ tag for tag in parts[1:] if tag != 'wato' and not tag.endswith('.mk') ])
                for attr, topic in host_attributes:
                    if isinstance(attr, HostTagAttribute):
                        tagvalue = attr.get_tag_value(tags)
                        host[attr.name()] = tagvalue

            # Add cluster nodes if this is a cluster
            if hostname in nodes_of:
                host[".nodes"] = nodes_of[hostname]

            # access to "raw" tags, needed for rule engine, remove implicit tags
            host[".tags"] = [ p for p in parts[1:] if p not in [ "wato", "//" ] ]

            # access to name of host, if key is not present
            host[".name"] = hostname

            # access to the folder object
            host['.folder'] = folder

            # Compute site attribute, because it is needed at various
            # places.
            if is_distributed():
                if "site" in host:
                    host[".siteid"] = host["site"]
                else:
                    host[".siteid"] = folder[".siteid"]
            else:
                host[".siteid"] = None

            hosts[hostname] = host


    # html.write("<pre>%s</pre>" % pprint.pformat(hosts))
    return hosts

def save_hosts(folder = None):
    if folder == None:
        folder = g_folder
    folder_path = folder[".path"]
    dirname = root_dir + folder_path
    filename = dirname + "/hosts.mk"
    if not os.path.isdir(dirname):
        make_nagios_directories(dirname)

    out = create_user_file(filename, 'w')
    out.write("# Written by WATO\n# encoding: utf-8\n\n")

    hosts = folder.get(".hosts", [])
    if len(hosts) == 0:
        if os.path.exists(filename):
            os.remove(filename)
        return

    all_hosts = [] # list of [Python string for all_hosts]
    clusters = [] # tuple list of (Python string, nodes)
    ipaddresses = {}
    hostnames = hosts.keys()
    hostnames.sort()
    custom_macros = {} # collect value for attributes that are to be present in Nagios
    cleaned_hosts = {}
    for hostname in hostnames:
        nodes = hosts[hostname].get(".nodes")
        # Remove temporary entries from the dictionary
        cleaned_hosts[hostname] = dict([(k, v) for (k, v) in hosts[hostname].iteritems() if not k.startswith('.') ])

        host = cleaned_hosts[hostname]
        effective = effective_attributes(host, folder)
        ipaddress = effective.get("ipaddress")

        # Compute tags from settings of each individual tag. We've got
        # the current value for each individual tag. Also other attributes
        # can set tags (e.g. the SiteAttribute)
        tags = set([])
        for attr, topic in host_attributes:
            value = effective.get(attr.name())
            tags.update(attr.get_tag_list(value))

        tagstext = "|".join(list(tags))
        if tagstext:
            tagstext += "|"
        hostentry = '"%s|%swato|/" + FOLDER_PATH + "/"' % (hostname, tagstext)

        if nodes:
            clusters.append((hostentry, nodes))
        else:
            all_hosts.append(hostentry)

        if ipaddress:
            ipaddresses[hostname] = ipaddress

        # Create contact group rule entries for hosts with explicitely set values
        # Note: since the type if this entry is a list, not a single contact group, all other list
        # entries coming after this one will be ignored. That way the host-entries have
        # precedence over the folder entries.

        if "contactgroups" in host:
            use, cgs = host["contactgroups"]
            if use and cgs:
                out.write("\nhost_contactgroups += [\n")
                for cg in cgs:
                    out.write('    ( %r, [%r] ),\n' % (cg, hostname))
                out.write(']\n\n')

        for attr, topic in host_attributes:
            attrname = attr.name()
            if attrname in effective:
                nag_varname = attr.nagios_name()
                if nag_varname:
                    value = effective.get(attrname)
                    nagstring = attr.to_nagios(value)
                    if nagstring != None:
                        if nag_varname not in custom_macros:
                            custom_macros[nag_varname] = {}
                        custom_macros[nag_varname][hostname] = nagstring

    if len(all_hosts) > 0:
        out.write("all_hosts += [\n")
        for entry in all_hosts:
            out.write('  %s,\n' % entry)
        out.write("]\n")

        if len(clusters) > 0:
            out.write("\nclusters.update({")
            for entry, nodes in clusters:
                out.write('\n  %s : %s,\n' % (entry, repr(nodes))) 
            out.write("})\n")

        if len(ipaddresses) > 0:
            out.write("\n# Explicit IP addresses\n")
            out.write("ipaddresses.update(")
            out.write(pprint.pformat(ipaddresses))
            out.write(")")
        out.write("\n")

    for nag_varname, entries in custom_macros.items():
        macrolist = []
        for hostname, nagstring in entries.items():
            macrolist.append((nagstring, [hostname]))
        if len(macrolist) > 0:
            out.write("\n# Settings for %s\n" % nag_varname)
            out.write("extra_host_conf.setdefault(%r, []).extend(\n" % nag_varname)
            out.write("  %s)\n" % pprint.pformat(macrolist))

    # If the contact groups of the host are set to be used for the monitoring,
    # we create an according rule for the folder and an according rule for
    # each host that has an explicit setting for that attribute.
    use, cgs = effective.get("contactgroups", (False, []))
    if use and cgs:
        out.write("\nhost_contactgroups.append(\n"
                  "  ( %r, [ '/' + FOLDER_PATH + '/' ], ALL_HOSTS ))\n" % cgs)


    # Write information about all host attributes into special variable - even
    # values stored for check_mk as well.
    out.write("\n# Host attributes (needed for WATO)\n")
    out.write("host_attributes.update(\n%s)\n" % pprint.pformat(cleaned_hosts))


def delete_configuration_file(folder, thefile):
    path = folder_dir(folder, thefile)
    if os.path.exists(path):
        os.remove(path) # remove the actual configuration file
    if os.path.exists(path + ".wato"):
        os.remove(path + ".wato") # remove the .wato file


# If folder attributes change, configuration files below
# need to be re-written, as they contain the gross product
# all all folder-attributes (due to inheritance). Check_MK
# is presented with the result of the inheritance.
def rewrite_config_files_below(folder):
    for fo in folder[".folders"].values():
        rewrite_config_files_below(fo)
    rewrite_config_file(folder)

def rewrite_config_file(folder):
    load_hosts(folder)
    save_hosts(folder)


# returns the aliaspath of the given folder
def get_folder_aliaspath(folder, show_main = True):
    aliaspath = [folder['title']]
    while '.parent' in folder:
        folder = folder['.parent']
        if folder != g_root_folder or show_main:
            aliaspath.insert(0,folder['title'])
    return ' / '.join(aliaspath)

#.
#   .-Folders--------------------------------------------------------------.
#   |                   _____     _     _                                  |
#   |                  |  ___|__ | | __| | ___ _ __ ___                    |
#   |                  | |_ / _ \| |/ _` |/ _ \ '__/ __|                   |
#   |                  |  _| (_) | | (_| |  __/ |  \__ \                   |
#   |                  |_|  \___/|_|\__,_|\___|_|  |___/                   |
#   |                                                                      |
#   +----------------------------------------------------------------------+
#   | Mode for showing a folder, bulk actions on hosts.                    |
#   '----------------------------------------------------------------------'

def mode_folder(phase):
    global g_folder
    if phase == "title":
        return g_folder["title"]

    elif phase == "buttons":
        global_buttons()
        if config.may("wato.rulesets") or config.may("wato.seeall"):
            html.context_button(_("Rulesets"),        make_link([("mode", "rulesets")]), "rulesets")
        html.context_button(_("Folder Properties"), make_link_to([("mode", "editfolder")], g_folder), "edit")
        if config.may("wato.manage_folders"):
            html.context_button(_("New folder"),        make_link([("mode", "newfolder")]), "newfolder")
        if config.may("wato.manage_hosts"):
            html.context_button(_("New host"),    make_link([("mode", "newhost")]), "new")
            html.context_button(_("New cluster"), make_link([("mode", "newcluster")]), "new_cluster")
        search_button()
        folder_status_button()
        if config.may("wato.random_hosts"):
            html.context_button(_("Random Hosts"), make_link([("mode", "random_hosts")]), "random")

    elif phase == "action":
        if html.var("_search"): # just commit to search form
            return

        ### Operations on SUBFOLDERS

        if html.var("_delete_folder"):
            if html.transaction_valid(): 
                delname = html.var("_delete_folder")
                del_folder = g_folder[".folders"][delname]
                config.need_permission("wato.manage_folders")
                if True != check_folder_permissions(g_folder, "write", False):
                    raise MKAuthException(_("Sorry. In order to delete a folder you need write permissions to its "
                                            "parent folder."))
                return delete_folder_after_confirm(del_folder)
            return

        elif html.has_var("_move_folder_to"):
            if html.check_transaction():
                if config.may("wato.manage_folders") and \
                    check_folder_permissions(g_folder, "write", False):
                    what_folder = g_folders[html.var("what_folder")]
                    path = html.var("_move_folder_to")
                    target_folder = g_folders[path]
                    mark_affected_sites_dirty(what_folder)
                    move_folder(what_folder, target_folder)
                    load_all_folders()
                    g_folder = g_folders[html.var("folder")]
                    # Folder hav been reloaded, so our object is invalid
                    target_folder = g_folders[path]
                    what_folder = target_folder[".folders"][what_folder[".name"]]
                    mark_affected_sites_dirty(what_folder)
                    log_pending(AFFECTED, what_folder, "move-folder",
                        _("Moved folder %s to %s") % (html.var("what_folder"), target_folder[".path"]))
            return


        ### Operations on HOSTS

        # Deletion of single hosts
        delname = html.var("_delete_host")
        if delname and delname in g_folder[".hosts"]:
            config.need_permission("wato.manage_hosts")
            check_folder_permissions(g_folder, "write")
            return delete_host_after_confirm(delname)

        # Move single hosts to other folders
        if html.has_var("_move_host_to"):
            config.need_permission("wato.edit_hosts")
            hostname = html.var("host")
            check_folder_permissions(g_folder, "write")
            if hostname:
                move_host_to(hostname, html.var("_move_host_to"))
                return

        # bulk operation on hosts
        if not html.transaction_valid():
            return

        if html.var("_bulk_inventory"):
            return "bulkinventory"

        selected_hosts = get_hostnames_from_checkboxes()
        if len(selected_hosts) == 0:
            raise MKUserError(None,
            _("Please select some hosts before doing bulk operations on hosts."))

        # Deletion
        if html.var("_bulk_delete"):
            config.need_permission("wato.manage_hosts")
            check_folder_permissions(g_folder, "write")
            return delete_hosts_after_confirm(selected_hosts)

        # Move
        elif html.var("_bulk_move"):
            config.need_permission("wato.edit_hosts")
            target_folder_name = html.var("bulk_moveto")
            if target_folder_name == "@":
                raise MKUserError("bulk_moveto", _("Please select the destination folder"))
            target_folder = g_folders[target_folder_name]
            num_moved = move_hosts_to(selected_hosts, target_folder_name)
            return None, _("Successfully moved %d hosts to %s") % (num_moved, target_folder["title"])

        # Move to target folder (from import)
        elif html.var("_bulk_movetotarget"):
            config.need_permission("wato.edit_hosts")
            return move_to_imported_folders(selected_hosts)

        elif html.var("_bulk_edit"):
            return "bulkedit"

        elif html.var("_bulk_cleanup"):
            return "bulkcleanup"

    else:
        render_folder_path()
        have_something = show_subfolders(g_folder)
        have_something = show_hosts(g_folder) or have_something
        if not have_something:
            render_main_menu([
                ("newhost", _("Create new host"), "new", "hosts",
                  _("Click here to create a host to be monitored. Please make sure that "
                    "you first have installed the Check_MK agent on that host. If that "
                    "host shall be monitored via SNMP, please make sure, that the monitoring "
                    "system has access and the SNMP community has been set.")),
                ("newcluster", _("Create new cluster"), "new_cluster", "hosts",
                  _("Click here to create a high availability cluster to be monitored. You will "
                    "created a virtual host in the monitoring that is based on the data of two "
                    "or more physically monitored hosts.")),
                ("newfolder", _("Create new folder"), "newfolder", "hosts",
                  _("Hosts are organized in folders. The folders construct a tree which can also "
                    "be used to navigate in the status GUI. Attributes can be inherited along the "
                    "paths of that tree. The usage of folders is optional."))])

def prepare_folder_info():
    load_all_folders()            # load information about all folders
    create_sample_config()        # if called for the very first time!
    declare_host_tag_attributes() # create attributes out of tag definitions
    declare_site_attribute()      # create attribute for distributed WATO
    set_current_folder()          # set g_folder from HTML variable


def check_host_permissions(hostname, exception=True):
    if config.may("wato.all_folders"):
        return True
    host = g_folder[".hosts"][hostname]
    effective = effective_attributes(host, g_folder)
    use, cgs = effective.get("contactgroups", (None, []))
    # Get contact groups of user
    users = load_users()
    if config.user_id not in users:
        user_cgs = []
    else:
        user_cgs = users[config.user_id]["contactgroups"]

    for c in user_cgs:
        if c in cgs:
            return True

    reason = _("Sorry, you have no permission on the host '<b>%s</b>'. The host's contact "
               "groups are <b>%s</b>, your contact groups are <b>%s</b>.") % \
               (hostname, ", ".join(cgs), ", ".join(user_cgs))
    if exception:
        raise MKAuthException(reason)
    return reason

def get_folder_permissions_of_users(users):
    folders = {}

    def get_flat_folders(folder):
        folders[folder['.path']] = folder
        for child in folder.get('.folders', {}).itervalues():
            get_flat_folders(child)

    get_flat_folders(api.get_folder_tree())

    permissions = {}

    users = load_users()
    for username in users.iterkeys():
        permissions[username] = {}
        for folder_path, folder in folders.iteritems():
            permissions[username][folder_path] = {
                'read':  check_folder_permissions(folder, 'read', False, username) == True,
                'write': check_folder_permissions(folder, 'write', False, username) == True,
            }
    return permissions

def check_folder_permissions(folder, how, exception=True, user = None):
    if not user:
        if config.may("wato.all_folders"):
            return True
        if how == "read" and config.may("wato.see_all_folders"):
            return True
    else:
        if config.user_may(user, "wato.all_folders"):
            return True
        if how == "read" and config.user_may(user, "wato.see_all_folders"):
            return True

    # Get contact groups of that folder
    effective = effective_attributes(None, folder)
    use, cgs = effective.get("contactgroups", (None, []))

    if not user:
        user = config.user_id

    # Get contact groups of user
    users = load_users()
    if user not in users:
        user_cgs = []
    else:
        user_cgs = users[user].get("contactgroups", [])

    for c in user_cgs:
        if c in cgs:
            return True

    reason = _("Sorry, you have no permission on the folder '<b>%s</b>'. " % folder["title"])
    if not cgs:
        reason += _("The folder has no contact groups assigned to.")
    else:
        reason += _("The folder's contact groups are <b>%s</b>. " % ", ".join(cgs))
        if user_cgs:
            reason += _("Your contact groups are <b>%s</b>.") %  ", ".join(user_cgs)
        else:
            reason += _("But you are not a member of any contact group.")

    if exception:
        raise MKAuthException(reason)
    else:
        return reason

# Make sure that the user is in all of cgs contact groups.
# This is needed when the user assigns contact groups to
# objects. He may only assign such groups he is member himself.
def check_user_contactgroups(cgspec):
    if config.may("wato.all_folders"):
        return

    use, cgs = cgspec
    users = load_users()
    if config.user_id not in users:
        user_cgs = []
    else:
        user_cgs = users[config.user_id]["contactgroups"]
    for c in cgs:
        if c not in user_cgs:
            raise MKAuthException(_("Sorry, you cannot assign the contact group '<b>%s</b>' "
              "because you are not member in that group. Your groups are: <b>%s</b>") %
                 ( c, ", ".join(user_cgs)))



def show_subfolders(folder):
    if len(folder[".folders"]) == 0:
        return False

    html.write("<h3>" + _("Subfolders") + "</h3>")
    html.write("<table class=data>\n")
    html.write("<tr><th class=left>"
               + _("Actions") + "</th><th>"
               + _("Title") + "</th><th>"
               + _("Auth") + "</th>")

    for attr, topic in host_attributes:
        if attr.show_in_table() and attr.show_in_folder():
            html.write("<th>%s</th>" % attr.title())

    if not config.wato_hide_filenames:
        html.write("<th>%s</th>" % _("Directory"))
    html.write("<th class=right>" + _("Hosts") + "</th>")
    html.write("<th class=right>" + _("Subfolders") + "</th>")

    may_move_folders = config.may("wato.manage_folders") and \
            check_folder_permissions(g_folder, "write", False)
    if may_move_folders:
        html.write("<th>" + _("Move To") + "</th>")

    html.write("</tr>\n")

    odd = "even"

    for entry in api.sort_by_title(folder[".folders"].values()):
        odd = odd == "odd" and "even" or "odd"
        html.write('<tr class="data %s0">' % odd)

        name = entry[".name"]
        folder_path = entry[".path"]

        edit_url     = make_link_to([("mode", "editfolder"), ("backfolder", g_folder[".path"])], entry)
        delete_url   = make_action_link([("mode", "folder"),
                       ("_delete_folder", entry[".name"])])
        enter_url    = make_link_to([("mode", "folder")], entry)

        html.write("<td class=buttons>")
        html.icon_button(edit_url, _("Edit the properties of this folder"), "edit")
        if config.may("wato.manage_folders"):
            html.icon_button(delete_url, _("Delete this folder"), "delete")
        html.write("</td>")


        # Title and filename
        html.write('<td class=takeall><a href="%s">%s</a></td>' %
                    (enter_url, entry["title"]))

        # Am I authorized?
        auth = check_folder_permissions(entry, "write", False)
        if auth == True:
            icon = "authok"
            title = _("You have permission to this folder.")
        else:
            icon = "autherr"
            title = htmllib.strip_tags(auth)
        html.write('<td><img class=icon src="images/icon_%s.png" title="%s"></td>' % (icon, title))


        # Attributes for Hosts
        effective = effective_attributes(None, folder)
        for attr, topic in host_attributes:
            if attr.show_in_table() and attr.show_in_folder():
                attrname = attr.name()
                if attrname in entry.get("attributes", {}):
                    tdclass, content = attr.paint(entry["attributes"][attrname], "")
                else:
                    tdclass, content = attr.paint(effective.get(attrname), "")
                    tdclass += " inherited"
                html.write('<td class="%s">%s</td>' % (tdclass, content))

        # Internal foldername
        if not config.wato_hide_filenames:
            html.write("<td>%s</td>" % name)

        # Number of hosts
        html.write("<td class=number>%d</td>" % num_hosts_in(entry, recurse=True))

        # Number of subfolders
        html.write("<td class=number>%d</td>" % len(entry[".folders"]))

        # Move To
        if may_move_folders:
            html.write("<td>")
            move_to_folder_combo("folder", entry, False)
            html.write("</td>")

        html.write("</tr>")
    html.write("</table>")
    return True

def show_hosts(folder):
    load_hosts(folder)
    if len(folder[".hosts"]) == 0:
        return False

    html.write("<h3>" + _("Hosts") + "</h3>")
    html.begin_form("search")
    html.text_input("search")
    html.button("_search", _("Search"))
    html.set_focus("search")
    html.hidden_fields()
    html.end_form()
    html.write("<p>")

    hostnames = folder[".hosts"].keys()
    hostnames.sort()

    # Show table of hosts in this folder
    colspan = 6
    html.begin_form("hosts", None, "POST", onsubmit = 'add_row_selections(this);')
    html.write("<table class=data>\n")
    html.write("<tr><th class=left></th><th></th><th>"
               + _("Hostname") + "</th><th>"
               + _("Auth") + "</th>"
               + "<th>" + _("Tags") + "</th>")

    for attr, topic in host_attributes:
        if attr.show_in_table():
            html.write("<th>%s</th>" % attr.title())
            colspan += 1

    html.write("<th class=right>" + _("Move To") + "</th>")
    html.write("</tr>\n")
    odd = "odd"

    def bulk_actions(at_least_one_imported, top = False):
        # bulk actions
        html.write('<tr class="data %s0">' % odd)
        html.write("<td colspan=%d>" % colspan)
        html.jsbutton('_markall', _('X'), 'javascript:toggle_all_rows();')
        html.write(' ' + _("On all selected hosts:\n"))
        if config.may("wato.manage_hosts"):
            html.button("_bulk_delete", _("Delete"))
        if config.may("wato.edit_hosts"):
            html.button("_bulk_edit", _("Edit"))
            html.button("_bulk_cleanup", _("Cleanup"))
        if config.may("wato.services"):
            html.button("_bulk_inventory", _("Inventory"))
        if config.may("wato.edit_hosts"):
            move_to_folder_combo("host", None, top)
            if at_least_one_imported:
                html.button("_bulk_movetotarget", _("Move to Target Folders"))
        html.write("</td></tr>\n")

    search_text = html.var("search")

    # Remember if that host has a target folder (i.e. was imported with
    # a folder information but not yet moved to that folder). If at least
    # one host has a target folder, then we show an additional bulk action.
    at_least_one_imported = False
    more_than_ten_items = False
    for num, hostname in enumerate(hostnames):
        if search_text and (search_text.lower() not in hostname.lower()):
            continue

        host = g_folder[".hosts"][hostname]
        effective = effective_attributes(host, g_folder)

        if effective.get("imported_folder"):
            at_least_one_imported = True

        if num == 11:
            more_than_ten_items = True

    # Add the bulk action buttons also to the top of the table when this
    # list shows more than 10 rows
    if more_than_ten_items and \
        (config.may("wato.edit_hosts") or config.may("wato.manage_hosts")):
        bulk_actions(at_least_one_imported, top = True)

    host_errors = validate_all_hosts(hostnames) 
    # Now loop again over all hosts and display them
    for hostname in hostnames:
        if search_text and (search_text.lower() not in hostname.lower()):
            continue

        host = g_folder[".hosts"][hostname]
        effective = effective_attributes(host, g_folder)

        # Rows with alternating odd/even styles
        html.write('<tr class="data %s0">' % odd)
        odd = odd == "odd" and "even" or "odd"

        # Column with actions (buttons)
        edit_url     = make_link([("mode", "edithost"), ("host", hostname)])
        services_url = make_link([("mode", "inventory"), ("host", hostname)])
        clone_url    = make_link([("mode", host.get(".nodes") and "newcluster" or "newhost"), 
                                 ("clone", hostname)])
        delete_url   = make_action_link([("mode", "folder"), ("_delete_host", hostname)])

        html.write('<td class=checkbox>')
        html.write("<input type=checkbox name=\"_c_%s\" value=%d />" % (hostname, colspan))
        html.write('</td>\n')

        html.write("<td class=buttons>")
        html.icon_button(edit_url, _("Edit the properties of this host"), "edit")
        if check_host_permissions(hostname, False) == True:
            html.icon_button(services_url, _("Edit the services of this host, do an inventory"), "services")
        if config.may("wato.manage_hosts"):
            html.icon_button(clone_url, _("Create a clone of this host"), "insert")
            html.icon_button(delete_url, _("Delete this host"), "delete")
        html.write("</td>\n")

        # Hostname with link to details page (edit host)
        html.write('<td>')
        errors = host_errors.get(hostname,[]) + validate_host(hostname)
        if errors:
            msg = _("Warning: This host has an invalid configuration: ")
            msg += ", ".join(errors)
            html.icon(msg, "validation_error")
            html.write("&nbsp;")

        html.write('<a href="%s">%s</a>\n' % (edit_url, hostname))

        if ".nodes" in host:
            html.write("&nbsp;")
            html.icon(_("This host is a cluster of %s") % ", ".join(host[".nodes"]), "cluster")
        html.write('</td>')


        # Am I authorized?
        auth = check_host_permissions(hostname, False)
        if auth == True:
            icon = "authok"
            title = _("You have permission to this host.")
        else:
            icon = "autherr"
            title = htmllib.strip_tags(auth)
        html.write('<td><img class=icon src="images/icon_%s.png" title="%s"></td>' % (icon, title))

        # Raw tags
        #
        # Optimize wraps:
        # 1. add <nobr> round the single tags to prevent wrap within tags
        # 2. add "zero width space" (&#8203;)
        html.write("<td>%s</td>" % "<b style='color: #888;'>|</b>&#8203;".join(
                                                [ '<nobr>%s</nobr>' % t for t in host[".tags"] ]))

        # Show attributes
        for attr, topic in host_attributes:
            if attr.show_in_table():
                attrname = attr.name()
                if attrname in host:
                    tdclass, tdcontent = attr.paint(host.get(attrname), hostname)
                else:
                    tdclass, tdcontent = attr.paint(effective.get(attrname), hostname)
                    tdclass += " inherited"
                html.write('<td class="%s">' % tdclass)
                html.write(tdcontent)
                html.write("</td>\n")

        # Move to
        html.write("<td>")
        if config.may("wato.edit_hosts"):
            move_to_folder_combo("host", hostname)
        html.write("</td>\n")
        html.write("</tr>\n")

    if config.may("wato.edit_hosts") or config.may("wato.manage_hosts"):
        bulk_actions(at_least_one_imported)
    html.write("</table>\n")

    html.hidden_fields() 
    html.end_form()

    html.javascript('g_selected_rows = %s;\n'
                    'init_rowselect();' % repr(["_c_%s" % h for h in hostnames]))
    return True

move_to_folder_combo_cache_id = None
def move_to_folder_combo(what, thing = None, top = False):
    global move_to_folder_combo_cache, move_to_folder_combo_cache_id
    if move_to_folder_combo_cache_id != id(html):
        move_to_folder_combo_cache = {}
        move_to_folder_combo_cache_id = id(html)

    # In case of a folder move combo, thing is the folder object
    # we want to move
    if what == "folder" or id(g_folder) not in move_to_folder_combo_cache:
        selections = [("@", _("(select folder)"))]
        for path, afolder in g_folders.items():
            # TODO: Check permisssions
            if afolder != g_folder and \
                 (what != "folder" or not (
                    folder_is_parent_of(thing, afolder)
                    # avoid naming conflict!
                    or thing[".name"] in afolder[".folders"])):
                os_path = afolder[".path"]
                msg = afolder["title"]
                if os_path:
                    msg += " (%s)" % os_path
                selections.append((os_path, msg))
        selections.sort(cmp=lambda a,b: cmp(a[1].lower(), b[1].lower()))
        move_to_folder_combo_cache[g_folder['.path']] = selections
    else:
        selections = move_to_folder_combo_cache[g_folder['.path']]

    if len(selections) > 1:
        if thing == None:
            html.button("_bulk_move", _("Move To:"))
            field_name = 'bulk_moveto'
            if top:
                field_name = '_top_bulk_moveto'
                if html.has_var('bulk_moveto'):
                    html.javascript('update_bulk_moveto("%s")' % html.var('bulk_moveto', ''))
            html.select(field_name, selections, "@",
                        onchange = "update_bulk_moveto(this.value)",
                        attrs = {'class': 'bulk_moveto'})
        elif what == "host":
            html.hidden_field("host", thing)
            uri = html.makeactionuri([("host", thing)])
            html.select("_host_move_%s" % thing, selections, "@",
                "location.href='%s' + '&_move_host_to=' + this.value;" % uri);
        else: # what == "folder"
            # html.hidden_field("what_folder", thing)
            uri = html.makeactionuri([("what_folder", thing[".path"])])
            html.select("_folder_move_%s" % thing[".path"], selections, "@",
                "location.href='%s' + '&_move_folder_to=' + this.value;" % uri);




def move_hosts_to(hostnames, path):
    if path not in g_folders: # non-existing folder
        return

    target_folder = g_folders[path]
    check_folder_permissions(g_folder, "write")
    check_folder_permissions(target_folder, "write")

    if target_folder == g_folder:
        return 0 # target and source are the same

    # read hosts currently in target file
    load_hosts(target_folder)
    target_hosts = target_folder[".hosts"]

    num_moved = 0
    for hostname in hostnames:
        if hostname not in g_folder[".hosts"]: # non-existant host
            continue

        mark_affected_sites_dirty(g_folder, hostname)
        target_hosts[hostname] = g_folder[".hosts"][hostname]
        target_folder["num_hosts"] += 1
        g_folder["num_hosts"] -= 1
        del g_folder[".hosts"][hostname]
        mark_affected_sites_dirty(target_folder, hostname)

        if len(hostnames) == 1:
            log_pending(AFFECTED, hostname, "move-host", _("Moved host from %s to %s") %
                (g_folder[".path"], target_folder[".path"]))
        num_moved += 1

    save_folder_and_hosts(target_folder)
    save_folder_and_hosts(g_folder)
    call_hook_hosts_changed(g_root_folder)
    if len(hostnames) > 1:
        log_pending(AFFECTED, target_folder, "move-host", _("Moved %d hosts from %s to %s") %
            (num_moved, g_folder[".path"], target_folder[".path"]))
    return num_moved


def move_host_to(hostname, target_filename):
    return move_hosts_to([hostname], target_filename)

def delete_hosts_after_confirm(hosts):
    c = wato_confirm(_("Confirm deletion of %d hosts") % len(hosts),
                     _("Do you really want to delete the %d selected hosts?") % len(hosts))
    if c:
        for delname in hosts:
            mark_affected_sites_dirty(g_folder, delname)
            host = g_folder[".hosts"][delname]
            # check_mk_automation(host[".siteid"], "delete-host", [delname])
            del g_folder[".hosts"][delname]
            g_folder["num_hosts"] -= 1
            log_pending(AFFECTED, delname, "delete-host", _("Deleted host %s") % delname)
        save_folder_and_hosts(g_folder)
        call_hook_hosts_changed(g_folder)
        return "folder", _("Successfully deleted %d hosts") % len(hosts)
    elif c == False: # not yet confirmed
        return ""
    else:
        return None # browser reload

def move_folder(what_folder, target_folder):
    old_parent = what_folder[".parent"]
    old_dir = folder_dir(what_folder)
    del old_parent[".folders"][what_folder[".name"]]
    target_folder[".folders"][what_folder[".name"]] = what_folder
    what_folder[".parent"] = target_folder
    new_dir = folder_dir(target_folder)
    shutil.move(old_dir, new_dir)

def delete_folder_after_confirm(del_folder):
    msg = _("Do you really want to delete the folder %s?") % del_folder["title"]
    if not config.wato_hide_filenames:
        msg += _(" Its directory is <tt>%s</tt>.") % folder_dir(del_folder)
    num_hosts = num_hosts_in(del_folder)
    if num_hosts:
        msg += _(" The folder contains <b>%d</b> hosts, which will also be deleted!") % num_hosts
    c = wato_confirm(_("Confirm folder deletion"), msg)

    if c:
        mark_affected_sites_dirty(g_folder)
        del g_folder[".folders"][del_folder[".name"]]
        folder_path = folder_dir(del_folder)
        shutil.rmtree(folder_path)
        log_pending(AFFECTED, del_folder, "delete-folder",
                _("Deleted empty folder %s")% folder_dir(del_folder))
        call_hook_folder_deleted(del_folder)
        return "folder"
    elif c == False: # not yet confirmed
        return ""
    else:
        return None # browser reload

# Create list of all hosts that are select with checkboxes in the current file.
# This is needed for bulk operations.
def get_hostnames_from_checkboxes():
    hostnames = g_folder[".hosts"].keys()
    hostnames.sort()

    selected = []
    if html.var('selected_rows', '') != '':
        selected = html.var('selected_rows', '').split(',')

    selected_hosts = []
    search_text = html.var("search")
    for name in hostnames:
        if (not search_text or (search_text.lower() in name.lower())) \
            and ('_c_' + name) in selected:
            selected_hosts.append(name)
    return selected_hosts

#.
#   .-Edit Folder----------------------------------------------------------.
#   |           _____    _ _ _     _____     _     _                       |
#   |          | ____|__| (_) |_  |  ___|__ | | __| | ___ _ __             |
#   |          |  _| / _` | | __| | |_ / _ \| |/ _` |/ _ \ '__|            |
#   |          | |__| (_| | | |_  |  _| (_) | | (_| |  __/ |               |
#   |          |_____\__,_|_|\__| |_|  \___/|_|\__,_|\___|_|               |
#   |                                                                      |
#   +----------------------------------------------------------------------+
#   | Mode for editing the properties of a folder. This includes the       |
#   | creation of new folders.                                             |
#   '----------------------------------------------------------------------'

def mode_editfolder(phase, new):
    global g_folder

    if new:
        page_title = _("Create new folder")
        name, title = None, None
        mode = "new"
    else:
        page_title = _("Folder Properties")
        name  = g_folder[".name"]
        title = g_folder["title"]
        mode = "edit"

    if phase == "title":
        return page_title

    elif phase == "buttons":
        linkvars = [("mode", "folder")]
        if html.has_var("backfolder"):
            link = make_link_to(linkvars, g_folders[html.var("backfolder")])
        else:
            link = make_link(linkvars)
        html.context_button(_("Back"), link, "back")

    elif phase == "action":
        if new:
            config.need_permission("wato.manage_folders")
        else:
            config.need_permission("wato.edit_folders")

        if not html.check_transaction():
            return "folder"

        # Title
        title = html.var_utf8("title")
        if not title:
            raise MKUserError("title", _("Please supply a title."))

        # OS filename
        if new:
            if not config.wato_hide_filenames:
                name = html.var("name", "").strip()
                check_wato_foldername("name", name)
            else:
                name = create_wato_foldername(title)

        # Attributes
        attributes = collect_attributes()
        attributes_changed = not new and attributes != g_folder.get("attributes", {})

        if new:
            check_folder_permissions(g_folder, "write")
            check_user_contactgroups(attributes.get("contactgroups", (False, [])))
            if g_folder[".path"]:
                newpath = g_folder[".path"] + "/" + name
            else:
                newpath = name
            new_folder = {
                ".name"       : name,
                ".path"       : newpath,
                "title"      : title,
                "attributes" : attributes,
                ".folders"   : {},
                ".hosts"     : {},
                "num_hosts"  : 0,
            }
            g_folders[newpath] = new_folder
            g_folder[".folders"][name] = new_folder
            save_folder(new_folder)
            reload_folder(new_folder)
            call_hook_folder_created(new_folder)
            # Note: sites are not marked as dirty. Only peers will be synced.
            # The creation of a folder without hosts has not effect on the
            # monitoring.
            log_pending(AFFECTED, new_folder, "new-folder", _("Created new folder %s") % title)

        else:
            cgs_changed = attributes.get("contactgroups") != g_folder["attributes"].get("contactgroups")
            other_changed = attributes != g_folder["attributes"] and not cgs_changed
            if other_changed:
                check_folder_permissions(g_folder, "write")
            if g_folder.get(".parent") \
                 and cgs_changed \
                 and True != check_folder_permissions(g_folder.get(".parent"), "write", False):
                 raise MKAuthException(_("Sorry. In order to change the permissions of a folder you need write "
                                         "access to the parent folder."))

            if cgs_changed:
                check_user_contactgroups(attributes.get("contactgroups"))
            log_pending(AFFECTED, g_folder, "edit-folder", "Edited properties of folder %s" % title)

            g_folder["title"]      = title

            if attributes_changed:
                mark_affected_sites_dirty(g_folder)
                g_folder["attributes"] = attributes
                mark_affected_sites_dirty(g_folder)

                # Due to changes in folder/file attributes, host files
                # might need to be rewritten in order to reflect Changes
                # in Nagios-relevant attributes.
                rewrite_config_files_below(g_folder) # due to inherited attributes
                reload_folder(g_folder)
                log_pending(AFFECTED, g_folder, "edit-folder",
                       _("Changed attributes of folder %s") % title)
                call_hook_hosts_changed(g_folder)


        need_sidebar_reload()
        save_folder_and_hosts(g_folder) # save folder metainformation


        if html.has_var("backfolder"):
            set_current_folder(g_folders[html.var("backfolder")])
        return "folder"


    else:
        render_folder_path()
        check_folder_permissions(g_folder, "read")

        html.begin_form("editfolder")
        html.write('<table class="form nomargin">\n')

        # title
        html.write("<tr class=top><td class=legend>Title</td><td class=checkbox></td><td class=content>")
        html.text_input("title", title)
        html.set_focus("title")
        html.write("</td></tr>\n")

        # folder name (omit this for root folder)
        if not (not new and g_folder == g_root_folder):
            if not config.wato_hide_filenames:
                html.write("<tr><td class=legend colspan=2>"
                    + _("Internal directory name") + "<br><i>"
                    + _("This is the name of subdirectory where the files and "
                    "other folders will be created. You cannot change this later.") +
                    "</i></td><td class=content>")

                if new:
                    html.text_input("name")
                else:
                    html.write(name)

                html.write("</td></tr>\n")

        # Attributes inherited to hosts
        if have_folder_attributes():
            if new:
                attributes = {}
                parent = g_folder
                myself = None
            else:
                attributes = g_folder.get("attributes", {})
                parent = g_folder.get(".parent")
                myself = g_folder

            configure_attributes({"folder": attributes}, "folder", parent, myself)

        html.write('<tr><td colspan=3 class="buttons">')
        html.button("save", _("Save &amp; Finish"), "submit")
        html.write("</td></tr>\n")
        html.write("</table>\n")
        html.hidden_fields()
        html.end_form()


def check_wato_foldername(htmlvarname, name):
    if name in g_folder[".folders"]:
        raise MKUserError(htmlvarname, _("A folder with that name already exists."))
    if not name:
        raise MKUserError(htmlvarname, _("Please specify a name."))
    if not re.match("^[-a-z0-9A-Z_]*$", name):
        raise MKUserError(htmlvarname, _("Invalid folder name. Only the characters a-z, A-Z, 0-9, _ and - are allowed."))


def create_wato_foldername(title, in_folder = None):
    if in_folder == None:
        in_folder = g_folder

    basename = convert_title_to_filename(title)
    c = 1
    name = basename
    while True:
        if name not in in_folder[".folders"]:
            break
        c += 1
        name = "%s-%d" % (basename, c)
    return name


def convert_title_to_filename(title):
    converted = ""
    for c in title.lower():
        if c == u'ä':
            converted += 'ae'
        elif c == u'ö':
            converted += 'oe'
        elif c == u'ü':
            converted += 'ue'
        elif c == u'ß':
            converted += 'ss'
        elif c in "abcdefghijklmnopqrstuvwxyz0123456789-_":
            converted += c
        else:
            converted += "_"
    return str(converted)


#.
#   .-Edit-Host------------------------------------------------------------.
#   |               _____    _ _ _     _   _           _                   |
#   |              | ____|__| (_) |_  | | | | ___  ___| |_                 |
#   |              |  _| / _` | | __| | |_| |/ _ \/ __| __|                |
#   |              | |__| (_| | | |_  |  _  | (_) \__ \ |_                 |
#   |              |_____\__,_|_|\__| |_| |_|\___/|___/\__|                |
#   |                                                                      |
#   +----------------------------------------------------------------------+
#   | Mode for host details (new, clone, edit)                             |
#   '----------------------------------------------------------------------'

def mode_edithost(phase, new, cluster):
    hostname = html.var("host") # may be empty in new/clone mode

    clonename = html.var("clone")
    if clonename and clonename not in g_folder[".hosts"]:
        raise MKGeneralException(_("You called this page with an invalid host name."))

    if clonename:
        title = _("Create clone of %s") % clonename
        host = g_folder[".hosts"][clonename]
        cluster = ".nodes" in host
        mode = "clone"
    elif not new and hostname in g_folder[".hosts"]:
        title = _("Edit host") + " " + hostname
        host = g_folder[".hosts"][hostname]
        cluster = ".nodes" in host
        mode = "edit"
    else:
        if cluster:
            title = _("Create new cluster")
            host = { ".nodes" : [] }
        else:
            title = _("Create new host")
            host = {}
        mode = "new"

    if phase == "title":
        return title

    elif phase == "buttons":
        if not new:
            host_status_button(hostname, "hoststatus")
        html.context_button(_("Folder"), make_link([("mode", "folder")]), "back")
        if not new:
            html.context_button(_("Services"),
                  make_link([("mode", "inventory"), ("host", hostname)]), "services")
            html.context_button(_("Rulesets"),
                  make_link([("mode", "rulesets"), ("host", hostname), ("local", "on")]), "rulesets")

    elif phase == "action":
        if not new and html.var("delete"): # Delete this host
            config.need_permission("wato.manage_hosts")
            check_folder_permissions(g_folder, "write")
            if not html.transaction_valid():
                return "folder"
            else:
                return delete_host_after_confirm(hostname)

        host = collect_attributes()
        if cluster:
            nodes = ListOfStrings().from_html_vars("nodes")
            if len(nodes) < 1:
                raise MKUserError("nodes_0", _("The cluster must have at least one node"))
            for nr, node in enumerate(nodes):
                if not find_host(node):
                    raise MKUserError("nodes_%d" % nr, _("The node <b>%s</b> is not a WATO host.") % node)
            host[".nodes"] = nodes

        # handle clone & new
        if new:
            if not html.transaction_valid():
                return "folder"
            config.need_permission("wato.manage_hosts")
            check_folder_permissions(g_folder, "write")
            check_user_contactgroups(host.get("contactgroups", (False, [])))
            if not hostname:
                raise MKUserError("host", _("Please specify a host name."))
            elif hostname in g_folder[".hosts"]:
                raise MKUserError("host", _("A host with this name already exists."))
            elif not re.match("^[a-zA-Z0-9-_.]+$", hostname):
                raise MKUserError("host", _("Invalid host name: must contain only characters, digits, dash, underscore and dot."))
        else:
            config.need_permission("wato.edit_hosts")

            # Check which attributes have changed. For a change in the contact groups
            # we need permissions on the folder. For a change in the rest we need
            # permissions on the host
            old_host = dict(g_folder[".hosts"][hostname].items())
            del old_host[".tags"] # not contained in new host
            cgs_changed = host.get("contactgroups") != old_host.get("contactgroups")
            other_changed = old_host != host and not cgs_changed
            if other_changed:
                check_host_permissions(hostname)
            if cgs_changed \
                 and True != check_folder_permissions(g_folder, "write", False):
                 raise MKAuthException(_("Sorry. In order to change the permissions of a host you need write "
                                         "access to the folder it is contained in."))
            if cgs_changed:
                check_user_contactgroups(host.get("contactgroups", (False, [])))

        if hostname:
            go_to_services = html.var("services")
            if html.check_transaction():

                if new:
                    g_folder[".hosts"][hostname] = host
                    mark_affected_sites_dirty(g_folder, hostname)
                    message = _("Created new host %s.") % hostname
                    log_pending(AFFECTED, hostname, "create-host", message)
                    g_folder["num_hosts"] += 1
                else:
                    # The site attribute might have changed. In that case also
                    # the old site of the host must be marked dirty.
                    mark_affected_sites_dirty(g_folder, hostname)
                    g_folder[".hosts"][hostname] = host
                    mark_affected_sites_dirty(g_folder, hostname)
                    log_pending(AFFECTED, hostname, "edit-host", _("Edited properties of host [%s]") % hostname)
                save_folder_and_hosts(g_folder)
                call_hook_hosts_changed(g_folder)
                reload_hosts(g_folder)

            errors = validate_all_hosts([hostname]).get(hostname, []) + validate_host(hostname)
            if errors: # keep on this page if host does not validate
                return
            elif new:
                return go_to_services and "firstinventory" or "folder"
            else:
                return go_to_services and "inventory" or "folder"

    else:
        # Show outcome of host validation. Do not validate new hosts 
        errors = None
        if new:
            render_folder_path()
        else:
            errors = validate_all_hosts([hostname]).get(hostname, []) + validate_host(hostname)

        if errors:
            html.write("<div class=info>")
            html.write('<table class=validationerror border=0 cellspacing=0 cellpadding=0><tr><td class=img>')
            html.write('<img src="images/icon_validation_error.png"></td><td>')
            html.write('<p><h3>%s</h3><ul>%s</ul></p>' % 
                (_("Warning: This host has an invalid configuration!"), 
                 "".join(["<li>%s</li>" % error for error in errors])))

            if html.form_submitted():
                html.write("<br><b>%s</b>" % _("Your changes have been saved nevertheless."))

            html.write("</td></tr></table></div>")

        html.begin_form("edithost")
        html.write('<table class="form nomargin">\n')

        # host name
        html.write("<tr class=top><td class=legend>" + _("Hostname") +
                   "</td><td class=checkbox></td><td class=content>")
        if hostname and mode == "edit":
            html.write(hostname)
        else:
            html.text_input("host")
            html.set_focus("host")
        html.write("</td></tr>\n")

        # Cluster: nodes
        if cluster:
            vs = ListOfStrings(valuespec = TextAscii(size = 19))
            html.write('<tr><td class=legend>' + _("Nodes") + 
                       '<br><i>%s</i></td>' % _('Enter the host names of the cluster nodes. These '
                       'hosts must be present in WATO. '))
            html.write('<td class=checkbox></td><td class=content>')
            vs.render_input("nodes", host[".nodes"]) 
            html.write('</td></tr>')

        configure_attributes({hostname: host}, "host", parent = g_folder)

        html.write('<tr><td class="buttons" colspan=3>')
        html.button("save", _("Save &amp; Finish"), "submit")
        if not new:
            html.button("delete", _("Delete host!"), "submit")
        html.button("services", _("Save &amp; go to Services"), "submit")
        html.write("</td></tr>\n")
        html.write("</table>\n")
        html.hidden_fields()
        html.end_form()


def delete_host_after_confirm(delname):
    c = wato_confirm(_("Confirm host deletion"),
                     _("Do you really want to delete the host <tt>%s</tt>?") % delname)
    if c:
        host = g_folder[".hosts"][delname]
        del g_folder[".hosts"][delname]
        g_folder["num_hosts"] -= 1
        save_folder_and_hosts(g_folder)
        log_pending(AFFECTED, delname, "delete-host", _("Deleted host %s") % delname)
        check_mk_automation(host[".siteid"], "delete-host", [delname])
        call_hook_hosts_changed(g_folder)
        return "folder"
    elif c == False: # not yet confirmed
        return ""
    else:
        return None # browser reload

#.
#   .-Inventory & Servicis-------------------------------------------------.
#   |                ____                  _                               |
#   |               / ___|  ___ _ ____   _(_) ___ ___  ___                 |
#   |               \___ \ / _ \ '__\ \ / / |/ __/ _ \/ __|                |
#   |                ___) |  __/ |   \ V /| | (_|  __/\__ \                |
#   |               |____/ \___|_|    \_/ |_|\___\___||___/                |
#   |                                                                      |
#   +----------------------------------------------------------------------+
#   | Mode for doing the inventory on a single host and/or showing and     |
#   | editing the current services of a host.                              |
#   '----------------------------------------------------------------------'

def mode_inventory(phase, firsttime):
    hostname = html.var("host")
    if hostname not in g_folder[".hosts"]:
        raise MKGeneralException(_("You called this page for a non-existing host."))
    host = g_folder[".hosts"][hostname]

    if phase == "title":
        title = _("Services of host %s") % hostname
        if html.var("_scan"):
            title += _(" (live scan)")
        else:
            title += _(" (cached data)")
        return title

    elif phase == "buttons":
        host_status_button(hostname, "host")
        html.context_button(_("Folder"),
                            make_link([("mode", "folder")]), "back")
        html.context_button(_("Host properties"),
                            make_link([("mode", "edithost"), ("host", hostname)]), "back")
        html.context_button(_("Full Scan"), html.makeuri([("_scan", "yes")]))

    elif phase == "action":
        config.need_permission("wato.services")
        check_host_permissions(hostname)
        if html.check_transaction():
            cache_options = not html.var("_scan") and [ '--cache' ] or []
            table = check_mk_automation(host[".siteid"], "try-inventory", cache_options + [hostname])
            table.sort()
            active_checks = {}
            new_target = "folder"
            for st, ct, checkgroup, item, paramstring, params, descr, state, output, perfdata in table:
                if (html.has_var("_cleanup") or html.has_var("_fixall")) \
                    and st in [ "vanished", "obsolete" ]:
                    pass
                elif (html.has_var("_activate_all") or html.has_var("_fixall")) \
                    and st == "new":
                    active_checks[(ct, item)] = paramstring
                else:
                    varname = "_%s_%s" % (ct, item)
                    if html.var(varname, "") != "":
                        active_checks[(ct, item)] = paramstring

            check_mk_automation(host[".siteid"], "set-autochecks", [hostname], active_checks)
            message = _("Saved check configuration of host [%s] with %d services") % \
                        (hostname, len(active_checks))
            log_pending(LOCALRESTART, hostname, "set-autochecks", message)
            mark_affected_sites_dirty(g_folder, hostname, sync=False, restart=True)
            return new_target, message
        return "folder"

    else:
        show_service_table(host, firsttime)


def show_service_table(host, firsttime):
    hostname = host[".name"]

    # Read current check configuration
    cache_options = not html.var("_scan") and [ '--cache' ] or []

    # We first try using the Cache (if the user has not pressed Full Scan). 
    # If we do not find any data, we omit the cache and immediately try
    # again without using the cache.
    try:
        table = check_mk_automation(host[".siteid"], "try-inventory", cache_options + [hostname])
        if len(table) == 0 and cache_options != []:
            table = check_mk_automation(host[".siteid"], "try-inventory", [hostname])
            html.set_var("_scan", "on")
    except Exception, e:
        if config.debug:
            raise
        html.show_error("Inventory failed for this host: %s" % e)
        return

    table.sort()

    html.begin_form("checks", None, "POST")
    fixall = 0
    if config.may("wato.services"):
        for entry in table:
            if entry[0] == 'new' and not html.has_var("_activate_all") and not firsttime:
                html.button("_activate_all", _("Activate missing"))
                fixall += 1
                break
        for entry in table:
            if entry[0] in [ 'obsolete', 'vanished', ]:
                html.button("_cleanup", _("Remove exceeding"))
                fixall += 1
                break

        if fixall == 2:
            html.button("_fixall", _("Fix all missing/exceeding"))

        if len(table) > 0:
            html.button("_save", _("Save manual check configuration"))

    html.hidden_fields()
    if html.var("_scan"):
        html.hidden_field("_scan", "on")

    html.write("<table class=data>\n")

    for state_name, state_type, checkbox in [
        ( _("Available (missing) services"), "new", firsttime ),
        ( _("Already configured services"), "old", True, ),
        ( _("Obsolete services (being checked, but should be ignored)"), "obsolete", True ),
        ( _("Ignored services (configured away by admin)"), "ignored", False ),
        ( _("Vanished services (checked, but no longer exist)"), "vanished", True ),
        ( _("Manual services (defined in main.mk)"), "manual", None ),
        ( _("Legacy services (defined in main.mk)"), "legacy", None )
        ]:
        first = True
        trclass = "even"
        for st, ct, checkgroup, item, paramstring, params, descr, state, output, perfdata in table:
            if state_type != st:
                continue
            if first:
                html.write('<tr class=groupheader><td colspan=7><br>%s</td></tr>\n' % state_name)
                html.write("<tr><th>" + _("Status") + "</th><th>" + _("Checktype") + "</th><th>" + _("Item") + "</th>"
                           "<th>" + _("Service Description") + "</th><th>"
                           + _("Current check") + "</th><th></th><th></th></tr>\n")
                first = False
            trclass = trclass == "even" and "odd" or "even"
            statename = nagios_short_state_names.get(state, "PEND")
            if statename == "PEND":
                stateclass = "state svcstate statep"
                state = 0 # for tr class
            else:
                stateclass = "state svcstate state%s" % state
            html.write("<tr class=\"data %s%d\">" % (trclass, state))

            # Status, Checktype, Item, Description, Check Output
            html.write("<td class=\"%s\">%s</td><td>%s</td><td>%s</td><td>%s</td><td>%s</td>" %
                    (stateclass, statename, ct, item, descr, output))

            # Icon for Rule editor, Check parameters
            html.write("<td>")
            if checkgroup:
                varname = "checkgroup_parameters:" + checkgroup
                if varname in g_rulespecs:
                    rulespec = g_rulespecs[varname]
                    url = make_link([("mode", "edit_ruleset"),
                                     ("varname", varname),
                                     ("host", hostname),
                                     ("item", repr(item))])
                    try:
                        rulespec["valuespec"].validate_datatype(params, "")
                        rulespec["valuespec"].validate_value(params, "")
                        paramtext = rulespec["valuespec"].value_to_text(params)
                    except Exception, e:
                        if config.debug:
                            raise
                        paramtext = _("Invalid check parameter: %s!") % e
                        paramtext += _(" The parameter is: %r") % (params,)

                    title = "Check parameters for this service: " + paramtext
                    html.write('<a href="%s"><img title="%s" class=icon src="images/icon_rulesets.png"></a>' %
                       (url, title))

            html.write("</td>")

            # Checkbox
            html.write("<td>")
            if checkbox != None:
                varname = "_%s_%s" % (ct, item)
                html.checkbox(varname, checkbox)
            html.write("</td></tr>\n")
    html.write("</table>\n")
    html.end_form()


#.
#   .-Search---------------------------------------------------------------.
#   |                   ____                      _                        |
#   |                  / ___|  ___  __ _ _ __ ___| |__                     |
#   |                  \___ \ / _ \/ _` | '__/ __| '_ \                    |
#   |                   ___) |  __/ (_| | | | (__| | | |                   |
#   |                  |____/ \___|\__,_|_|  \___|_| |_|                   |
#   |                                                                      |
#   +----------------------------------------------------------------------+
#   | Dialog for searching for hosts - globally in all files               |
#   '----------------------------------------------------------------------'

def mode_search(phase):
    if phase == "title":
        return _("Search for hosts in %s and below" % (g_folder["title"]))

    elif phase == "buttons":
        html.context_button(_("Folder"), make_link([("mode", "folder")]), "back")

    elif phase == "action":
        pass

    else:
        render_folder_path()

        ## # Show search form
        html.begin_form("search")
        html.write("<table class=\"form nomargin\">")

        # host name
        html.write("<tr class=top><td class=legend colspan=2>" + _("Hostname") + "</td><td class=content>")
        html.text_input("host")
        html.set_focus("host")
        html.write("</td></tr>\n")

        # Attributes
        configure_attributes({}, "search", parent = None)

        # Button
        html.write('<tr><td class="buttons" colspan=3>')
        html.button("_global", _("Search globally"), "submit")
        html.button("_local", _("Search in %s") % g_folder["title"], "submit")
        html.write("</td></tr>\n")

        html.write("</table>\n")
        html.hidden_fields()
        html.end_form()

        # Show search results
        if html.transaction_valid():
            html.write("</td><td>")
            crit = {
                ".name" : html.var("host"),
            }
            crit.update(collect_attributes(do_validate = False))

            html.write("<h3>" + _("Search results:") + "</h3>")
            if html.has_var("_local"):
                folder = g_folder
            else:
                folder = g_root_folder

            # html.write("<pre>%s</pre>" % pprint.pformat(crit))
            if not search_hosts_in_folders(folder, crit):
                html.message(_("No matching hosts found."))



def search_hosts_in_folders(folder, crit):
    num_found = 0

    num_found = search_hosts_in_folder(folder, crit)
    for f in folder[".folders"].values():
        num_found += search_hosts_in_folders(f, crit)

    return num_found


def search_hosts_in_folder(folder, crit):
    found = []
    hosts = load_hosts(folder)
    for hostname, host in hosts.items():
        if crit[".name"] and crit[".name"].lower() not in hostname.lower():
            continue

        # Compute inheritance
        effective = effective_attributes(host, folder)

        # Check attributes
        dont_match = False
        for attr, topic in host_attributes:
            attrname = attr.name()
            if attrname in crit and  \
                not attr.filter_matches(crit[attrname], effective.get(attrname), hostname):
                dont_match = True
                break
        if dont_match:
           continue

        found.append((hostname, host, effective))

    if found:
        render_folder_path(folder, True)
        found.sort()
        html.write("<table class=data><tr><th>%s</th>" % (_("Hostname"), ))
        for attr, topic in host_attributes:
            if attr.show_in_table():
                html.write("<th>%s</th>" % attr.title())
        html.write("</tr>")

        even = "even"
        for hostname, host, effective in found:
            even = even == "even" and "odd" or "even"
            host_url =  make_link_to([("mode", "edithost"), ("host", hostname)], folder)
            html.write('<tr class="data %s0"><td><a href="%s">%s</a></td>\n' %
               (even, host_url, hostname))
            for attr, topic in host_attributes:
                attrname = attr.name()
                if attr.show_in_table():
                    if attrname in host:
                        tdclass, content = attr.paint(host[attrname], hostname)
                    else:
                        tdclass, content = attr.paint(effective[attrname], hostname)
                        tdclass += " inherited"
                    html.write('<td class="%s">%s</td>' % (tdclass, content))
        html.write("</tr>\n")
        html.write("</table><br>\n")

    return len(found)

#.
#   .-CSV-Import-----------------------------------------------------------.
#   |       ____ ______     __   ___                            _          |
#   |      / ___/ ___\ \   / /  |_ _|_ __ ___  _ __   ___  _ __| |_        |
#   |     | |   \___ \\ \ / /____| || '_ ` _ \| '_ \ / _ \| '__| __|       |
#   |     | |___ ___) |\ V /_____| || | | | | | |_) | (_) | |  | |_        |
#   |      \____|____/  \_/     |___|_| |_| |_| .__/ \___/|_|   \__|       |
#   |                                         |_|                          |
#   +----------------------------------------------------------------------+
#   | The following functions help implementing an import of hosts from    |
#   | third party applications, such as from CVS files. The import itsself |
#   | is not yet coded, but functions for dealing with the imported hosts. |
#   '----------------------------------------------------------------------'

def move_to_imported_folders(hosts):
    c = wato_confirm(
              _("Confirm moving hosts"),
              _('You are going to move the selected hosts to folders '
                'representing their original folder location in the system '
                'you did the import from. Please make sure that you have '
                'done an <b>inventory</b> before moving the hosts.'))
    if c == False: # not yet confirmed
        return ""
    elif not c:
        return None # browser reload

    # Create groups of hosts with the same target folder
    targets = {}
    for hostname in hosts:
        host = g_folder[".hosts"][hostname]
        effective = effective_attributes(host, g_folder)
        imported_folder = effective.get('imported_folder')
        if imported_folder == None:
            continue
        targets.setdefault(imported_folder, []).append(hostname)

        # Remove target folder information, now that the hosts are
        # at their target position.
        del host['imported_folder']

    # Now handle each target folder
    num_moved = 0
    for imported_folder, hosts in targets.items():
        # Next problem: The folder path in imported_folder refers
        # to the Alias of the folders, not to the internal file
        # name. And we need to create folders not yet existing.
        target_folder = create_target_folder_from_aliaspath(imported_folder)
        num_moved += move_hosts_to(hosts, target_folder[".path"])
        save_folder(target_folder)
    save_folder(g_folder)
    log_pending(AFFECTED, g_folder, "move-hosts", _("Moved %d imported hosts to their original destination.") % num_moved)
    return None, _("Successfully moved %d hosts to their original folder destinations.") % num_moved


def create_target_folder_from_aliaspath(aliaspath):
    # The alias path is a '/' separated path of folder titles.
    # An empty path is interpreted as root path. The actual file
    # name is the host list with the name "Hosts".
    if aliaspath == "" or aliaspath == "/":
        folder = g_root_folder
    else:
        parts = aliaspath.strip("/").split("/")
        folder = g_root_folder
        while len(parts) > 0:
            # Look in current folder for subfolder with the target name
            for name, f in folder.get(".folders", {}).items():
                if f["title"] == parts[0]:
                    folder = f
                    parts = parts[1:]
                    break
            else: # not found. Create this folder
                name = create_wato_foldername(parts[0], folder)
                new_path = folder[".path"]
                if new_path:
                    new_path += "/"
                new_path += name

                new_folder = {
                    ".name"      : name,
                    ".path"      : new_path,
                    "title"      : parts[0],
                    "attributes" : {},
                    ".folders"   : {},
                    ".files"     : {},
                    ".parent"    : folder,
                }

                if '.siteid' in folder:
                    new_folder['.siteid'] = folder[".siteid"]

                folder[".folders"][name] = new_folder
                g_folders[new_path] = new_folder
                folder = new_folder
                parts = parts[1:]
                save_folder(folder) # make sure, directory is created
                reload_folder(folder)

    return folder



#.
#   .-Bulk-Inventory-------------------------------------------------------.
#   |  ____        _ _      ___                      _                     |
#   | | __ ) _   _| | | __ |_ _|_ ____   _____ _ __ | |_ ___  _ __ _   _   |
#   | |  _ \| | | | | |/ /  | || '_ \ \ / / _ \ '_ \| __/ _ \| '__| | | |  |
#   | | |_) | |_| | |   <   | || | | \ V /  __/ | | | || (_) | |  | |_| |  |
#   | |____/ \__,_|_|_|\_\ |___|_| |_|\_/ \___|_| |_|\__\___/|_|   \__, |  |
#   |                                                              |___/   |
#   +----------------------------------------------------------------------+
#   | When the user wants to scan the services of multiple hosts at once   |
#   | this function is used. There is no fine-tuning possibility. We       |
#   | simply do something like -I or -II on the list of hosts.             |
#   '----------------------------------------------------------------------'

def mode_bulk_inventory(phase):
    if phase == "title":
        return _("Bulk service detection (inventory)")

    elif phase == "buttons":
        html.context_button(_("Folder"), make_link([("mode", "folder")]), "back")
        return

    elif phase == "action":
        if html.var("_item"):
            how = html.var("how")
            try:
                folderpath, hostname = html.var("_item").split("|")
                folder = g_folders[folderpath]
                load_hosts(folder)
                host = folder[".hosts"][hostname]
                eff = effective_attributes(host, folder)
                site_id = eff.get("site")
                counts = check_mk_automation(site_id, "inventory", [how, hostname])
                #counts = ( 1, 2, 3, 4 )
                result = repr([ 'continue', 1, 0 ] + list(counts)) + "\n"
                result += _("Inventorized %s<br>\n") % hostname
                mark_affected_sites_dirty(folder, hostname, sync=False, restart=True)
                log_pending(AFFECTED, hostname, "bulk-inventory",
                    _("Inventorized host: %d added, %d removed, %d kept, %d total services") % counts)
            except Exception, e:
                result = repr([ 'failed', 1, 1, 0, 0, 0, 0, ]) + "\n"
                if site_id:
                    msg = _("Error during inventory of %s on site %s: %s") % (hostname, site_id, e)
                else:
                    msg = _("Error during inventory of %s: %s") % (hostname, e)
                if config.debug:
                    msg += "<br><pre>%s</pre>" % format_exception().replace("\n", "<br>")
                result += msg + "\n<br>"
            html.write(result)
            return ""
        return


    # interactive progress is *not* done in action phase. It
    # renders the page content itself.

    hostnames = get_hostnames_from_checkboxes()

    # check all permissions before beginning inventory
    config.need_permission("wato.services")
    for hostname in hostnames:
        check_host_permissions(hostname)

    items = [ "%s|%s" % (g_folder[".path"], hostname)
             for hostname in hostnames ]

    if html.var("_start"):
        # Start interactive progress
        interactive_progress(
            items,
            _("Bulk inventory"),  # title
            [ (_("Total hosts"),      0),
              (_("Failed hosts"),     0),
              (_("Services added"),   0),
              (_("Services removed"), 0),
              (_("Services kept"),    0),
              (_("Total services"),   0) ], # stats table
            [ ("mode", "folder") ], # URL for "Stop/Finish" button
            50, # ms to sleep between two steps
        )

    else:
        html.begin_form("bulkinventory", None, "POST")
        html.hidden_fields()

        # Mode of action
        html.write(_("<p>You have selected <b>%d</b> hosts for bulk inventory. "
                   "Check_MK inventory will automatically find and configure "
                   "services to be checked on your hosts.</p>") % len(hostnames))
        html.write("<table class=form>")
        html.write("<tr><td class=legend>" + _("Mode") + "</td><td class=content>")
        html.radiobutton("how", "new",     True,  _("Find only new services") + "<br>")
        html.radiobutton("how", "remove",  False, _("Remove obsolete services") + "<br>")
        html.radiobutton("how", "fixall",  False, _("Find new &amp; remove obsolete") + "<br>")
        html.radiobutton("how", "refresh", False, _("Refresh all services (tabula rasa)") + "<br>")
        html.write("</td></tr>")

        # Start button
        html.write('<tr><td colspan=2 class="buttons">')
        html.button("_start", _("Start"))
        html.write("</tr>")

        html.write("</table>")

#.
#   .-Bulk-Edit------------------------------------------------------------.
#   |                ____        _ _      _____    _ _ _                   |
#   |               | __ ) _   _| | | __ | ____|__| (_) |_                 |
#   |               |  _ \| | | | | |/ / |  _| / _` | | __|                |
#   |               | |_) | |_| | |   <  | |__| (_| | | |_                 |
#   |               |____/ \__,_|_|_|\_\ |_____\__,_|_|\__|                |
#   |                                                                      |
#   +----------------------------------------------------------------------+
#   | Change the attributes of a number of selected host at once. Also the |
#   | cleanup is implemented here: the bulk removal of explicit attribute  |
#   | values.                                                              |
#   '----------------------------------------------------------------------'

def mode_bulk_edit(phase):
    if phase == "title":
        return _("Bulk edit hosts")

    elif phase == "buttons":
        html.context_button(_("Folder"), make_link([("mode", "folder")]), "back")
        return

    elif phase == "action":
        if html.check_transaction():
            config.need_permission("wato.edit_hosts")
            changed_attributes = collect_attributes()
            if "contactgroups" in changed_attributes:
                 if True != check_folder_permissions(g_folder, "write", False):
                     raise MKAuthException(_("Sorry. In order to change the permissions of a host you need write "
                                             "access to the folder it is contained in."))

            hostnames = get_hostnames_from_checkboxes()
            # Check all permissions for doing any edit
            for hostname in hostnames:
                check_host_permissions(hostname)

            for hostname in hostnames:
                host = g_folder[".hosts"][hostname]
                mark_affected_sites_dirty(g_folder, hostname)
                host.update(changed_attributes)
                mark_affected_sites_dirty(g_folder, hostname)
                log_pending(AFFECTED, hostname, "bulk-edit", _("Changed attributes of host %s in bulk mode") % hostname)
            save_folder_and_hosts(g_folder)
            reload_hosts() # indirect host tag changes
            call_hook_hosts_changed(g_folder)
            return "folder"
        return

    hostnames = get_hostnames_from_checkboxes()
    hosts = dict([(hn, g_folder[".hosts"][hn]) for hn in hostnames])

    html.write("<p>" + _("You have selected <b>%d</b> hosts for bulk edit. You can now change "
               "host attributes for all selected hosts at once. ") % len(hostnames))
    html.write(_("If a select is set to <i>don't change</i> then currenty not all selected "
    "hosts share the same setting for this attribute. If you leave that selection, all hosts "
    "will keep their individual settings.") + "</p>")

    html.begin_form("bulkedit", None, "POST")
    html.write("<table class=form>")
    configure_attributes(hosts, "bulk", parent = g_folder)
    html.write('<tr><td colspan=3 class="buttons">')
    html.button("_save", _("Save &amp; Finish"))
    html.write("</td></tr>")
    html.write("</table>")
    html.hidden_fields()
    html.end_form()


#.
#   .-Bulk-Cleanup---------------------------------------------------------.
#   |      ____        _ _       ____ _                                    |
#   |     | __ ) _   _| | | __  / ___| | ___  __ _ _ __  _   _ _ __        |
#   |     |  _ \| | | | | |/ / | |   | |/ _ \/ _` | '_ \| | | | '_ \       |
#   |     | |_) | |_| | |   <  | |___| |  __/ (_| | | | | |_| | |_) |      |
#   |     |____/ \__,_|_|_|\_\  \____|_|\___|\__,_|_| |_|\__,_| .__/       |
#   |                                                         |_|          |
#   +----------------------------------------------------------------------+
#   | Mode for removing attributes from host in bulk mode.                 |
#   '----------------------------------------------------------------------'

def mode_bulk_cleanup(phase):
    if phase == "title":
        return _("Bulk removal of explicit attributes")

    elif phase == "buttons":
        html.context_button(_("Folder"), make_link([("mode", "folder")]), "back")
        return

    elif phase == "action":
        if html.check_transaction():
            config.need_permission("wato.edit_hosts")
            to_clean = bulk_collect_cleaned_attributes()
            if "contactgroups" in to_clean:
                 if True != check_folder_permissions(g_folder, "write", False):
                     raise MKAuthException(_("Sorry. In order to change the permissions of a host you need write "
                                             "access to the folder it is contained in."))
            hostnames = get_hostnames_from_checkboxes()

            # Check all permissions for doing any edit
            for hostname in hostnames:
                check_host_permissions(hostname)

            for hostname in hostnames:
                mark_affected_sites_dirty(g_folder, hostname)
                host = g_folder[".hosts"][hostname]
                num_cleaned = 0
                for attrname in to_clean:
                    num_cleaned += 1
                    if attrname in host:
                        del host[attrname]
                if num_cleaned > 0:
                    log_pending(AFFECTED, hostname, "bulk-cleanup", _("Cleaned %d attributes of host %s in bulk mode") % (
                    num_cleaned, hostname))
                    mark_affected_sites_dirty(g_folder, hostname)
            save_hosts(g_folder)
            reload_hosts() # indirect host tag changes
            return "folder"
        return

    hostnames = get_hostnames_from_checkboxes()
    hosts = dict([(hn, g_folder[".hosts"][hn]) for hn in hostnames])

    html.write("<p>" + _("You have selected <b>%d</b> hosts for bulk cleanup. This means removing "
    "explicit attribute values from hosts. The hosts will then inherit attributes "
    "configured at the host list or folders or simply fall back to the builin "
    "default values.") % len(hostnames))
    html.write("</p>")

    html.begin_form("bulkcleanup", None, "POST")
    html.write("<table class=form>")
    if not bulk_cleanup_attributes(g_folder, hosts):
        html.write("<tr><td class=buttons>")
        html.write(_("The selected hosts have no explicit attributes"))
        html.write("</td></tr>\n")
    else:
        html.write('<tr><td colspan=2 class="buttons">')
        html.button("_save", _("Save &amp; Finish"))
        html.write("</td></tr>")
    html.write("</table>")
    html.hidden_fields()
    html.end_form()


def bulk_collect_cleaned_attributes():
    to_clean = []
    for attr, topic in host_attributes:
        attrname = attr.name()
        if html.get_checkbox("_clean_" + attrname) == True:
            to_clean.append(attrname)
    return to_clean


def bulk_cleanup_attributes(the_file, hosts):
    num_shown = 0
    for attr, topic in host_attributes:
        attrname = attr.name()

        # only show attributes that at least on host have set
        num_haveit = 0
        for hostname, host in hosts.items():
            if attrname in host:
                num_haveit += 1

        if num_haveit == 0:
            continue

        # If the attribute is mandatory and no value is inherited
        # by file or folder, the attribute cannot be cleaned.
        container = the_file
        is_inherited = False
        while container:
            if "attributes" in container and attrname in container["attributes"]:
                is_inherited = True
                inherited_value = container["attributes"][attrname]
                break
            container = container.get(".parent")


        num_shown += 1

        # Legend and Help
        html.write("<tr><td class=legend>%s" % attr.title())
        if attr.help():
            html.write("<br><i>%s</i>" % attr.help())
        html.write("</td>")
        html.write("<td class=content>")

        if attr.is_mandatory() and not is_inherited:
            html.write(_("This attribute is mandatory and there is no value "
                         "defined in the host list or any parent folder."))
        else:
            html.checkbox("_clean_%s" % attrname, False)
            html.write(" clean this attribute on <b>%s</b> hosts" %
                (num_haveit == len(hosts) and "all selected" or str(num_haveit)))
        html.write("</td></tr>")

    return num_shown > 0



#.
#   .-Random Hosts---------------------------------------------------------.
#   |  ____                 _                   _   _           _          |
#   | |  _ \ __ _ _ __   __| | ___  _ __ ___   | | | | ___  ___| |_ ___    |
#   | | |_) / _` | '_ \ / _` |/ _ \| '_ ` _ \  | |_| |/ _ \/ __| __/ __|   |
#   | |  _ < (_| | | | | (_| | (_) | | | | | | |  _  | (_) \__ \ |_\__ \   |
#   | |_| \_\__,_|_| |_|\__,_|\___/|_| |_| |_| |_| |_|\___/|___/\__|___/   |
#   |                                                                      |
#   +----------------------------------------------------------------------+
#   | This module allows the creation of large numbers of random hosts,    |
#   | for test and development.                                            |
#   '----------------------------------------------------------------------'
def mode_random_hosts(phase):
    if phase == "title":
        return _("Random Hosts")

    elif phase == "buttons":
        html.context_button(_("Folder"), make_link([("mode", "folder")]), "back")
        return

    elif phase == "action":
        if html.check_transaction():
            count = int(html.var("count"))
            folders = int(html.var("folders"))
            levels = int(html.var("levels"))
            created = create_random_hosts(g_folder, count, folders, levels)
            return "folder", _("Created %d random hosts.") % created
        else:
            return "folder"

    html.begin_form("random")
    html.write("<table class=form>")
    html.write("<tr><td class=legend>%s</td>" % _("Number to create"))
    html.write("</td><td class=content>")
    html.write("%s: " % _("Hosts to create in each folder"))
    html.number_input("count", 10)
    html.set_focus("count")
    html.write("<br>%s: " % _("Number of folders to create in each level"))
    html.number_input("folders", 10)
    html.write("<br>%s: " % _("Levels of folders to create"))
    html.number_input("levels", 1)
    html.write("</td></tr>")

    html.write("<tr><td class=buttons colspan=2>")
    html.button("start", _("Start!"), "submit")
    html.write("</tr></table>\n")
    html.hidden_fields()
    html.end_form()

def create_random_hosts(folder, count, folders, levels):
    import random
    if levels == 0:
        created = 0
        while created < count:
            name = "random_%010d" % int(random.random() * 10000000000)
            host = {"ipaddress" : "127.0.0.1"}
            folder[".hosts"][name] = host
            created += 1
        folder["num_hosts"] += count
        save_folder_and_hosts(folder)
        reload_hosts()
        return count
    else:
        total_created = 0
        if folder[".path"]:
            prefixpath = folder[".path"] + "/"
        else:
            prefixpath = ""
        created = 0
        while created < folders:
            created += 1
            i = 1
            while True:
                name = "folder_%02d" % i
                if name not in folder[".folders"]:
                    break
                i += 1
            title = "Subfolder %02d" % i
            path = prefixpath + name
            subfolder = {
                ".parent" : folder,
                ".name" : name,
                ".folders" : {},
                ".hosts" : {},
                ".path" : path,
                "attributes" : {},
                "num_hosts" : 0,
                "title" : title,
            }
            g_folders[path] = subfolder
            folder[".folders"][name] = subfolder
            save_folder(subfolder)
            total_created += create_random_hosts(subfolder, count, folders, levels - 1)
        save_folder(folder)
        return total_created

#.
#   .-Auditlog-------------------------------------------------------------.
#   |                    _                 __ _ _                          |
#   |                   | |    ___   __ _ / _(_) | ___                     |
#   |                   | |   / _ \ / _` | |_| | |/ _ \                    |
#   |                   | |__| (_) | (_| |  _| | |  __/                    |
#   |                   |_____\___/ \__, |_| |_|_|\___|                    |
#   |                               |___/                                  |
#   +----------------------------------------------------------------------+
#   | Handling of the audit logfiles                                       |
#   '----------------------------------------------------------------------'
def mode_auditlog(phase):
    if phase == "title":
        return _("Audit logfile")

    elif phase == "buttons":
        home_button()
        changelog_button()
        if log_exists("audit") and config.may("wato.auditlog") and config.may("wato.edit"):
            html.context_button(_("Download"),
                html.makeactionuri([("_action", "csv")]), "download")
            if config.may("wato.edit"):
                html.context_button(_("Clear Logfile"),
                    html.makeactionuri([("_action", "clear")]), "trash")
        return

    elif phase == "action":
        if html.var("_action") == "clear":
            config.need_permission("wato.auditlog")
            config.need_permission("wato.edit")
            return clear_audit_log_after_confirm()

        elif html.var("_action") == "csv":
            config.need_permission("wato.auditlog")
            return export_audit_log()

    audit = parse_audit_log("audit")
    if len(audit) == 0:
        html.write("<div class=info>" + _("The audit logfile is empty.") + "</div>")
    else:
        render_audit_log(audit, "audit")

#.
#   .-Pending & Replication------------------------------------------------.
#   |                 ____                _ _                              |
#   |                |  _ \ ___ _ __   __| (_)_ __   __ _                  |
#   |                | |_) / _ \ '_ \ / _` | | '_ \ / _` |                 |
#   |                |  __/  __/ | | | (_| | | | | | (_| |                 |
#   |                |_|   \___|_| |_|\__,_|_|_| |_|\__, |                 |
#   |                                               |___/                  |
#   +----------------------------------------------------------------------+
#   | Mode for activating pending changes. Does also replication with      |
#   | remote sites in distributed WATO.                                    |
#   '----------------------------------------------------------------------'

def mode_changelog(phase):
    # See below for the usage of this weird variable...
    global sitestatus_do_async_replication
    try:
        sitestatus_do_async_replication
    except:
        sitestatus_do_async_replication = False

    if phase == "title":
        return _("Pending changes to activate")

    elif phase == "buttons":
        home_button()
        # Commit pending log right here, if all sites are up-to-date
        if is_distributed() and global_replication_state() == "clean":
            log_commit_pending()

        if config.may("wato.activate") and (
                (not is_distributed() and log_exists("pending"))
            or  (is_distributed() and global_replication_state() == "dirty")):
            html.context_button(_("Activate Changes!"),
                html.makeactionuri([("_action", "activate")]),
                             "apply", True, id="act_changes_button")

        if is_distributed():
            html.context_button(_("Site Configuration"), make_link([("mode", "sites")]), "sites")

    elif phase == "action":
        defective_hosts = validate_all_hosts([], force_all = True)
        if defective_hosts:
            raise MKUserError(None, _("You cannot activate changes while some hosts have "
              "an invalid configuration: ") + ", ".join(
                [ '<a href="%s">%s</a>' % (make_link([("mode", "edithost"), ("host", hn)]), hn)
                  for hn in defective_hosts.keys() ]))
              

        sitestatus_do_async_replication = False # see below
        if html.has_var("_siteaction"):
            config.need_permission("wato.activate")
            site_id = html.var("_site")
            action = html.var("_siteaction")
            if html.check_transaction():
                try:
                    # If the site has no pending changes but just needs restart,
                    # the button text is just "Restart". We do a sync anyway. This
                    # can be optimized in future but is the save way for now.
                    site = config.site(site_id)
                    if action in [ "sync", "sync_restart" ]:
                        response = synchronize_site(site, restart = action == "restart")
                    else:
                        try:
                            restart_site(site)
                            response = True
                        except Exception, e:
                            response = str(e)

                    if response == True:
                        return None
                    else:
                        raise MKUserError(None, _("Error on remote access to site: %s") % response)

                except MKAutomationException, e:
                    raise MKUserError(None, _("Remote command on site %s failed: <pre>%s</pre>") % (site_id, e))
                except Exception, e:
                    if config.debug:
                        raise
                    raise MKUserError(None, _("Remote command on site %s failed: <pre>%s</pre>") % (site_id, e))

        elif html.check_transaction():
            config.need_permission("wato.activate")
            create_snapshot()
            if is_distributed():
                # Do nothing here, but let site status table be shown in a mode
                # were in each site that is not up-to-date an asynchronus AJAX
                # job is being startet that updates that site
                sitestatus_do_async_replication = True
            else:
                try:
                    check_mk_local_automation(config.wato_activation_method)
                except Exception, e:
                    if config.debug:
                        raise
                    else:
                        raise MKUserError(None, "Error executing hooks: %s" % str(e))
                log_commit_pending() # flush logfile with pending actions
                log_audit(None, "activate-config", _("Configuration activated, monitoring server restarted"))
                return None, _("The new configuration has been successfully activated.")

    else:
        # Distributed WATO: Show replication state of each site
        if is_distributed():

            # During bulk replication we rather create the sync snapshot now. Otherwise
            # there is the danger, that it is created multiple times in parallel, thus
            # wasting time.
            if sitestatus_do_async_replication:
                create_sync_snapshot()

            html.write("<h3>%s</h3>" % _("Distributed WATO - replication status"))
            repstatus = load_replication_status()
            sites = config.allsites().items()
            sites.sort(cmp = lambda a,b: cmp(a[1].get("alias",a[0]), b[1].get("alias", b[0])))
            html.write("<table class=data>")
            html.write("<tr class=dualheader>")
            html.write("<th rowspan=2>%s</th>" % _("ID") +
                       "<th rowspan=2>%s</th>" % _("Alias"))
            html.write("<th colspan=6>%s</th>" % _("Livestatus"))
            html.write("<th colspan=%d>%s</th>" %
                         (sitestatus_do_async_replication and 3 or 6, _("Replication")))
            html.write("<tr>" +
                       "<th>%s</th>" % _("Status") +
                       "<th>%s</th>" % _("Version") +
                       "<th>%s</th>" % _("Core") +
                       "<th>%s</th>" % _("Ho.") +
                       "<th>%s</th>" % _("Sv.") +
                       "<th>%s</th>" % _("Uptime") +
                       "<th>%s</th>" % _("Multisite URL") +
                       "<th>%s</th>" % _("Type"))
            if sitestatus_do_async_replication:
                html.write("<th>%s</th>" % _("Replication result"))
            else:
                html.write("<th>%s</th>" % _("State") +
                           "<th>%s</th>" % _("Actions") +
                           "<th>%s</th>" % _("Last result"))
            html.write("</tr>")

            odd = "even"
            num_replsites = 0 # for detecting end of bulk replication
            for site_id, site in sites:
                is_local = site_is_local(site_id)

                if not is_local and not site.get("replication"):
                    continue

                ss = html.site_status.get(site_id, {})
                status = ss.get("state", "unknown")
                srs = repstatus.get(site_id, {})

                # Make row red, if site status is not online
                html.write('<tr class="data %s%d">' % (odd, status != "online" and 2 or 0))

                # ID & Alias
                html.write("<td><a href='%s'>%s</a></td>" %
                   (make_link([("mode", "edit_site"), ("edit", site_id)]), site_id))
                html.write("<td>%s</td>" % site.get("alias", ""))

                # Livestatus
                html.write('<td><div class="sitestatus %s">%s</div></td>' % (status, status))

                # Livestatus-Version
                html.write('<td>%s</td>' % ss.get("livestatus_version", ""))

                # Core-Version
                html.write('<td>%s</td>' % ss.get("program_version", ""))

                # Hosts/services
                html.write('<td class=number><a href="view.py?view_name=sitehosts&site=%s">%s</a></td>' %
                  (site_id, ss.get("num_hosts", "")))
                html.write('<td class=number><a href="view.py?view_name=sitesvcs&site=%s">%s</a></td>' %
                  (site_id, ss.get("num_services", "")))

                # Uptime / Last restart
                if "program_start" in ss:
                    age_text = html.age_text(time.time() - ss["program_start"])
                else:
                    age_text = ""
                html.write('<td class=number>%s</td>' % age_text)

                # Multisite-URL
                html.write("<td>%s</td>" % (not is_local
                   and "<a target=\"_blank\" href='%s'>%s</a>" % tuple([site.get("multisiteurl")]*2) or ""))

                # Type
                if is_local:
                    sitetype = _("local")
                elif site["replication"] == "slave":
                    sitetype = _("Slave")
                else:
                    sitetype = _("Peer")
                html.write("<td>%s</td>" % sitetype)

                need_restart = srs.get("need_restart")
                need_sync    = srs.get("need_sync") and not site_is_local(site_id)
                uptodate = not (need_restart or need_sync)

                # Start asynchronous replication
                if sitestatus_do_async_replication:
                    html.write("<td class=repprogress>")
                    # Do only include sites that are known to be up
                    if not site_is_local(site_id) and not "secret" in site:
                        html.write("<b>%s</b>" % _("Not logged in."))
                    elif status == "online":
                        html.write('<div id="repstate_%s">%s</div>' %
                                (site_id, uptodate and _("nothing to do") or ""))
                        if not uptodate:
                            if need_restart and need_sync:
                                what = "sync+restart"
                            elif need_restart:
                                what = "restart"
                            else:
                                what = "sync"
                            estimated_duration = srs.get("times", {}).get(what, 2.0)
                            html.javascript("wato_do_replication('%s', %d);" %
                              (site_id, int(estimated_duration * 1000.0)))
                            num_replsites += 1
                    else:
                        html.write("<b>%s</b>" % _("Skipping this site."))
                    html.write("</td>")
                else:
                    # State
                    html.write("<td class=buttons>")
                    if srs.get("need_sync") and not site_is_local(site_id):
                        html.write('<img class=icon title="%s" src="images/icon_need_replicate.png">' %
                            _("This site is not update and needs a replication."))
                    if srs.get("need_restart"):
                        html.write('<img class=icon title="%s" src="images/icon_need_restart.png">' %
                            _("This site needs a restart for activating the changes."))
                    if uptodate:
                        html.write('<img class=icon title="%s" src="images/icon_siteuptodate.png">' %
                            _("This site is up-to-date."))
                    html.write("</td>")

                    # Actions
                    html.write("<td class=buttons>")
                    sync_url = make_action_link([("mode", "changelog"),
                            ("_site", site_id), ("_siteaction", "sync")])
                    restart_url = make_action_link([("mode", "changelog"),
                            ("_site", site_id), ("_siteaction", "restart")])
                    sync_restart_url = make_action_link([("mode", "changelog"),
                            ("_site", site_id), ("_siteaction", "sync_restart")])
                    if not site_is_local(site_id) and "secret" not in site:
                        html.write("<b>%s</b>" % _("Not logged in."))
                    elif not uptodate:
                        if not site_is_local(site_id):
                            if srs.get("need_sync"):
                                html.buttonlink(sync_url, _("Sync"))
                                if srs.get("need_restart"):
                                    html.buttonlink(sync_restart_url, _("Sync & Restart"))
                            else:
                                html.buttonlink(restart_url, _("Restart"))
                        else:
                            html.buttonlink(restart_url, _("Restart"))
                    html.write("</td>")

                    # Last result
                    result = srs.get("result", "")
                    if len(result) > 20:
                        result = htmllib.strip_tags(result)
                        result = '<span title="%s">%s...</span>' % \
                            (htmllib.attrencode(result), result[:20])
                    html.write("<td>%s</td>" % result)

                html.write("</tr>")
            html.write("</table>")

            # The Javascript world needs to know, how many asynchronous
            # replication jobs it should wait to be finished.
            if num_replsites > 0:
                html.javascript("var num_replsites = %d;\n" % num_replsites)

        sitestatus_do_async_replication = None # could survive in global context!

        pending = parse_audit_log("pending")
        if len(pending) == 0:
            html.write("<div class=info>" + _("There are no pending changes.") + "</div>")
        else:
            render_audit_log(pending, "pending")


def log_entry(linkinfo, action, message, logfilename):
    if type(message) == unicode:
        message = message.encode("utf-8")
    message = message.strip()

    # linkinfo is either a folder, or a hostname or None
    if type(linkinfo) == dict and linkinfo[".path"] in g_folders:
        link = linkinfo[".path"] + ":"
    elif linkinfo == None:
        link = "-"
    elif linkinfo and ".hosts" in g_folder and linkinfo in g_folder[".hosts"]: # hostname in current folder
        link = g_folder[".path"] + ":" + linkinfo
    else:
        link = ":" + linkinfo

    log_file = log_dir + logfilename
    make_nagios_directory(log_dir)
    f = create_user_file(log_file, "ab")
    f.write("%d %s %s %s " % (int(time.time()), link, config.user_id, action))
    f.write(message)
    f.write("\n")


def log_audit(linkinfo, what, message):
    log_entry(linkinfo, what, message, "audit.log")

# status is one of:
# SYNC        -> Only sync neccessary
# RESTART     -> Restart and sync neccessary
# SYNCRESTART -> Do sync and restart
# AFFECTED    -> affected sites are already marked for sync+restart
#                by mark_affected_sites_dirty(). But we need to
#                mark our peers for sync, regardless of any affected
#                sites. Peers need always to be up-to-date.
# LOCALRESTART-> Called after inventory. In distributed mode, affected
#                sites have already been marked for restart. Do nothing here.
#                In non-distributed mode mark for restart
def log_pending(status, linkinfo, what, message):
    log_entry(linkinfo, what, message, "audit.log")
    need_sidebar_reload()

    if not is_distributed():
        if status != SYNC:
            log_entry(linkinfo, what, message, "pending.log")


    # Currently we add the pending to each site, regardless if
    # the site is really affected. This needs to be optimized
    # in future.
    else:
        log_entry(linkinfo, what, message, "pending.log")
        for siteid, site in config.sites.items():

            changes = {}

            # Local site can never have pending changes to be synced
            if site_is_local(siteid):
                if status in [ RESTART, SYNCRESTART ]:
                    changes["need_restart"] = True
            elif site.get("replication") == "peer" and status == AFFECTED:
                changes["need_sync"] = True
            else:
                if status in [ SYNC, SYNCRESTART ]:
                    changes["need_sync"] = True
                if status in [ RESTART, SYNCRESTART ]:
                    changes["need_restart"] = True
            update_replication_status(siteid, changes)

        # Make sure that a new snapshot for syncing will be created
        # when times comes to syncing
        remove_sync_snapshot()


def log_commit_pending():
    pending = log_dir + "pending.log"
    if os.path.exists(pending):
        os.remove(pending)
    need_sidebar_reload()

def clear_audit_log():
    path = log_dir + "audit.log"
    if os.path.exists(path):
        newpath = path + time.strftime(".%Y-%m-%d")
        if os.path.exists(newpath):
            n = 1
            while True:
                n += 1
                with_num = newpath + "-%d" % n
                if not os.path.exists(with_num):
                    newpath = with_num
                    break
        os.rename(path, newpath)

def clear_audit_log_after_confirm():
    c = wato_confirm(_("Confirm deletion of audit logfile"),
                     _("Do you really want to clear audit logfile?"))
    if c:
        clear_audit_log()
        return None, _("Cleared audit logfile.")
    elif c == False: # not yet confirmed
        return ""
    else:
        return None # browser reload

def parse_audit_log(what):
    path = log_dir + what + ".log"
    if os.path.exists(path):
        entries = []
        for line in file(path):
            line = line.rstrip().decode("utf-8")
            splitted = line.split(None, 4)
            if len(splitted) == 5 and is_integer(splitted[0]):
                splitted[0] = int(splitted[0])
                entries.append(splitted)
        entries.reverse()
        return entries
    return []

def is_integer(i):
    try:
        int(i)
        return True
    except:
        return False

def log_exists(what):
    path = log_dir + what + ".log"
    return os.path.exists(path)

def render_linkinfo(linkinfo):
    if ':' in linkinfo: # folder:host
        path, hostname = linkinfo.split(':', 1)
        if path in g_folders:
            folder = g_folders[path]
            if hostname:
                hosts = load_hosts(folder)
                if hostname in hosts:
                    url = html.makeuri_contextless([("mode", "edithost"),
                              ("folder", path), ("host", hostname)])
                    title = hostname
                else:
                    return hostname
            else: # only folder
                url = html.makeuri_contextless([("mode", "folder"), ("folder", path)])
                title = g_folders[path]["title"]
        else:
            return linkinfo
    else:
        return ""

    return '<a href="%s">%s</a>' % (url, title)

def get_timerange(t):
    st    = time.localtime(int(t))
    start = int(time.mktime(time.struct_time((st[0], st[1], st[2], 0, 0, 0, st[6], st[7], st[8]))))
    end   = start + 86399
    return start, end

def fmt_date(t):
    return time.strftime('%Y-%m-%d', time.localtime(t))

def fmt_time(t):
    return time.strftime('%H:%M:%S', time.localtime(t))

def paged_log(log):
    start = html.var('start', None)
    if not start:
        start = time.time()
    start_time, end_time = get_timerange(int(start))

    previous_log_time = None
    next_log_time     = None
    first_log_index   = None
    last_log_index    = None
    for index, (t, linkinfo, user, action, text) in enumerate(log):
        if t >= end_time:
            # This log is too new
            continue
        elif first_log_index is None \
              and t < end_time \
              and t >= start_time:
            # This is a log for this day. Save the first index
            if first_log_index is None:
                first_log_index = index

                # When possible save the timestamp of the previous log
                if index > 0:
                    next_log_time = int(log[index - 1][0])

        elif t < start_time and last_log_index is None:
            last_log_index = index
            # This is the next log after this day
            previous_log_time = int(log[index][0])
            # Finished!
            break

    if last_log_index is None:
        last_log_index = len(log)

    return log[first_log_index:last_log_index], (start_time, end_time, previous_log_time, next_log_time)

def display_paged((start_time, end_time, previous_log_time, next_log_time)):
    html.write('<div class=paged_controls>')

    html.write(' <b>%s</b> ' % (_('%s to %s') % (fmt_date(start_time),
                                                 fmt_date(end_time))))

    if previous_log_time is not None:
        html.buttonlink(html.makeuri([('start', previous_log_time)]), _("<"),
                        title = '%s: %s' % (_("Older events"), fmt_date(previous_log_time)))
    else:
        html.buttonlink(html.makeuri([]), _("<"), disabled = True)

    html.buttonlink(html.makeuri([('start', get_timerange(int(time.time()))[0])]), _("o"),
                    title = _("Todays events"))

    if next_log_time is not None:
        html.buttonlink(html.makeuri([('start', next_log_time)]), _(">"),
                        title = '%s: %s' % (_("Newer events"), fmt_date(next_log_time)))
    else:
        html.buttonlink(html.makeuri([]), _(">"), disabled = True)
    html.write('</div>')


def render_audit_log(log, what, with_filename = False):
    htmlcode = ''
    if what == 'audit':
        log, times = paged_log(log)
        empty_msg = _("The logfile is empty. No host has been created or changed yet.")
    elif what == 'pending':
        empty_msg = _("No pending changes, monitoring server is up to date.")

    if len(log) == 0:
        htmlcode += "<div class=info>%s</div>" % empty_msg
        return
    elif what == 'audit':
        htmlcode += "<h3>" + _("Audit logfile") + "</h3>"
    elif what == 'pending':
        if is_distributed():
            htmlcode += "<h3>" + _("Changes that are not activated on all sites:") + "</h3>"
        else:
            htmlcode += "<h3>" + _("Changes that are not yet activated:") + "</h3>"

    if what == 'audit':
        display_paged(times)

    htmlcode += '<table class="wato auditlog %s">' % what
    even = "even"
    for t, linkinfo, user, action, text in log:
        even = even == "even" and "odd" or "even"
        htmlcode += '<tr class="%s0">' % even
        htmlcode += '<td class=nobreak>%s</td>' % render_linkinfo(linkinfo)
        htmlcode += '<td class=nobreak>%s</td>' % fmt_date(float(t))
        htmlcode += '<td class=nobreak>%s</td>' % fmt_time(float(t))
        htmlcode += '<td>%s</td><td width="100%%">%s</td></tr>\n' % \
                  (user, text)
    htmlcode += "</table>"

    if what == 'audit':
        html.write(htmlcode)
        display_paged(times)
    else:
        html.write(htmlcode)
        # html.show_warning(htmlcode)

def export_audit_log():
    html.req.content_type = "text/csv; charset=UTF-8"
    filename = 'wato-auditlog-%s_%s.csv' % (fmt_date(time.time()), fmt_time(time.time()))
    html.req.headers_out['Content-Disposition'] = 'attachment; filename=%s' % filename
    titles = (
        _('Date'),
        _('Time'),
        _('Linkinfo'),
        _('User'),
        _('Action'),
        _('Text'),
    )
    html.write(','.join(titles) + '\n')
    for t, linkinfo, user, action, text in parse_audit_log("audit"):
        if linkinfo == '-':
            linkinfo = ''
        html.write(','.join((fmt_date(int(t)), fmt_time(int(t)), linkinfo,
                             user, action, '"' + text + '"')) + '\n')
    return False


#.
#   .-Automation-----------------------------------------------------------.
#   |          _         _                        _   _                    |
#   |         / \  _   _| |_ ___  _ __ ___   __ _| |_(_) ___  _ __         |
#   |        / _ \| | | | __/ _ \| '_ ` _ \ / _` | __| |/ _ \| '_ \        |
#   |       / ___ \ |_| | || (_) | | | | | | (_| | |_| | (_) | | | |       |
#   |      /_/   \_\__,_|\__\___/|_| |_| |_|\__,_|\__|_|\___/|_| |_|       |
#   |                                                                      |
#   +----------------------------------------------------------------------+
#   | This code section deals with the interaction of Check_MK. It is used |
#   | for doing inventory, showing the services of a host, deletion of a   |
#   | host and similar things.                                             |
#   '----------------------------------------------------------------------'

def check_mk_automation(siteid, command, args=[], indata=""):
    if not siteid or site_is_local(siteid):
        return check_mk_local_automation(command, args, indata)
    else:
        return check_mk_remote_automation(siteid, command, args, indata)


def check_mk_local_automation(command, args=[], indata=""):
    # Gather the command to use for executing --automation calls to check_mk
    # - First try to use the check_mk_automation option from the defaults
    # - When not set try to detect the command for OMD or non OMD installations
    #   - OMD 'own' apache mode or non OMD: check_mk --automation
    #   - OMD 'shared' apache mode: Full path to the binary and the defaults
    sudoline = None
    if defaults.check_mk_automation:
        commandargs = defaults.check_mk_automation.split()
        cmd = commandargs + [ command, '--' ] + args
    else:
        omd_mode, omd_site = html.omd_mode()
        if not omd_mode or omd_mode == 'own':
            commandargs = [ 'check_mk', '--automation' ]
            cmd = commandargs  + [ command, '--' ] + args
        else: # OMD shared mode
            commandargs = [ 'sudo', '/bin/su', '-', omd_site, '-c', 'check_mk --automation' ]
            cmd = commandargs[:-1] + [ commandargs[-1] + ' ' + ' '.join([ command, '--' ] + args) ]
            sudoline = "%s ALL = (root) NOPASSWD: /bin/su - %s -c check_mk\\ --automation\\ *" % (html.apache_user(), omd_site)

    sudo_msg = ''
    if commandargs[0] == 'sudo':
        if not sudoline:
            if commandargs[1] == '-u': # skip -u USER in /etc/sudoers
                sudoline = "%s ALL = (%s) NOPASSWD: %s *" % (html.apache_user(), commandargs[2], " ".join(commandargs[3:]))
            else:
                sudoline = "%s ALL = (root) NOPASSWD: %s *" % (html.apache_user(), commandargs[0], " ".join(commandargs[1:]))

        sudo_msg = ("<p>The webserver is running as user which has no rights on the "
                    "needed Check_MK/Nagios files.<br />Please ensure you have set-up "
                    "the sudo environment correctly. e.g. proceed as follows:</p>\n"
                    "<ol><li>install sudo package</li>\n"
                    "<li>Append the following to the <code>/etc/sudoers</code> file:\n"
                    "<pre># Needed for WATO - the Check_MK Web Administration Tool\n"
                    "Defaults:%s !requiretty\n"
                    "%s\n"
                    "</pre></li>\n"
                    "<li>Retry this operation</li></ol>\n" %
                    (html.apache_user(), sudoline))

    if config.debug:
        log_audit(None, "automation", "Automation: %s" % " ".join(cmd))
    try:
        # This debug output makes problems when doing bulk inventory, because
        # it garbles the non-HTML response output
        # if config.debug:
        #     html.write("<div class=message>Running <tt>%s</tt></div>\n" % " ".join(cmd))
        p = subprocess.Popen(cmd,
            stdin=subprocess.PIPE, stdout=subprocess.PIPE, stderr=subprocess.STDOUT)
    except Exception, e:
        if commandargs[0] == 'sudo':
            raise MKGeneralException("Cannot execute <tt>%s</tt>: %s<br /><br >%s" % (commandargs[0], e, sudo_msg))
        else:
            raise MKGeneralException("Cannot execute <tt>%s</tt>: %s" % (commandargs[0], e))
    p.stdin.write(repr(indata))
    p.stdin.close()
    outdata = p.stdout.read()
    exitcode = p.wait()
    if exitcode != 0:
        if config.debug:
            log_audit(None, "automation", "Automation command %s failed with exit code %d: %s" % (" ".join(cmd), exitcode, outdata))
        raise MKGeneralException("Error running <tt>%s</tt> (exit code %d): <pre>%s</pre>%s" %
              (" ".join(cmd), exitcode, hilite_errors(outdata), sudo_msg))

    # On successful "restart" command execute the activate changes hook
    if command == 'restart':
        call_hook_activate_changes()

    try:
        if config.debug:
            log_audit(None, "automation", "Result from automation: %s" % outdata)
        return eval(outdata)
    except Exception, e:
        if config.debug:
            log_audit(None, "automation", "Automation command %s failed: invalid output: %s" % (" ".join(cmd), outdata))
        raise MKGeneralException("Error running <tt>%s</tt>. Invalid output from webservice (%s): <pre>%s</pre>" %
                      (" ".join(cmd), e, outdata))


def hilite_errors(outdata):
    return re.sub("\nError: *([^\n]*)", "\n<div class=err>Error: \\1</div>", outdata)


#.
#   .-Progress-------------------------------------------------------------.
#   |               ____                                                   |
#   |              |  _ \ _ __ ___   __ _ _ __ ___  ___ ___                |
#   |              | |_) | '__/ _ \ / _` | '__/ _ \/ __/ __|               |
#   |              |  __/| | | (_) | (_| | | |  __/\__ \__ \               |
#   |              |_|   |_|  \___/ \__, |_|  \___||___/___/               |
#   |                               |___/                                  |
#   +----------------------------------------------------------------------+
#   | Bulk inventory and other longer procedures are separated in single   |
#   | steps and run by an JavaScript scheduler showing a progress bar and  |
#   | buttons for aborting and pausing.                                    |
#   '----------------------------------------------------------------------'

def interactive_progress(items, title, stats, finishvars, timewait, success_stats = [], termvars = []):
    if not termvars:
        termvars = finishvars;
    html.write("<center>")
    html.write("<table class=progress>")
    html.write("<tr><th colspan=2>%s</th></tr>" % title)
    html.write("<tr><td colspan=2 class=log><div id=progress_log></div></td></tr>")
    html.write("<tr><td colspan=2 class=bar>")
    html.write("  <table id=progress_bar><tbody><tr><td class=left></td>"
               "<td class=right></td></tr></tbody></table>")
    html.write("  <div id=progress_title></div>")
    html.write("  <img class=glass src=images/perfometer-bg.png />")
    html.write("</td></tr>")
    html.write("<tr><td class=stats>")
    html.write("  <table>")
    for num, (label, value) in enumerate(stats):
        html.write("    <tr><th>%s</th><td id='progress_stat%d'>%d</td></tr>" % (label, num, value))
    html.write("  </table>")
    html.write("</td>")
    html.write("<td class=buttons>")
    html.jsbutton('progress_pause',    _('Pause'),   'javascript:progress_pause()')
    html.jsbutton('progress_proceed',  _('Proceed'), 'javascript:progress_proceed()',  'display:none')
    html.jsbutton('progress_finished', _('Finish'),  'javascript:progress_end()', 'display:none')
    html.jsbutton('progress_retry',    _('Retry Failed Hosts'), 'javascript:progress_retry()', 'display:none')
    html.jsbutton('progress_restart',  _('Restart'), 'javascript:location.reload()')
    html.jsbutton('progress_abort',    _('Abort'),   'javascript:progress_end()')
    html.write("</td></tr>")
    html.write("</table>")
    html.write("</center>")
    json_items    = '[ %s ]' % ',\n'.join([ "'" + h + "'" for h in items ])
    success_stats = '[ %s ]' % ','.join(map(str, success_stats))
    # Remove all sel_* variables. We do not need them for our ajax-calls.
    # They are just needed for the Abort/Finish links. Those must be converted
    # to POST.
    base_url = html.makeuri([], remove_prefix = "sel")
    finish_url = make_link([("mode", "folder")] + finishvars)
    term_url = make_link([("mode", "folder")] + termvars)

    html.javascript(('progress_scheduler("%s", "%s", 50, %s, "%s", %s, "%s", "' + _("FINISHED.") + '");') %
                     (html.var('mode'), base_url, json_items, finish_url,
                      success_stats, term_url))


#.
#   .-Attributes-----------------------------------------------------------.
#   |              _   _   _        _ _           _                        |
#   |             / \ | |_| |_ _ __(_) |__  _   _| |_ ___  ___             |
#   |            / _ \| __| __| '__| | '_ \| | | | __/ _ \/ __|            |
#   |           / ___ \ |_| |_| |  | | |_) | |_| | ||  __/\__ \            |
#   |          /_/   \_\__|\__|_|  |_|_.__/ \__,_|\__\___||___/            |
#   |                                                                      |
#   +----------------------------------------------------------------------+
#   | Attributes of hosts are based on objects and are extendable via      |
#   | WATO plugins.                                                        |
#   '----------------------------------------------------------------------'

class Attribute:
    # The constructor stores name and title. If those are
    # dynamic than leave them out and override name() and
    # title()
    def __init__(self, name=None, title=None, help=None, default_value=None):
        self._name = name
        self._title = title
        self._help = help
        self._default_value = default_value

    # Return the name (= identifier) of the attribute
    def name(self):
        return self._name

    # Return the name of the Nagios configuration variable
    # if this is a Nagios-bound attribute (e.g. "alias" or "_SERIAL")
    def nagios_name(self):
        return None

    # Return the title to be displayed to the user
    def title(self):
        return self._title

    # Return an optional help text
    def help(self):
        return self._help

    # Return the default value for new hosts
    def default_value(self):
        return self._default_value

    # Render HTML code displaying a value
    def paint(self, value, hostname):
        return "", value

    # Wether or not to show this attribute in tables.
    # This value is set by declare_host_attribute
    def show_in_table(self):
        return self._show_in_table

    # Wether or not to show this attribute in the edit form.
    # This value is set by declare_host_attribute
    def show_in_form(self):
        return self._show_in_form

    # Wether or not to make this attribute configurable in
    # files and folders (as defaule value for the hosts)
    def show_in_folder(self):
        return self._show_in_folder

    # Wether it is allowed that a host has no explicit
    # value here (inherited or direct value). An mandatory
    # has *no* default value.
    def is_mandatory(self):
        return False

    # Return information about the host tags we depend on.
    # The method is usually not overridden, but the variable
    # _depends_on_tags is set by declare_host_attribute().
    def depends_on_tags(self):
        try:
            return self._depends_on_tags
        except:
            return []

    # Render HTML input fields displaying the value and
    # make it editable. If filter == True, then the field
    # is to be displayed in filter mode (as part of the
    # search filter)
    def render_input(self, value):
        pass

    # Create value from HTML variables.
    def from_html_vars(self):
        return None

    # Check if the value entered by the user is valid.
    # This method may raise MKUserError in case of invalid user input.
    def validate_input(self):
        pass

    # If this attribute should be present in Nagios as
    # a host custom macro, then the value of that macro
    # should be returned here - otherwise None
    def to_nagios(self, value):
        return None

    # Checks if the give value matches the search attributes
    # that are represented by the current HTML variables.
    def filter_matches(self, crit, value, hostname):
        return crit == value

    # Host tags to set for this host
    def get_tag_list(self, value):
        return []


# A simple text attribute. It is stored in
# a Python unicode string
class TextAttribute(Attribute):
    def __init__(self, name, title, help = None, default_value="", mandatory=False, allow_empty=True, size=20):
        Attribute.__init__(self, name, title, help, default_value)
        self._mandatory = mandatory
        self._allow_empty = allow_empty
        self._size = size

    def paint(self, value, hostname):
        if not value:
            return "", ""
        else:
            return "", value

    def is_mandatory(self):
        return self._mandatory

    def render_input(self, value):
        if value == None:
            value = ""
        html.text_input("attr_" + self.name(), value, size = self._size)

    def from_html_vars(self):
        value = html.var_utf8("attr_" + self.name())
        if value == None:
            value = ""
        return value.strip()

    def validate_input(self):
        value = self.from_html_vars()
        if self._mandatory and not value:
            raise MKUserError("attr_" + self.name(),
                  _("Please specify a value for %s") % self.title())
        if value.strip() == "" and not self._allow_empty:
            raise MKUserError("attr_" + self.name(),
                  _("%s may be missing, if must not be empty if it is set.") % self.title())


    def filter_matches(self, crit, value, hostname):
        if value == None:  # Host does not have this attribute
            value = ""
        return crit.lower() in value.lower()

# A simple text attribute that is not editable by the user.
# It can be used to store context information from other
# systems (e.g. during an import of a host database from
# another system).
class FixedTextAttribute(TextAttribute):
    def __init__(self, name, title, help = None):
        TextAttribute.__init__(self, name, title, help, None)
        self._mandatory = False

    def render_input(self, value):
        if value != None:
            html.hidden_field("attr_" + self.name(), value)
            html.write(value)

    def from_html_vars(self):
        return html.var("attr_" + self.name())


# A text attribute that is stored in a Nagios custom macro
class NagiosTextAttribute(TextAttribute):
    def __init__(self, name, nag_name, title, help = None, default_value="", mandatory = False, allow_empty=True):
        TextAttribute.__init__(self, name, title, help, default_value, mandatory, allow_empty)
        self.nag_name = nag_name

    def nagios_name(self):
        return self.nag_name

    def to_nagios(self, value):
        if value:
            return value.encode("utf-8")
        else:
            return None

# An attribute for selecting one item out of list using
# a drop down box (<select>). Enumlist is a list of
# pairs of keyword / title. The type of value is string.
# In all cases where no value is defined or the value is
# not in the enumlist, the default value is being used.
class EnumAttribute(Attribute):
    def __init__(self, name, title, help, default_value, enumlist):
        Attribute.__init__(self, name, title, help, default_value)
        self._enumlist = enumlist
        self._enumdict = dict(enumlist)

    def paint(self, value, hostname):
        return "", self._enumdict.get(value, self.default_value())

    def render_input(self, value):
        html.select("attr_" + self.name(), self._enumlist, value)

    def from_html_vars(self):
        return html.var("attr_" + self.name(), self.default_value())


# A selection dropdown for a host tag
class HostTagAttribute(Attribute):
    def __init__(self, tag_definition):
        # Definition is either triple or 4-tuple (with
        # dependency definition)
        tag_id, title, self._taglist = tag_definition
        name = "tag_" + tag_id
        if len(self._taglist) == 1:
            def_value = None
        else:
            def_value = self._taglist[0][0]
        Attribute.__init__(self, name, title, "", def_value)

    def paint(self, value, hostname):
        # Localize the titles. To make the strings available in the scanned localization
        # files the _() function must also be placed in the configuration files
        # But don't localize empty strings - This empty string is connected to the header
        # of the .mo file
        if len(self._taglist) == 1:
            title = self._taglist[0][1]
            if title:
                title = _(title)
            if value:
                return "", title
            else:
                return "", "%s %s" % (_("not"), title)
        for entry in self._taglist:
            if value == entry[0]:
                return "", _(entry[1])
        return "", "" # Should never happen, at least one entry should match
                      # But case could occur if tags definitions have been changed.

    def render_input(self, value):
        varname = "attr_" + self.name()
        if value == None:
            value = html.var(varname,"") # "" is important for tag groups with an empty tag entry

        # Tag groups with just one entry are being displayed
        # as checkboxes
        choices = []
        for e in self._taglist:
            tagvalue = e[0]
            if not tagvalue: # convert "None" to ""
                tagvalue = ""
            if len(e) >= 3: # have secondary tags
                secondary_tags = e[2]
            else:
                secondary_tags = []
            choices.append(("|".join([ tagvalue ] + secondary_tags), _(e[1])))
            if value != "" and value == tagvalue and secondary_tags:
                value = value + "|" + "|".join(secondary_tags)

        if len(choices) == 1:
            html.checkbox(varname, value != "", cssclass = '', onclick='wato_fix_visibility();', add_attr = ["tags=%s"%choices[0][0]])
            html.write(" " + choices[0][1])
        else:
            html.select(varname, choices, value, onchange='wato_fix_visibility();')

    def from_html_vars(self):
        varname = "attr_" + self.name()
        if len(self._taglist) == 1:
            if html.get_checkbox(varname):
                return self._taglist[0][0]
            else:
                return None
        else:
            # strip of secondary tags
            value = html.var(varname).split("|")[0]
            if not value:
                value = None
            return value

    # Special function for computing the setting of a specific
    # tag group from the total list of tags of a host
    def get_tag_value(self, tags):
        for entry in self._taglist:
            if entry[0] in tags:
                return entry[0]
        return None

    # Return list of host tags to set (handles
    # secondary tags)
    def get_tag_list(self, value):
        for entry in self._taglist:
            if entry[0] == value:
                if len(entry) >= 3:
                    taglist = [ value ] + entry[2]
                else:
                    taglist =  [ value ]
                if taglist[0] == None:
                    taglist = taglist[1:]
                return taglist
        return [] # No matching tag


# Attribute needed for folder permissions
class ContactGroupsAttribute(Attribute):
    # The constructor stores name and title. If those are
    # dynamic than leave them out and override name() and
    # title()
    def __init__(self):
        url = "wato.py?mode=rulesets"
        Attribute.__init__(self, "contactgroups", _("Permissions"),
          _("Only members of the contact groups listed here have WATO permission "
            "to the host / folder. If you want, you can make those contact groups "
            "automatically also <b>monitoring contacts</b>. This is completely "
            "optional. Assignment of host and services to contact groups "
            "can be done by <a href='%s'>rules</a> as well.") % url)
        self._default_value = ( True, [] )
        self._contactgroups = None
        self._users = None
        self._loaded_at = None

    def paint(self, value, hostname):
        texts = []
        use, cgs = value
        self.load_data()
        items = self._contactgroups.items()
        items.sort(cmp = lambda a,b: cmp(a[1], b[1]))
        for name, alias in items:
            if name in cgs:
                display_name = alias and alias or name
                texts.append('<a href="wato.py?mode=edit_contact_group&edit=%s">%s</a>' % (name, display_name))
        result = ", ".join(texts)
        if texts:
            result += "<span title='%s'><b>*</b></span>" % \
                  _("These contact groups are also used in the monitoring configuration.")
        return "", result

    def render_input(self, value):
        # Only show contact groups I'm currently in and contact
        # groups already listed here.
        use, cgs = value
        self.load_data()
        items = self._contactgroups.items()
        items.sort(cmp = lambda a,b: cmp(a[1], b[1]))
        for name, alias in items:
            html.checkbox(self._name + "_" + name, name in cgs)
            html.write(' <a href="%s">%s</a><br>' % (make_link([("mode", "edit_contact_group"), ("edit", name)]), alias and alias or name))
        html.write("<hr>")
        html.checkbox(self._name + "_use", use)
        html.write( " " + _("Add these contact groups to the host's contact groups in the monitoring configuration"))

    def load_data(self):
        # Make cache valid only during this HTTP request
        if self._loaded_at == id(html):
            return
        self._loaded_at = id(html)

        self._contactgroups = load_group_information().get("contact", {})

    def from_html_vars(self):
        cgs = []
        self.load_data()
        for name in self._contactgroups:
            if html.get_checkbox(self._name + "_" + name):
                cgs.append(name)
        return html.get_checkbox(self._name + "_use"), cgs

    def filter_matches(self, crit, value, hostname):
        for c in crit[1]:
            if c in value[1]:
                return True
        return False


# Declare an attribute for each host tag configured in multisite.mk
# Also make sure that the tags are reconfigured as soon as the
# configuration of the tags has changed.
def declare_host_tag_attributes():
    global configured_host_tags
    global host_attributes

    if configured_host_tags != config.wato_host_tags:
        # Remove host tag attributes from list, if existing
        host_attributes = [ (attr, topic)
               for (attr, topic)
               in host_attributes
               if not attr.name().startswith("tag_") ]

        # Also remove those attributes from the speed-up dictionary host_attribute
        for attr in host_attribute.values():
            if attr.name().startswith("tag_"):
                del host_attribute[attr.name()]

        for entry in config.wato_host_tags:
            # if the entry has o fourth component, then its
            # the tag dependency defintion.
            if len(entry) >= 4:
                depends_on_tags = entry[3]
            else:
                depends_on_tags = []
            declare_host_attribute(
                HostTagAttribute(entry[:3]),
                    show_in_table = False,
                    show_in_folder = True,
                    depends_on_tags = depends_on_tags,
                    topic = _("Host tags"))

        configured_host_tags = config.wato_host_tags

def undeclare_host_tag_attribute(tag_id):
    attrname = "tag_" + tag_id
    undeclare_host_attribute(attrname)



# Global datastructure holding all attributes (in a defined order)
# as pairs of (attr, topic). Topic is the title under which the
# attribute is being displayed. All builtin attributes use the
# topic None. As long as only one topic is used, no topics will
# be displayed. They are useful if you have a great number of
# custom attributes.
host_attributes = []

# Dictionary for quick access
host_attribute = {}

# Declare attributes with this method
def declare_host_attribute(a, show_in_table = True, show_in_folder = True,
       topic = None, show_in_form = True, depends_on_tags = []):
    host_attributes.append((a, topic))
    host_attribute[a.name()] = a
    a._show_in_table   = show_in_table
    a._show_in_folder  = show_in_folder
    a._show_in_form    = show_in_form
    a._depends_on_tags = depends_on_tags

def undeclare_host_attribute(attrname):
    if attrname in host_attribute:
        attr = host_attribute[attrname]
        del host_attribute[attrname]
        global host_attributes
        host_attributes = [ ha for ha in host_attributes if ha[0] != attr ]


# Read attributes from HTML variables
def collect_attributes(do_validate = True):
    host = {}
    for attr, topic in host_attributes:
        attrname = attr.name()
        if not html.var("_change_%s" % attrname, False):
            continue

        if do_validate:
            attr.validate_input()
        host[attrname] = attr.from_html_vars()
    return host

def have_folder_attributes():
    for attr, topic in host_attributes:
        if attr.show_in_folder():
            return True
    return False

# Show HTML form for editing attributes. for_what can be:
# "host"   -> normal host edit dialog
# "folder" -> properies of folder or file
# "search" -> search dialog
# "bulk"   -> bulk change
# parent: The parent folder of the objects to configure
# myself: For mode "folder" the folder itself or None, if we edit a new folder
#         This is needed for handling mandatory attributes.
def configure_attributes(hosts, for_what, parent, myself=None, without_attributes = []):
    # show attributes grouped by topics, in order of their
    # appearance. If only one topic exists, do not show topics
    # Make sure, that the topics "Basic settings" and host tags
    # are always show first.
    topics = [None]
    if len(config.wato_host_tags):
        topics.append(_("Host tags"))

    # The remaining topics are shown in the order of the
    # appearance of the attribute declarations:
    for attr, topic in host_attributes:
        if topic not in topics and attr.show_in_form():
            topics.append(topic)

    # Collect dependency mapping for attributes (attributes that are only
    # visible, if certain host tags are set).
    dependency_mapping = {}
    inherited_tags     = {}

    volatile_topics = []
    for topic in topics:
        topic_is_volatile = True # assume topic is sometimes hidden due to dependencies
        if len(topics) > 1:
            if topic == None:
                title = _("Basic settings")
            else:
                title = topic
            if topic == topics[0]:
                html.write("</table>")

            html.begin_foldable_container("wato_attributes", title,
                                          topic == None, title, indent = "form", first = topic == topics[0])
            html.write('<table ')
            # Mark container with host tag attributes with a special ID
            if topic == _("Host tags"):
                html.write('id="wato_host_tags" ')
            html.write('class="form nomargin">')

        for attr, atopic in host_attributes:
            if atopic != topic:
                continue
            attrname = attr.name()
            if attrname in without_attributes:
                continue # e.g. needed to skip ipaddress in CSV-Import

            # Skip hidden attributes
            if not attr.show_in_form():
                continue

            # In folder not all attributes are shown
            if for_what == "folder" and not attr.show_in_folder():
                continue

            # Add host tag dependencies, but only in host mode. In other
            # modes we always need to show all attributes.
            if for_what == "host":
                depends_on_tags = attr.depends_on_tags()
                if depends_on_tags:
                    dependency_mapping[attrname] = depends_on_tags
                else:
                    # One attribute is always shown -> topic can never
                    # be made invisible
                    topic_is_volatile = False
            else:
                topic_is_volatile = False

            # "bulk": determine, if this attribute has the same setting for all hosts.
            values = []
            num_haveit = 0
            for hostname, host in hosts.items():
                if attrname in host:
                    num_haveit += 1
                    if host[attrname] not in values:
                        values.append(host[attrname])

            # The value of this attribute is unique amongst all hosts if
            # either no host has a value for this attribute, or all have
            # one and have the same value
            unique = num_haveit == 0 or (len(values) == 1 and num_haveit == len(hosts))

            if for_what in [ "host", "folder" ]:
                host = hosts.values()[0]

            # Collect information about attribute values inherited from folder.
            # This information is just needed for informational display to the user.
            # This does not apply in "search" mode.
            inherited_from = None
            inherited_value = None
            has_inherited = False

            if for_what == "host":
                url = make_link_to([("mode", "editfolder")], g_folder)

            container = parent
            while container:
                if attrname in container.get("attributes", {}):
                    url = make_link_to([("mode", "editfolder")], container)
                    inherited_from = _("Inherited from ") + '<a href="%s">%s</a>' % (url, container["title"])
                    inherited_value = container["attributes"][attrname]
                    has_inherited = True
                    if topic == _("Host tags"):
                        inherited_tags["attr_%s" % attrname] = '|'.join(attr.get_tag_list(inherited_value))
                    break

                container = container.get(".parent")
                what = "folder"

            if not container: # We are the root folder - we inherit the default values
                inherited_from = _("Default value")
                inherited_value = attr.default_value()
                # Also add the default values to the inherited values dict
                if topic == _("Host tags"):
                    inherited_tags["attr_%s" % attrname] = '|'.join(attr.get_tag_list(inherited_value))

            # Legend and Help
            html.write('<tr id="attr_%s"><td class=legend>' % attrname)
            if attr.help():
                html.begin_foldable_container("attribute_help", attrname, True, "<b>%s</b>" % attr.title(), indent=False)
                html.write("<i>%s</i>" % attr.help())
                html.end_foldable_container()
            else:
                html.write("<b>%s</b>" % attr.title())
            html.write("</td>")

            # Checkbox for activating this attribute

            # Determine current state of visibility: If the form has already been submitted (i.e. search
            # or input error), then we take the previous state of the box. In search mode we make those
            # boxes active that have an empty string as default value (simple text boxed). In bulk
            # mode we make those attributes active that have an explicitely set value over all hosts.
            # In host and folder mode we make those attributes active that are currently set.

            # Also determine, if the attribute can be switched off at all. Problematic here are
            # mandatory attributes. We must make sure, that at least one folder/file/host in the
            # chain defines an explicit value for that attribute. If we show a host and no folder/file
            # inherits an attribute to that host, the checkbox will be always active and locked.
            # The same is the case if we show a file/folder and at least one host below this
            # has not set that attribute. In case of bulk edit we never lock: During bulk edit no
            # attribute ca be removed anyway.

            checkbox_name = "_change_%s" % attrname
            cb = html.get_checkbox(checkbox_name)
            force_entry = False

            # first handle mandatory cases
            if for_what == "folder" and attr.is_mandatory() \
                and myself \
                and some_host_hasnt_set(myself, attrname) \
                and not has_inherited:
                force_entry = True
                active = True
            elif for_what == "host" and attr.is_mandatory() and not has_inherited:
                    force_entry = True
                    active = True
            elif cb != None:
                active = cb # get previous state of checkbox
            elif for_what == "search":
                active = attr.default_value() == "" # show empty text search fields always
            elif for_what == "bulk":
                active = unique and len(values) > 0
            elif for_what == "folder":
                active = attrname in host
            else: # "host"
                active = attrname in host

            html.write('<td class=checkbox>')
            if force_entry:
                html.write("<input type=checkbox name=\"ignored_%s\" CHECKED DISABLED></div>" % checkbox_name)
                html.hidden_field(checkbox_name, "on")
            else:
                html.checkbox(checkbox_name, active,
                    onclick = "wato_fix_visibility(); wato_toggle_attribute(this, '%s');" % attrname) # Only select if value is unique
            html.write("</td>")

            # Now comes the input fields and the inherited / default values
            # as two DIV elements, one of which is visible at one time.
            html.write('<td class=content>')

            # DIV with the input elements
            html.write('<div id="attr_entry_%s" style="%s">'
              % (attrname, (not active) and "display: none" or ""))
            if len(values) == 1:
                defvalue = values[0]
            else:
                defvalue = attr.default_value()
            attr.render_input(defvalue)
            html.write("</div>")

            # DIV with actual / inherited / default value
            html.write('<div class="inherited" id="attr_default_%s" style="%s">'
              % (attrname, active and "display: none" or ""))

            # in bulk mode we show inheritance only if *all* hosts inherit
            if for_what == "bulk":
                if num_haveit == 0:
                    html.write("<h3>" + inherited_from + "</h3>")
                    value = inherited_value
                elif not unique:
                    html.write(_("<i>This value differs between the selected hosts.</i>"))
                else:
                    value = values[0]

            elif for_what in [ "host", "folder" ]:
                html.write("<h3>" + inherited_from + "</h3>")
                value = inherited_value

            if for_what != "search" and not (for_what == "bulk" and not unique):
                tdclass, content = attr.paint(value, "")
                if not content:
                    content = "<i>" + _("(empty)") + "</i>"
                html.write(content)

            html.write("</div>")

            html.write("</td></tr>\n")

        if len(topics) > 1:
            html.write("</table>")
            html.end_foldable_container() # end of topic
            if topic_is_volatile:
                volatile_topics.append((topic or _("Basic settings")).encode('utf-8'))
            if topic == topics[-1]:
                html.write('<table class="form nomargin">')

    def dump_json(obj):
        return repr(obj).replace('None', 'null')

    # Provide Javascript world with the tag dependency information
    # of all attributes.
    html.javascript("var inherited_tags = %s;\n"\
                    "var wato_depends_on = %s;\n"\
                    "var volatile_topics = %s;\n"\
                    "wato_fix_visibility();\n" % (
                       dump_json(inherited_tags),
                       dump_json(dependency_mapping),
                       dump_json(volatile_topics)))


# Check if at least one host in a folder (or its subfolders)
# has not set a certain attribute. This is needed for the validation
# of mandatory attributes.
def some_host_hasnt_set(folder, attrname):
    # Check subfolders
    for subfolder in folder[".folders"].values():
        # If the attribute is not set in the subfolder, we need
        # to check all hosts and that folder.
        if attrname not in subfolder["attributes"] \
            and some_host_hasnt_set(subfolder, attrname):
            return True

    # Check hosts in this folder
    load_hosts(folder) # make sure hosts are loaded
    for host in folder[".hosts"].values():
        if attrname not in host:
            return True

    return False

# Compute effective (explicit and inherited) attributes
# for a host. This returns a dictionary with a value for
# each host attribute
def effective_attributes(host, folder):
    if host:
        chain = [ host ]
    else:
        chain = [ ]
    while folder:
        chain.append(folder.get("attributes", {}))
        folder = folder.get(".parent")

    eff = {}
    for a in chain[::-1]:
        eff.update(a)

    # now add default values of attributes for all missing values
    for attr, topic in host_attributes:
        attrname = attr.name()
        if attrname not in eff:
            eff.setdefault(attrname, attr.default_value())

    return eff


#.
#   .-Snapshots------------------------------------------------------------.
#   |           ____                        _           _                  |
#   |          / ___| _ __   __ _ _ __  ___| |__   ___ | |_ ___            |
#   |          \___ \| '_ \ / _` | '_ \/ __| '_ \ / _ \| __/ __|           |
#   |           ___) | | | | (_| | |_) \__ \ | | | (_) | |_\__ \           |
#   |          |____/|_| |_|\__,_| .__/|___/_| |_|\___/ \__|___/           |
#   |                            |_|                                       |
#   +----------------------------------------------------------------------+
#   | Mode for backup/restore/creation of snapshots                        |
#   '----------------------------------------------------------------------'

def mode_snapshot(phase):
    if phase == "title":
        return _("Backup & Restore")
    elif phase == "buttons":
        home_button()
        changelog_button()
        html.context_button(_("Create Snapshot"),
                make_action_link([("mode", "snapshot"),("_create_snapshot","Yes")]), "snapshot")
        html.context_button(_("Factory Reset"),
                make_action_link([("mode", "snapshot"),("_factory_reset","Yes")]), "factoryreset")
        return

    elif phase == "action":
        if html.has_var("_download_file"):
            download_file = html.var("_download_file")
            if not download_file.startswith('wato-snapshot') and download_file != 'latest':
                raise MKUserError(None, _("Invalid download file specified."))

            # Find the latest snapshot file
            if download_file == 'latest':
                snapshots = os.listdir(snapshot_dir)
                snapshots.sort()
                if not snapshots:
                    return False
                download_file = snapshots[-1]

            download_path = os.path.join(snapshot_dir, download_file)
            if os.path.exists(download_path):
                html.req.headers_out['Content-Disposition'] = 'Attachment; filename=' + download_file
                html.req.headers_out['content_type'] = 'application/x-tar'
                html.write(open(download_path).read())
                return False

        # create snapshot
        elif html.has_var("_create_snapshot"):
            if html.check_transaction():
                filename = create_snapshot()
                return None, _("Created snapshot <tt>%s</tt>.") % filename
            else:
                return None

        # upload snapshot
        elif html.has_var("_upload_file"):
            if html.var("_upload_file") == "":
                raise MKUserError(None, _("Please select a file for upload."))
                return None
            if html.check_transaction():
                multitar.extract_from_buffer(html.var("_upload_file"), backup_paths)
                log_pending(SYNCRESTART, None, "snapshot-restored",
                    _("Restored from uploaded file"))
                return None, _("Successfully restored configuration.")
            else:
                return None

        # delete file
        elif html.has_var("_delete_file"):
            delete_file = html.var("_delete_file")
            c = wato_confirm(_("Confirm deletion of snapshot"),
                             _("Are you sure you want to delete the snapshot <br><br>%s?") %
                                delete_file
                            )
            if c:
                os.remove(os.path.join(snapshot_dir, delete_file))
                return None, _("Snapshot deleted.")
            elif c == False: # not yet confirmed
                return ""
            else:
                return None  # browser reload

        # restore snapshot
        elif html.has_var("_restore_snapshot"):
            snapshot_file = html.var("_restore_snapshot")
            c = wato_confirm(_("Confirm restore snapshot"),
                             _("Are you sure you want to restore the snapshot <br><br>%s ?") %
                                snapshot_file
                            )
            if c:
                multitar.extract_from_file(snapshot_dir + snapshot_file, backup_paths)
                log_pending(SYNCRESTART, None, "snapshot-restored",
                     _("Restored snapshot %s") % snapshot_file)
                return None, _("Successfully restored snapshot.")
            elif c == False: # not yet confirmed
                return ""
            else:
                return None  # browser reload

        elif html.has_var("_factory_reset"):
            c = wato_confirm(_("Confirm factory reset"),
                _("If you proceed now, all hosts, folders, rules and other configurations "
                  "done with WATO will be deleted! Please consider making a snapshot before "
                  "you do this. Snapshots will not be deleted. Also the password of the currently "
                  "logged in user (%s) will be kept.<br><br>"
                  "Do you really want to delete all or your configuration data?") % config.user_id)
            if c:
                factory_reset()
                return None, _("Resetted WATO, wiped all configuration.")
            elif c == False: # not yet confirmed
                return ""
            else:
                return None  # browser reload


        else:
            return False

    else:
        snapshots = []
        if os.path.exists(snapshot_dir):
            for f in os.listdir(snapshot_dir):
                snapshots.append(f)
        snapshots.sort(reverse=True)

        if len(snapshots) == 0:
            html.write("<div class=info>" + _("There are no snapshots available.") + "</div>")
        else:
            html.write('<table class=data>')
            html.write('<h3>' + _("Snapshots") + '</h3>')
            html.write("<tr>")
            html.write("<th>%s</th>" % _("Actions"))
            html.write("<th>%s</th>" % _("Filename"))
            html.write("<th>%s</th>" % _("Age"))
            html.write("<th>%s</th>" % _("Size"))
            html.write("</tr>")

            odd = "odd"
            for name in snapshots:
                odd = odd == "odd" and "even" or "odd"
                html.write('<tr class="data %s0"><td>' % odd)

                # Buttons
                html.icon_button(make_action_link(
                   [("mode","snapshot"),("_restore_snapshot", name)]), _("Restore"), "restore")
                html.icon_button(make_action_link(
                   [("mode","snapshot"),("_delete_file", name)]), _("Delete"), "delete")
                html.write("<td>")

                # Snapshot name
                html.write('<a href="%s">%s</a>' % (make_action_link([("mode","snapshot"),("_download_file", name)]), name))

                # Age and Size
                html.write("<td class=number>")
                st = os.stat(snapshot_dir + name)
                age = time.time() - st.st_mtime
                html.write(html.age_text(age))
                html.write("</td>")
                html.write("<td class=number>%d</td>" % st.st_size)
            html.write('</table>')


        html.write("<h3>" + _("Restore from uploaded file") + "</h3>")
        html.begin_form("upload_form", None, "POST")
        html.upload_file("_upload_file")
        html.button("upload_button", _("Restore from file"), "submit")
        html.hidden_fields()
        html.end_form()


def create_snapshot():
    make_nagios_directory(snapshot_dir)

    snapshot_name = "wato-snapshot-%s.tar.gz" %  \
                    time.strftime("%Y-%m-%d-%H-%M-%S", time.localtime(time.time()))
    multitar.create(snapshot_dir + snapshot_name, backup_paths)

    log_audit(None, "snapshot-created", _("Created snapshot %s") % snapshot_name)

    # Maintenance, remove old snapshots
    snapshots = []
    for f in os.listdir(snapshot_dir):
        snapshots.append(f)
    snapshots.sort(reverse=True)
    while len(snapshots) > config.wato_max_snapshots:
        log_audit(None, "snapshot-removed", _("Removed snapshot %s") % snapshots[-1])
        os.remove(snapshot_dir + snapshots.pop())

    return snapshot_name

def factory_reset():
    # Darn. What makes things complicated here is that we need to conserve htpasswd,
    # at least the account of the currently logged in user.
    users = load_users()
    for id in users.keys():
        if id != config.user_id:
            del users[id]
    save_users(users) # this will cleanup htpasswd

    for path in [ root_dir, multisite_dir, sites_mk, log_dir ]:
        if os.path.isdir(path):
            shutil.rmtree(path)
        elif os.path.exists(path):
            os.remove(path)

    log_pending(SYNCRESTART, None, "factory-reset", _("Complete reset to factory settings."))


#.
#   .-Value-Editor---------------------------------------------------------.
#   |       __     __    _              _____    _ _ _                     |
#   |       \ \   / /_ _| |_   _  ___  | ____|__| (_) |_ ___  _ __         |
#   |        \ \ / / _` | | | | |/ _ \ |  _| / _` | | __/ _ \| '__|        |
#   |         \ V / (_| | | |_| |  __/ | |__| (_| | | || (_) | |           |
#   |          \_/ \__,_|_|\__,_|\___| |_____\__,_|_|\__\___/|_|           |
#   |                                                                      |
#   +----------------------------------------------------------------------+
#   | The value editor is used in the configuration and rules module for   |
#   | editing single values (e.g. configuration parameter for main.mk or   |
#   | check parameters).                                                   |
#   '----------------------------------------------------------------------'


class CheckTypeSelection(ListChoice):
    def __init__(self, **kwargs):
        ListChoice.__init__(self, columns=3, **kwargs)

    def get_elements(self):
        checks = check_mk_local_automation("get-check-information")
        elements = [ (cn, "<span title=\"%s\">%s</span>" % (c["title"], cn)) for (cn, c) in checks.items()]
        elements.sort()
        return elements


def edit_value(valuespec, value):
    help = valuespec.help() or ""
    html.write('<tr>')
    if help:
        html.write('<td class=legend><i>%s</i></td>' % help)
        html.write("<td class=content>")
    else:
        html.write('<td colspan=2 class=content>')

    valuespec.render_input("ve", value)
    html.write("</td></tr>")

def get_edited_value(valuespec):
    value = valuespec.from_html_vars("ve")
    valuespec.validate_value(value, "ve")
    return value


#.
#   .-Configuration--------------------------------------------------------.
#   |    ____             __ _                       _   _                 |
#   |   / ___|___  _ __  / _(_) __ _ _   _ _ __ __ _| |_(_) ___  _ __      |
#   |  | |   / _ \| '_ \| |_| |/ _` | | | | '__/ _` | __| |/ _ \| '_ \     |
#   |  | |__| (_) | | | |  _| | (_| | |_| | | | (_| | |_| | (_) | | | |    |
#   |   \____\___/|_| |_|_| |_|\__, |\__,_|_|  \__,_|\__|_|\___/|_| |_|    |
#   |                          |___/                                       |
#   +----------------------------------------------------------------------+
#   | Main entry page for configuration of global variables, rules, groups,|
#   | timeperiods, users, etc.                                             |
#   '----------------------------------------------------------------------'

def mode_main(phase):
    if phase == "title":
        return _("WATO - Check_MK's Web Administration Tool")

    elif phase == "buttons":
        changelog_button()
        return

    elif phase == "action":
        return

    render_main_menu(modules)

def render_main_menu(some_modules, columns = 2):
    html.write("<table class=configmodules>")
    for nr, (mode, title, icon, permission, help) in enumerate(some_modules):
        if not config.may("wato." + permission) and not config.may("wato.seeall"):
            continue

        if nr % columns == 0:
            html.write("<tr>")
        url = make_link([("mode", mode)])
        html.write('<td class=icon><a href="%s"><img src="images/icon_%s.png"></a></td>' %
              (url, icon))
        html.write('</td><td class=text><a href="%s">%s</a><br><i class=help>%s</i></td>' %
           (url, title, help))
        if nr % columns == columns - 1:
            html.write("</tr>")
    html.write("</table>")

#.
#   .-Global-Vars----------------------------------------------------------.
#   |          ____ _       _           _  __     __                       |
#   |         / ___| | ___ | |__   __ _| | \ \   / /_ _ _ __ ___           |
#   |        | |  _| |/ _ \| '_ \ / _` | |  \ \ / / _` | '__/ __|          |
#   |        | |_| | | (_) | |_) | (_| | |   \ V / (_| | |  \__ \          |
#   |         \____|_|\___/|_.__/ \__,_|_|    \_/ \__,_|_|  |___/          |
#   |                                                                      |
#   +----------------------------------------------------------------------+
#   | Editor for global settings in main.mk                                |
#   '----------------------------------------------------------------------'

def mode_globalvars(phase):
    if phase == "title":
        return _("Global configuration settings for Check_MK")

    elif phase == "buttons":
        global_buttons()
        return

    # Get default settings of all configuration variables of interest in the domain
    # "check_mk". (this also reflects the settings done in main.mk)
    check_mk_vars = [ varname for (varname, var) in g_configvars.items() if var[0] == "check_mk" ]
    default_values = check_mk_local_automation("get-configuration", [], check_mk_vars)
    current_settings = load_configuration_settings()

    if phase == "action":
        varname = html.var("_reset")
        if varname:
            domain, valuespec, need_restart = g_configvars[varname]
            def_value = default_values.get(varname, valuespec.canonical_value())

            c = wato_confirm(
                _("Resetting configuration variable"),
                _("Do you really want to reset the configuration variable <b>%s</b> "
                  "back to the default value of <b><tt>%s</tt></b>?") %
                   (varname, valuespec.value_to_text(def_value)))
            if c:
                del current_settings[varname]
                save_configuration_settings(current_settings)
                msg = _("Resetted configuration variable %s to its default.") % varname
                log_pending(need_restart and SYNCRESTART or SYNC, None, "edit-configvar", msg)
                return "globalvars", msg
            elif c == False:
                return ""
            else:
                return None

    groupnames = g_configvar_groups.keys()
    groupnames.sort()
    for groupname in groupnames:
        html.begin_foldable_container("globalvars", groupname, False, groupname, indent=False)
        html.write('<table class="data globalvars">')
        html.write("<tr><th>" + _("Configuration variable") +
                   "</th><th>" +_("Check_MK variable") + "</th><th>" +
                   _("Default") + "</th><th>" + _("Your setting") + "</th><th></th></tr>\n")
        odd = "even"

        for domain, varname, valuespec in g_configvar_groups[groupname]:
            odd = odd == "odd" and "even" or "odd"
            html.write('<tr class="data %s0">' % odd)
            if domain == "check_mk" and varname not in default_values:
                if config.debug:
                    raise MKGeneralException("The configuration variable <tt>%s</tt> is unknown to "
                                          "your local Check_MK installation" % varname)
                else:
                    continue

            defaultvalue = default_values.get(varname, valuespec.default_value())

            edit_url = make_link([("mode", "edit_configvar"), ("varname", varname)])

            html.write('<td class=title><a href="%s">%s</a></td>' % (edit_url, valuespec.title()))
            html.write('<td class=varname><tt>%s</tt></td>' % varname)
            if varname in current_settings:
                html.write('<td class=inherited>%s</td>' % valuespec.value_to_text(defaultvalue))
                html.write('<td><b>%s</b></td>'          % valuespec.value_to_text(current_settings[varname]))
            else:
                html.write('<td><b>%s</b></td>'          % valuespec.value_to_text(defaultvalue))
                html.write('<td></td>')

            html.write("<td class=buttons>")
            # html.buttonlink(edit_url, _("Edit"))
            if varname in current_settings:
                reset_url = make_action_link([("mode", "globalvars"), ("_reset", varname)])
                html.buttonlink(reset_url, _("Reset"))
            html.write("</td>")

            html.write('</tr>')
        html.write("</table>")
        html.end_foldable_container()


def mode_edit_configvar(phase):
    if phase == "title":
        return "Global configuration settings for Check_MK"

    elif phase == "buttons":
        html.context_button(_("Abort"), make_link([("mode", "globalvars")]), "abort")
        return

    varname = html.var("varname")
    domain, valuespec, need_restart = g_configvars[varname]
    current_settings = load_configuration_settings()

    if phase == "action":
        new_value = get_edited_value(valuespec)
        current_settings[varname] = new_value
        save_configuration_settings(current_settings)
        msg = _("Changed global configuration variable %s to %s.") \
              % (varname, valuespec.value_to_text(new_value))
        if need_restart:
            status = SYNCRESTART
        else:
            status = SYNC
        log_pending(status, None, "edit-configvar", msg)
        return "globalvars"

    if varname in current_settings:
        value = current_settings[varname]
    else:
        check_mk_vars = check_mk_local_automation("get-configuration", [], [varname])
        value = check_mk_vars.get(varname, valuespec.default_value())

    html.begin_form("value_editor")
    html.write("<h3>%s</h3>" % valuespec.title())
    html.write("<table class=form>")
    edit_value(valuespec, value)
    valuespec.set_focus("ve")
    html.write("<tr><td class=buttons colspan=2>")
    html.button("save", _("Save"))
    html.write("</td></tr>")
    html.write("</table>")
    html.hidden_fields()
    html.end_form()

g_configvars = {}
g_configvar_groups = {}

# domain is one of "check_mk", "multisite" or "nagios"
def register_configvar(group, varname, valuespec, domain="check_mk", need_restart=False):
    g_configvar_groups.setdefault(group, []).append((domain, varname, valuespec))
    g_configvars[varname] = domain, valuespec, need_restart


# Persistenz: Speicherung der Werte
# - WATO speichert seine Variablen für main.mk in conf.d/wato/global.mk
# - Daten, die der User in main.mk einträgt, müssen WATO auch bekannt sein.
#   Sie werden als Defaultwerte verwendet.
# - Daten, die der User in final.mk oder local.mk einträgt, werden von WATO
#   völlig ignoriert. Der Admin kann hier Werte überschreiben, die man mit
#   WATO dann nicht ändern kann. Und man sieht auch nicht, dass der Wert
#   nicht änderbar ist.
# - WATO muss irgendwie von Check_MK herausbekommen, welche Defaultwerte
#   Variablen haben bzw. welche Einstellungen diese Variablen nach main.mk
#   haben.
# - WATO kann main.mk nicht selbst einlesen, weil dann der Kontext fehlt
#   (Default-Werte der Variablen aus Check_MK und aus den Checks)
# - --> Wir machen eine automation, die alle Konfigurationsvariablen
#   ausgibt.

def load_configuration_settings():
    settings = {}
    load_configuration_vars(multisite_dir + "global.mk", settings)
    load_configuration_vars(root_dir      + "global.mk", settings)
    return settings


def load_configuration_vars(filename, settings):
    if not os.path.exists(filename):
        return {}
    try:
        execfile(filename, settings, settings)
        for varname in settings.keys():
            if varname not in g_configvars:
                del settings[varname]
        return settings
    except Exception, e:
        if config.debug:
            raise MKGeneralException(_("Cannot read configuration file %s: %s" %
                          (filename, e)))
        return {}


def save_configuration_settings(vars):
    per_domain = {}
    for varname, (domain, valuespec, need_restart) in g_configvars.items():
        if varname not in vars:
            continue
        per_domain.setdefault(domain, {})[varname] = vars[varname]

    make_nagios_directory(root_dir)
    save_configuration_vars(per_domain.get("check_mk", {}), root_dir + "global.mk")
    make_nagios_directory(multisite_dir)
    save_configuration_vars(per_domain.get("multisite", {}), multisite_dir + "global.mk")

def save_configuration_vars(vars, filename):
    out = create_user_file(filename, 'w')
    out.write("# Written by WATO\n# encoding: utf-8\n\n")
    for varname, value in vars.items():
        out.write("%s = %r\n" % (varname, value))

#.
#   .-Groups---------------------------------------------------------------.
#   |                    ____                                              |
#   |                   / ___|_ __ ___  _   _ _ __  ___                    |
#   |                  | |  _| '__/ _ \| | | | '_ \/ __|                   |
#   |                  | |_| | | | (_) | |_| | |_) \__ \                   |
#   |                   \____|_|  \___/ \__,_| .__/|___/                   |
#   |                                        |_|                           |
#   +----------------------------------------------------------------------+
#   | Mode for editing host-, service- and contact groups                  |
#   '----------------------------------------------------------------------'

def mode_groups(phase, what):
    if what == "host":
        what_name = _("host groups")
    elif what == "service":
        what_name = _("service groups")
    elif what == "contact":
        what_name = _("contact groups")

    if phase == "title":
        return what_name.title()

    elif phase == "buttons":
        global_buttons()
        html.context_button(_("New group"), make_link([("mode", "edit_%s_group" % what)]), "new")
        if what == "contact":
            pass
        else:
            varname = what + "_groups"
            html.context_button(_("Rules"), make_link([("mode", "edit_ruleset"), ("varname", varname)]), "rulesets")
        return

    all_groups = load_group_information()
    groups = all_groups.get(what, {})

    if phase == "action":
        delname = html.var("_delete")
        c = wato_confirm(_("Confirm deletion of group %s" % delname),
                         _("Do you really want to delete the group %s? If there are still objects "
                           "assigned to that group, the group will kept up (but without an alias). "
                           "Removing all objects from the will make the group disappear completely. " % what))
        if c:
            del groups[delname]
            save_group_information(all_groups)
            log_pending(SYNCRESTART, None, "edit-%sgroups", _("Deleted %s group %s" % (what, delname)))
            return None
        elif c == False:
            return ""
        else:
            return None

    sorted = groups.items()
    sorted.sort()
    html.write("<h3>%s</h3>" % what_name.title())
    if len(sorted) == 0:
        if what == "contact":
            render_main_menu([
              ( "edit_contact_group", _("Create new contact group"), "new",
              what == "contact" and "users" or "groups",
              _("In order to assign objects (hosts and services) to people (contacts), "
                "you need first to define contact groups. When you put a user into a contact "
                "group then that user gets a monitoring contact. When you then also assign "
                "hosts and services to a contact group, all members of that group will be "
                "responsible for that objects, can receive notification for and see those objects "
                "in the status GUI."))])
        else:
            html.write("<div class=info>" + _("There are not defined any groups yet.") + "</div>")
        return

    html.write("<table class=data>")
    html.write("<tr><th>" + _("Actions")
                + "</th><th>" + _("Name")
                + "</th><th>" + _("Alias"))

    if what == "contact":
        html.write("</th><th>" + _("Members"))

    html.write("</th></tr>\n")

    # Show member of contact groups
    if what == "contact":
        users = load_users()
        members = {}
        for userid, user in users.items():
            cgs = user.get("contactgroups", [])
            for cg in cgs:
                members.setdefault(cg, []).append((userid, user.get('alias', userid)))

    odd = "even"
    for name, alias in sorted:
        odd = odd == "odd" and "even" or "odd"
        html.write('<tr class="data %s0">' % odd)
        edit_url = make_link([("mode", "edit_%s_group" % what), ("edit", name)])
        delete_url = html.makeactionuri([("_delete", name)])
        html.write("<td class=buttons>")
        html.icon_button(edit_url, _("Properties"), "edit")
        html.icon_button(delete_url, _("Delete"), "delete")
        html.write("</td><td>%s</td><td>%s</td>" % (name, alias))
        if what == "contact":
            html.write("<td>%s</td>" % ", ".join(
               [ '<a href="%s">%s</a>' % (make_link([("mode", "edit_user"), ("edit", userid)]), alias)
                 for userid, alias in members.get(name, [])]))
        html.write("</tr>")
    html.write("</table>")


def mode_edit_group(phase, what):
    name = html.var("edit") # missing -> new group
    new = name == None

    if phase == "title":
        if new:
            if what == "host":
                return _("Create new host group")
            elif what == "service":
                return _("Create new service group")
            elif what == "contact":
                return _("Create new contact group")
        else:
            if what == "host":
                return _("Edit host group")
            elif what == "service":
                return _("Edit service group")
            elif what == "contact":
                return _("Edit contact group")

    elif phase == "buttons":
        html.context_button(_("All groups"), make_link([("mode", "%s_groups" % what)]), "back")
        return

    all_groups = load_group_information()
    groups = all_groups.setdefault(what, {})

    if phase == "action":
        if html.check_transaction():
            alias = html.var_utf8("alias").strip()
            if new:
                name = html.var("name").strip()
                if len(name) == 0:
                    raise MKUserError("name", _("Please specify a name of the new group."))
                if ' ' in name:
                    raise MKUserError("name", _("Sorry, spaces are not allowed in group names."))
                if not re.match("^[-a-z0-9A-Z_]*$", name):
                    raise MKUserError("name", _("Invalid group name. Only the characters a-z, A-Z, 0-9, _ and - are allowed."))
                groups[name] = alias
                log_pending(SYNCRESTART, None, "edit-%sgroups" % what, _("Create new %s group %s" % (what, name)))
            else:
                groups[name] = alias
                log_pending(SYNCRESTART, None, "edit-%sgroups" % what, _("Changed alias of %s group %s" % (what, name)))
            save_group_information(all_groups)

        return what + "_groups"


    html.begin_form("group")
    html.write("<table class=form>")
    html.write("<tr><td class=legend>")
    html.write(_("Name<br><i>The name of the group is used as an internal key. It cannot be "
                 "changed later. It is also visible in the status GUI.</i>"))
    html.write("</td><td class=content>")
    if new:
        html.text_input("name")
        html.set_focus("name")
    else:
        html.write(name)
        html.set_focus("alias")
    html.write("</td></tr>")

    html.write("<tr><td class=legend>")
    html.write(_("Alias<br><i>An Alias or description of this group.</i>"))
    html.write("</td><td class=content>")
    html.text_input("alias", name and groups.get(name, "") or "")
    html.write("</td></tr>")
    html.write("<tr><td class=buttons colspan=2>")
    html.button("save", _("Save"))
    html.write("</td></tr></table>")
    html.hidden_fields()
    html.end_form()



    # Formular malen für neue / bestehende Gruppe

def load_group_information():
    try:
        filename = root_dir + "groups.mk"
        if not os.path.exists(filename):
            return {}

        vars = {}
        for what in ["host", "service", "contact" ]:
            vars["define_%sgroups" % what] = {}

        execfile(filename, vars, vars)
        groups = {}
        for what in ["host", "service", "contact" ]:
            groups[what] = vars.get("define_%sgroups" % what, {})
        return groups

    except Exception, e:
        if config.debug:
            raise MKGeneralException(_("Cannot read configuration file %s: %s" %
                          (filename, e)))
        return {}

def save_group_information(groups):
    make_nagios_directory(root_dir)
    out = create_user_file(root_dir + "groups.mk", "w")
    out.write("# Written by WATO\n# encoding: utf-8\n\n")
    for what in [ "host", "service", "contact" ]:
        if what in groups and len(groups[what]) > 0:
            out.write("if type(define_%sgroups) != dict:\n    define_%sgroups = {}\n" % (what, what))
            out.write("define_%sgroups.update(%s)\n\n" % (what, pprint.pformat(groups[what])))


class GroupSelection(ElementSelection):
    def __init__(self, what, **kwargs):
        ElementSelection.__init__(self, **kwargs)
        self._what = what

    def get_elements(self):
        all_groups = load_group_information()
        this_group = all_groups.get(self._what, {})
        # replace the title with the key if the title is empty
        return dict([ (k, t and t or k) for (k, t) in this_group.items() ])


class CheckTypeGroupSelection(ElementSelection):
    def __init__(self, checkgroup, **kwargs):
        ElementSelection.__init__(self, **kwargs)
        self._checkgroup = checkgroup

    def get_elements(self):
        checks = check_mk_local_automation("get-check-information")
        elements = dict([ (cn, "%s - %s" % (cn, c["title"])) for (cn, c) in checks.items()
                     if c.get("group") == self._checkgroup ])
        return elements

    def value_to_text(self, value):
        return "<tt>%s</tt>" % value


#.
#   .-Timeperiods----------------------------------------------------------.
#   |      _____ _                                _           _            |
#   |     |_   _(_)_ __ ___   ___ _ __   ___ _ __(_) ___   __| |___        |
#   |       | | | | '_ ` _ \ / _ \ '_ \ / _ \ '__| |/ _ \ / _` / __|       |
#   |       | | | | | | | | |  __/ |_) |  __/ |  | | (_) | (_| \__ \       |
#   |       |_| |_|_| |_| |_|\___| .__/ \___|_|  |_|\___/ \__,_|___/       |
#   |                            |_|                                       |
#   +----------------------------------------------------------------------+
#   | Modes for managing Nagios' timeperiod definitions.                   |
#   '----------------------------------------------------------------------'

def mode_timeperiods(phase):
    if phase == "title":
        return _("Time Periods")

    elif phase == "buttons":
        global_buttons()
        html.context_button(_("New Timeperiod"), make_link([("mode", "edit_timeperiod")]), "new")
        return

    timeperiods = load_timeperiods()

    if phase == "action":
        delname = html.var("_delete")
        if html.transaction_valid():
            usages = find_usage_of_timeperiod(delname)
            if usages:
                message = "<b>%s</b><br>%s:<ul>" % \
                            (_("You cannot delete this timeperiod."),
                             _("It is still in use by"))
                for title, link in usages:
                    message += '<li><a href="%s">%s</a></li>\n' % (link, title)
                message += "</ul>"
                raise MKUserError(None, message)

            c = wato_confirm(_("Confirm deletion of time period %s") % delname,
                  _("Do you really want to delete the time period '%s'? I've checked it: "
                    "it is not being used by any rule or user profile right now.") % delname)
            if c:
                del timeperiods[delname]
                save_timeperiods(timeperiods)
                log_pending(SYNCRESTART, None, "edit-timeperiods", _("Deleted timeperiod %s") % delname)
                return None
            elif c == False:
                return ""
            else:
                return None

    html.write("<h3>" + _("Time Periods") + "</h3>")

    if len(timeperiods) == 0:
        html.write("<div class=info>" + _("There are no timeperiods defined yet.") + "</div>")
        return

    html.write("<table class=data>")
    html.write("<tr><th>"
               + _("Actions") + "</th><th>"
               + _("Name") + "</th><th>"
               + _("Alias") + "</th></tr>")

    odd = "even"
    names = timeperiods.keys()
    names.sort()
    for name in names:
        odd = odd == "odd" and "even" or "odd"
        html.write('<tr class="data %s0">' % odd)

        timeperiod = timeperiods[name]
        edit_url     = make_link([("mode", "edit_timeperiod"), ("edit", name)])
        delete_url   = html.makeactionuri([("_delete", name)])

        html.write("<td class=buttons>")
        html.icon_button(edit_url, _("Properties"), "edit")
        html.icon_button(delete_url, _("Delete"), "delete")
        html.write("</td>")

        html.write("<td>%s</td>" % name)
        html.write("<td>%s</td>" % timeperiod.get("alias", ""))
        html.write("</tr>")

    html.write("</table>")


def load_timeperiods():
    filename = root_dir + "timeperiods.mk"
    if not os.path.exists(filename):
        return {}
    try:
        vars = { "timeperiods" : {} }
        execfile(filename, vars, vars)
        return vars["timeperiods"]

    except Exception, e:
        if config.debug:
            raise MKGeneralException(_("Cannot read configuration file %s: %s" %
                          (filename, e)))
        return {}


def save_timeperiods(timeperiods):
    make_nagios_directory(root_dir)
    out = create_user_file(root_dir + "timeperiods.mk", "w")
    out.write("# Written by WATO\n# encoding: utf-8\n\n")
    out.write("timeperiods.update(%s)\n" % pprint.pformat(timeperiods))


def mode_edit_timeperiod(phase):
    num_columns = 3
    num_exceptions = 10

    def timeperiod_ranges(vp, keyname):
        ranges = timeperiod.get(keyname, [])
        for c in range(num_columns):
            if c < len(ranges):
                fromto = ranges[c]
            elif new and c == 0:
                fromto = "00:00", "24:00"
            else:
                fromto = "", ""
            html.write("<td>")
            var_prefix = vp + "_%d_" % c
            html.text_input(var_prefix + "from", fromto[0], cssclass = "timeperioddate")
            html.write(" - ")
            val = c == 0 and "24:00" or ""
            html.text_input(var_prefix + "to", fromto[1], cssclass = "timeperioddate")
            if c != num_columns - 1:
                html.write("&nbsp; &nbsp; &nbsp;")
            html.write("</td>")

    def get_ranges(varprefix):
        ranges = []
        for c in range(num_columns):
            vp = "%s_%d_" % (varprefix, c)
            begin = html.var(vp + "from", "").strip()
            end  = html.var(vp + "to", "").strip()
            if not begin and not end:
                continue
            if not begin:
                begin = "00:00"
            if not end:
                end = "24:00"

            begin, end = [ parse_bound(varprefix, w, b) for (w,b) in [ ("from", begin), ("to", end) ]]
            ranges.append((begin, end))
        return ranges


    def parse_bound(vp,  what, bound):
        # Fully specified
        if re.match("^(24|[0-1][0-9]|2[0-3]):[0-5][0-9]$", bound):
            return bound
        # only hours
        try:
            b = int(bound)
            if b <= 24 and b >= 0:
                return "%02d:00" % b
        except:
            pass

        raise MKUserError(vp + what,
               _("Invalid time format '<tt>%s</tt>', please use <tt>24:00</tt> format.") % bound)


    name = html.var("edit") # missing -> new group
    new = name == None

    if phase == "title":
        if new:
            return _("Create new time period")
        else:
            return _("Edit time period")

    elif phase == "buttons":
        html.context_button(_("All Timeperiods"), make_link([("mode", "timeperiods")]), "back")
        return

    timeperiods = load_timeperiods()
    if new:
        timeperiod = {}
    else:
        timeperiod = timeperiods.get(name, {})

    weekdays = [
      ( "monday",    _("Monday") ),
      ( "tuesday",   _("Tuesday") ),
      ( "wednesday", _("Wednesday") ),
      ( "thursday",  _("Thursday") ),
      ( "friday",    _("Friday") ),
      ( "saturday",  _("Saturday") ),
      ( "sunday",    _("Sunday") ),
    ]

    if phase == "action":
        if html.check_transaction():
            alias = html.var_utf8("alias").strip()
            if not alias:
                raise MKUserError("alias", _("Please specify an alias name for your timeperiod."))

            # extract time ranges of weekdays
            for weekday, weekday_name in weekdays:
                ranges = get_ranges(weekday)
                if ranges:
                    timeperiod[weekday] = ranges

            # extract ranges for custom days
            for e in range(0, num_exceptions):
                varprefix = "ex%d" % e
                exname = html.var(varprefix + "_name", "").strip()
                if exname in [ w[0] for w in weekdays ]:
                    raise MKUserError(varprefix + "_name",
                           _("You may not specify a weekday's name as an exception."))
                if exname and exname not in [ "alias", "timeperiod_name" ]:
                    if not re.match("^[-a-z0-9A-Z /]*$", exname):
                        raise MKUserError(varprefix + "_name",
                            _("'%s' is not a valid Nagios timeperiod day specification.") % exname)
                    ranges = get_ranges(varprefix)
                    timeperiod[exname] = ranges

            if new:
                name = html.var("name")
                if len(name) == 0:
                    raise MKUserError("name", _("Please specify a name of the new timeperiod."))
                if not re.match("^[-a-z0-9A-Z_]*$", name):
                    raise MKUserError("name", _("Invalid timeperiod name. Only the characters a-z, A-Z, 0-9, _ and - are allowed."))
                if name in timeperiods:
                    raise MKUserError("name", _("This name is already being used by another timeperiod."))
                if name == "7X24":
                    raise MKUserError("name", _("The time period name 7X24 cannot be used. It is always autmatically defined."))
                timeperiods[name] = timeperiod
                log_pending(SYNCRESTART, None, "edit-timeperiods", _("Created new time period %s" % name))
            else:
                log_pending(SYNCRESTART, None, "edit-timeperiods", _("Modified time period %s" % name))
            timeperiod["alias"] = alias
            save_timeperiods(timeperiods)
            return "timeperiods"
        return

    html.begin_form("timeperiod", method="POST")
    html.write("<table class=form>")

    # Name
    html.write("<tr><td class=legend>")
    html.write(_("Internal name"))
    html.write("</td><td class=content>")
    if new:
        html.text_input("name")
        html.set_focus("name")
    else:
        html.write(name)
    html.write("</td></tr>")

    # Alias
    if not new:
        alias = timeperiods[name].get("alias", "")
    else:
        alias = ""
    html.write("<tr><td class=legend>")
    html.write(_("Alias") + "<br><i>" + _("An alias or description of the timeperiod</i>"))
    html.write("</td><td class=content>")
    html.text_input("alias", alias, size = 50)
    if not new:
        html.set_focus("alias")
    html.write("</td></tr>")

    # Week days
    html.write("<tr><td class=legend>")
    html.write(_("Weekdays<br><i>For each weekday you can setup no, one or several "
                 "time ranges in the format <tt>23:39</tt>, in which the time period "
                 "should be active."))
    html.write("</td><td class=content>")
    html.write("<table class=timeperiod>")

    for weekday, weekday_alias in weekdays:
        ranges = timeperiod.get(weekday)
        html.write("<tr><td class=name>%s</td>" % weekday_alias)
        timeperiod_ranges(weekday, weekday)
        html.write("</tr>")
    html.write("</table></td></tr>")

    # Exceptions
    html.write("<tr><td class=legend>")
    nagurl = "../nagios/docs/objectdefinitions.html#timeperiod"
    html.write(_("Exceptions<br><i>Here you can specify exceptional time ranges for certain "
                 "relative or absolute dates. Please consult the <a target='_blank' href='%s'>Nagios documentation about "
                 "timeperiods</a> for examples." % nagurl))
    html.write("</td><td class=content>")
    html.write("<table class=timeperiod>")

    exnames =  []
    for k in timeperiod:
        if k not in [ w[0] for w in weekdays ] and k != "alias":
            exnames.append(k)
    exnames.sort()

    for e in range(num_exceptions):
        if e < len(exnames):
            exname = exnames[e]
            ranges = timeperiod[exname]
        else:
            exname = ""
            ranges = []
        varprefix = "ex%d" % e
        html.write("<tr><td class=name>")
        html.text_input(varprefix + "_name", exname)
        html.write("</td>")
        timeperiod_ranges(varprefix, exname)
        html.write("</tr>")
    html.write("</table></td></tr>")

    html.write("<tr><td colspan=2 class=buttons>")
    html.button("save", _("Save"))
    html.write("</td></tr>")
    html.write("</table>")
    html.hidden_fields()
    html.end_form()


class TimeperiodSelection(ElementSelection):
    def __init__(self, **kwargs):
        ElementSelection.__init__(self, **kwargs)

    def get_elements(self):
        timeperiods = load_timeperiods()
        elements = dict([ (name, "%s - %s" % (name, tp["alias"])) for (name, tp) in timeperiods.items() ])
        return elements

# Check if a timeperiod is currently in use and cannot be deleted
# Returns a list of occurrances.
# Possible usages:
# - user accounts (notification period)
# - rules: service/host-notification/check-period
def find_usage_of_timeperiod(tpname):

    # Part 1: Rules
    used_in = []
    for varname, ruleset in load_all_rulesets().items():
        rulespec = g_rulespecs[varname]
        if isinstance(rulespec.get("valuespec"), TimeperiodSelection):
            for folder, rule in ruleset:
                value, tag_specs, host_list, item_list = parse_rule(rulespec, rule)
                if value == tpname:
                    used_in.append(("%s: %s" % (_("Ruleset"), g_rulespecs[varname]["title"]),
                                   make_link([("mode", "edit_ruleset"), ("varname", varname)])))
                    break

    # Part 2: Users
    for userid, user in load_users().items():
        tp = user.get("notification_period")
        if tp == tpname:
            used_in.append(("%s: %s" % (_("User"), userid),
                make_link([("mode", "edit_user"), ("edit", userid)])))

    return used_in


#.
#   .-Multisite Connections------------------------------------------------.
#   |                        ____  _ _                                     |
#   |                       / ___|(_) |_ ___  ___                          |
#   |                       \___ \| | __/ _ \/ __|                         |
#   |                        ___) | | ||  __/\__ \                         |
#   |                       |____/|_|\__\___||___/                         |
#   |                                                                      |
#   +----------------------------------------------------------------------+
#   | Mode for managing sites.                                             |
#   '----------------------------------------------------------------------'

def mode_sites(phase):
    if phase == "title":
        return _("Multisite connections")

    elif phase == "buttons":
        global_buttons()
        html.context_button(_("New connection"), make_link([("mode", "edit_site")]), "new")
        return

    sites = load_sites()

    if phase == "action":
        delid = html.var("_delete")
        if delid and html.transaction_valid():
            # The last connection can always be deleted. In that case we
            # fallb back to non-distributed-WATO and the site attribute
            # will be removed.
            test_sites = dict(sites.items())
            del test_sites[delid]
            if is_distributed(test_sites):
                # Make sure that site is not being used by hosts and folders
                site_ids = set([])
                find_folder_sites(site_ids, g_root_folder, True)
                if delid in site_ids:
                    raise MKUserError(None,
                        _("You cannot delete this connection. "
                          "It has folders/hosts assigned to it."))

            c = wato_confirm(_("Confirm deletion of site %s" % delid),
                             _("Do you really want to delete the connection to the site %s?" % delid))
            if c:
                del sites[delid]
                save_sites(sites)
                update_replication_status(delid, None)

                # Due to the deletion the replication state can get clean.
                if is_distributed() and global_replication_state() == "clean":
                    log_commit_pending()

                log_audit(None, "edit-sites", _("Deleted site %s" % (delid)))
                return None
            elif c == False:
                return ""
            else:
                return None

        logout_id = html.var("_logout")
        if logout_id:
            site = sites[logout_id]
            c = wato_confirm(_("Confirm logout"),
                       _("Do you really want to log out of '%s'?") % site["alias"])
            if c:
                if "secret" in site:
                    del site["secret"]
                save_sites(sites)
                log_audit(None, "edit-site", _("Logged out of remote site '%s'") % site["alias"])
                return None, _("Logged out.")
            elif c == False:
                return ""
            else:
                return None

        login_id = html.var("_login")
        if login_id:
            if html.var("_abort"):
                return "sites"
            if not html.check_transaction():
                return
            site = sites[login_id]
            error = None
            # Fetch name/password of admin account
            if html.has_var("_name"):
                name = html.var("_name", "").strip()
                passwd = html.var("_passwd", "").strip()
                try:
                    secret = do_site_login(login_id, name, passwd)
                    site["secret"] = secret
                    save_sites(sites)
                    log_audit(None, "edit-site", _("Successfully logged into remote site '%s'") % site["alias"])
                    return None, _("Successfully logged into remote site '%s'!" % site["alias"])
                except MKAutomationException, e:
                    error = _("Cannot connect to remote site: %s") % e
                except MKUserError, e:
                    html.add_user_error(e.varname, e.message)
                    error = e.message
                except Exception, e:
                    if config.debug:
                        raise
                    html.add_user_error("_name", error)
                    error = str(e)


            wato_html_head(_("Login into site '%s'") % site["alias"])
            if error:
                html.show_error(error)
            html.write("<div class=message>")
            html.write("<h3>%s</h3>" % _("Login credentials"))
            html.write(_("For the initial login into the slave/peer site %s "
                         "we need once your administration login for the Multsite "
                         "GUI on that site. Your credentials will only be used for "
                         "the initial handshake and not be stored. If the login is "
                         "successful then both side will exchange a login secret "
                         "which is used for the further remote calls.") % site["alias"])
            html.begin_form("login")
            html.write("<table class=form>")
            html.write("<tr><td class=legend>%s</td>" % _("Administrator login"))
            html.write("<td class=content>")
            html.write("<table><tr><td>%s</td><td>" % _("Adminstrator name:"))
            html.text_input("_name")
            html.set_focus("_name")
            html.write("</td></tr><tr><td>%s</td><td>" % _("Administrator password:"))
            html.password_input("_passwd")
            html.write("</td></tr></table>")
            html.write("</td></tr>")
            html.write("<tr><td class=buttons colspan=2>")
            html.button("_do_login", _("Login"))
            html.button("_abort", _("Abort"))
            html.write("</td></tr></table>")
            html.hidden_field("_login", login_id)
            html.hidden_fields()
            html.end_form()
            html.write("</div>")
            return ""
        return

    if len(sites) == 0:
        html.write("<div class=info>" +
           _("You have not configured any local or remotes sites. Multisite will "
             "implicitely add the data of the local monitoring site. If you add remotes "
             "sites, please do not forget to add your local monitoring site also, if "
             "you want to display its data.") + "</div>")
        return


    html.write("<h3>" + _("Multisite connections") + "</h3>")
    html.write("<table class=data>")
    html.write("<tr><th>" + _("Actions") + "<th>"
                + _("Site-ID")
                + "</th><th>" + _("Alias")
                + "</th><th>" + _("Connection")
                + "</th><th>" + _("Status host")
                + "</th><th>" + _("Disabled")
                + "</th><th>" + _("Timeout")
                + "</th><th>" + _("Pers.")
                + "</th><th>" + _("Replication")
                + "</th><th>" + _("Login")
                + "</th></tr>\n")

    odd = "even"
    entries = sites.items()
    entries.sort(cmp = lambda a, b: cmp(a[1].get("alias"), b[1].get("alias")))
    for id, site in entries:
        odd = odd == "odd" and "even" or "odd"
        html.write('<tr class="data %s0">' % odd)
        # Buttons
        edit_url = make_link([("mode", "edit_site"), ("edit", id)])
        delete_url = html.makeactionuri([("_delete", id)])
        html.write("<td class=buttons>")
        html.icon_button(edit_url, _("Properties"), "edit")
        html.icon_button(delete_url, _("Delete"), "delete")

        # Alias
        html.write("</td><td>%s</td><td>%s</td>" % (id, site.get("alias", "")))

        # Socket
        socket = site.get("socket", _("local site"))
        if socket == "disabled:":
            socket = _("don't query status")
        html.write("<td>%s</td>" % socket)

        # Status host
        if "status_host" in site:
            sh_site, sh_host = site["status_host"]
            html.write("<td>%s/%s</td>" % (sh_site, sh_host))
        else:
            html.write("<td></td>")
        if site.get("disabled", False) == True:
            html.write("<td><b>" + _("yes") + "</b></td>")
        else:
            html.write("<td>" + _("no") + "</td>")

        # Timeout
        if "timeout" in site:
            html.write("<td class=number>%d sec</td>" % site["timeout"])
        else:
            html.write("<td></td>")

        # Persist
        if site.get("persist", False):
            html.write("<td><b>" + _("yes") + "</b></td>")
        else:
            html.write("<td>" + _("no") + "</td>")

        # Replication
        if site.get("replication") == "slave":
            repl = _("Slave")
        elif site.get("replication") == "peer":
            repl = _("Peer")
        else:
            repl = ""
        html.write("<td>%s</td>" % repl)

        # Login-Button for Replication
        html.write("<td>")
        if repl:
            if site.get("secret"):
                logout_url = make_action_link([("mode", "sites"), ("_logout", id)])
                html.buttonlink(logout_url, _("Logout"))
            else:
                login_url = make_action_link([("mode", "sites"), ("_login", id)])
                html.buttonlink(login_url, _("Login"))
        html.write("</td>")


        html.write("</tr>")
    html.write("</table>")

def mode_edit_site(phase):
    sites = load_sites()
    siteid = html.var("edit", None) # missing -> new site
    new = siteid == None
    if phase == "title":
        if new:
            return _("Create new site connection")
        else:
            return _("Edit site connection %s" % siteid)

    elif phase == "buttons":
        html.context_button(_("All Sites"), make_link([("mode", "sites")]), "back")
        return

    if new:
        site = {}
    else:
        site = sites.get(siteid, {})

    if phase == "action":
        if not html.check_transaction():
            return "sites"

        if new:
            id = html.var("id").strip()
        else:
            id = siteid

        if new and id in sites:
            raise MKUserError("id", _("This id is already being used by another connection."))
        if not re.match("^[-a-z0-9A-Z_]+$", id):
            raise MKUserError("id", _("The site id must consist only of letters, digit and the underscore."))

        # Save copy of old site for later
        if not new:
            old_site = sites[siteid]

        new_site = {}
        sites[id] = new_site
        alias = html.var_utf8("alias", "").strip()
        if not alias:
            raise MKUserError("alias", _("Please enter an alias name or description of this site."))

        new_site["alias"] = alias
        url_prefix = html.var("url_prefix", "").strip()
        if url_prefix and url_prefix[-1] != '/':
            raise MKUserError("url_prefix", _("The URL prefix must end with a slash."))
        if url_prefix:
            new_site["url_prefix"] = url_prefix
        disabled = html.get_checkbox("disabled")
        new_site["disabled"] = disabled

        # Connection
        method = html.var("method")
        if method == "unix":
            socket = html.var("conn_socket").strip()
            if not socket:
                raise MKUserError("conn_socket", _("Please specify the path to the UNIX socket to connect to."))
            # We do not check for the existance of the socket here. The matching
            # OMD site might be down. The admin might just want to disable the site for
            # that reason.
            new_site["socket"] = "unix:" + socket

        elif method == "tcp":
            host = html.var("conn_host").strip()
            if not host:
                raise MKUserError("conn_host", _("Please specify the host or IP address to connect to."))
            port = html.var("conn_port").strip()
            try:
                port = int(port)
            except:
                raise MKUserError("conn_port", _("The port '%s' is not a valid number") % port)
            if port < 1 or port > 65535:
                raise MKUserError("conn_port{", _("The port number must be between 1 and 65535"))
            new_site["socket"] = "tcp:%s:%d" % (host, port)
        elif method == "disabled":
            new_site["socket"] = "disabled:"
        else:
            method = "local"

        # Timeout
        timeout = html.var("timeout", "").strip()
        if timeout != "":
            try:
                timeout = int(timeout)
            except:
                raise MKUserError("timeout", _("%s is not a valid integer number.") % timeout)
            new_site["timeout"] = timeout

        # Persist
        new_site["persist"] = html.get_checkbox("persist")
        # Handle the insecure replication flag
        new_site["insecure"] = html.get_checkbox("insecure")

        # Status host
        sh_site = html.var("sh_site")
        if sh_site:
            if sh_site not in sites:
                raise MKUserError("sh_site", _("The site of the status host does not exist."))
            if sh_site in [ siteid, id ]:
                raise MKUserError("sh_site", _("You cannot use the site itself as site of the status host."))
            sh_host = html.var("sh_host")
            if not sh_host:
                raise MKUserError("sh_host", _("Please specify the name of the status host."))
            new_site["status_host"] = ( sh_site, sh_host )

        # Replication
        repl = html.var("replication")
        if repl == "none":
            repl = None
        if repl:
            new_site["replication"] = repl
        multisiteurl = html.var("multisiteurl", "").strip()
        if repl:
            if not multisiteurl:
                raise MKUserError("multisiteurl", _("Please enter the Multisite URL of the slave/peer site."))
            if not multisiteurl.endswith("/check_mk/"):
                raise MKUserError("multisiteurl", _("The Multisite URL must end with /check_mk/"))
            if not multisiteurl.startswith("http://") and not multisiteurl.startswith("https://"):
                raise MKUserError("multisiteurl", _("The Multisites URL must begin with <tt>http://</tt> or <tt>https://</tt>."))
            if "socket" not in new_site:
                raise MKUserError("replication", _("You cannot do replication with the local site."))

        # Save Multisite-URL even if replication is turned off. That way that
        # setting is not lost if replication is turned off for a while.
        new_site["multisiteurl"] = multisiteurl

        # Secret is not checked here, just kept
        if not new and "secret" in old_site:
            new_site["secret"] = old_site["secret"]

        save_sites(sites)
        if new:
            log_audit(None, "edit-sites", _("Create new connection to site %s" % id))
            if repl and not disabled:
                # Assume that site needs to be synchronized
                update_replication_status(id, { "need_sync" : True, "need_restart" : True })
        else:
            log_audit(None, "edit-sites", _("Modified site connection %s" % id))
            # Replication mode has switched on/off => handle replication state
            repstatus = load_replication_status()
            make_repl = repl and not disabled
            if make_repl and id not in repstatus: # Repl switched on
                update_replication_status(id, { "need_sync" : True, "need_restart" : True })
            elif (not make_repl) and id in repstatus:
                update_replication_status(id, None) # Replication switched off
                if is_distributed() and global_replication_state() == "clean":
                    log_commit_pending()
        return "sites"

    html.begin_form("site")
    html.write("<table class=form>")

    # ID
    html.write("<tr><td class=legend>")
    html.write(_("Site ID"))
    html.write("</td><td class=content>")
    if new:
        html.text_input("id", siteid)
        html.set_focus("id")
    else:
        html.write(siteid)
    html.write("</td></tr>")

    # Alias
    html.write("<tr><td class=legend>")
    html.write(_("Alias") + "<br><i>" + _("An alias or description of the site</i>"))
    html.write("</td><td class=content>")
    html.text_input("alias", site.get("alias", ""), size = 50)
    if not new:
        html.set_focus("alias")
    html.write("</td></tr>")

    # Disabled
    html.write("<tr><td class=legend>")
    html.write(_("<i>If you disable a connection, then it will not be shown in the "
                 "status display and no replication will be done.</i>"))
    html.write("</td>")

    # Disabled
    html.write("<td class=content>")
    html.checkbox("disabled", site.get("disabled", False))
    html.write(_("Disable this connection"))
    html.write("</td></tr>")

    # Connection
    html.write("<tr><td class=legend>")
    html.write(_("Connection<br><i>When connecting to remote site please make sure "
               "that Livestatus over TCP is activated there. You can use UNIX sockets "
               "to connect to foreign sites on localhost. Please make sure that this "
               "site has proper read and write permissions to the UNIX socket of the "
               "foreign site."))
    html.write("</td><td class=content>")
    if html.has_var("method"):
        conn_socket = ""
        conn_host = ""
        conn_port = ""
        method = html.var("method")
    else:
        try:
            conn_socket = ""
            conn_host = ""
            conn_port = 6557
            sock = site.get("socket")

            if not sock:
                method = "local"
            elif sock.startswith("unix:"):
                method = "unix"
                conn_socket = sock[5:]
            elif sock.startswith("tcp:"):
                method = "tcp"
                parts = sock.split(":")
                conn_host = parts[1]
                conn_port = int(parts[2])
            else:
                method = "disabled"
        except:
            method = "local"

    html.radiobutton("method", "local", method == "local", _("Connect to the local site"))
    html.write("<p>")
    html.radiobutton("method", "tcp", method == "tcp", _("Connect via TCP to host: "))
    html.text_input("conn_host", conn_host, size=20)
    html.write(_(" port: "))
    html.number_input("conn_port", conn_port)
    html.write("<p>")
    html.radiobutton("method", "unix",  method == "unix", _("Connect via UNIX socket: "))
    html.text_input("conn_socket", conn_socket, size=36)
    html.write("<p>")
    html.radiobutton("method", "disabled",  method == "disabled",
               _("Do not display status information from this site"))

    html.write("</td></tr>")

    # Timeout
    html.write("<tr><td class=legend>")
    html.write(_("Connect Timeout<br><i>This sets the time that Multisite waits for a connection "
                 "to the site to be established before the site is considered to be unreachable. "
                 "If not set, the operating system defaults are begin used and just one login attempt is being. "
                 "performed.</i>"))
    html.write("</td><td class=content>")
    timeout = site.get("timeout", 10)
    html.number_input("timeout", timeout, size=2)
    html.write(_(" seconds"))
    html.write("</td></tr>")

    # Persistent connections
    html.write("<tr><td class=legend>")
    html.write(_("Persistent Connection<br><i>If you enable persistent connections then Multisite will try to keep open "
                 "the connection to the remote sites. This brings a great speed up in high-latency "
                 "situations but locks a number of threads in the Livestatus module of the target site. "))
    html.write("</td><td class=content>")
    html.checkbox("persist", site.get("persist", False))
    html.write(_("Use persistent connections"))
    html.write("</td></tr>")

    # URL-Prefix
    html.write("<tr><td class=legend>")
    docu_url = "http://mathias-kettner.de/checkmk_multisite_modproxy.html"
    html.write(_("URL prefix<br><i>The URL prefix will be prepended to links of addons like PNP4Nagios "
                 "or the classical Nagios GUI when a link to such applications points to a host or "
                 "service on that site. You can either use an absole URL prefix like <tt>http://some.host/mysite/</tt> "
                 "or a relative URL like <tt>/mysite/</tt>. When using relative prefixes you needed a mod_proxy "
                 "configuration in your local system apache that proxies such URLs ot the according remote site. "
                 "Please refer to the <a target=_blank href='%s'>online documentation</a> for details. "
                 "The prefix should end with a slash. Omit the <tt>/pnp4nagios/</tt> from the prefix.") % docu_url)
    html.write("</td><td class=content>")
    html.text_input("url_prefix", site.get("url_prefix", ""), size = 50)
    html.write("</td></tr>")

    # Status-Host
    html.write("<tr><td class=legend>")
    docu_url = "http://mathias-kettner.de/checkmk_multisite_statushost.html"
    html.write(_("Status host<br><i>By specifying a status host for each non-local connection "
                 "you prevent Multisite from running into timeouts when remote sites do not respond. "
                 "You need to add the remote monitoring servers as hosts into your local monitoring "
                 "site and use their host state as a reachability state of the remote site. Please "
                 "refer to the <a target=_blank href='%s'>online documentation</a> for details.") % docu_url)

    html.write("</td><td class=content>")
    sh = site.get("status_host")
    if sh:
        sh_site, sh_host = sh
    else:
        sh_site = ""
        sh_host = ""
    html.write(_("host: "))
    html.text_input("sh_host", sh_host, size=10)
    html.write(_(" on monitoring site: "))
    html.sorted_select("sh_site",
       [ ("", _("(no status host)")) ] + [ (sk, si.get("alias", sk)) for (sk, si) in sites.items() ], sh_site)
    html.write("</td></tr>")

    # Replication
    html.write("<tr><td class=legend>")
    html.write(_("WATO Replication") + "<br><i>" +
               _("WATO replication allows you to manage several monitoring sites with a "
                 "logically centralized WATO. Slave sites receive their configuration "
                 "from master sites. Several master sites can build a peer-to-peer "
                 "replication pool for sake of redundancy.<br><br>Note: Slave sites "
                 "do not need any replication configuration. They will be remote-controlled "
                 "by the master sites.") + "</i>")
    html.write("</td><td class=content>")
    html.write("<b>%s</b><br>" % _("Replication method"))

    html.radiobutton("replication", "none",  site.get("replication") == None,  _("No replication with this site"))
    html.write("<br>")
    html.radiobutton("replication", "peer",  site.get("replication") == "peer", _("Peer: synchronize configuration with this site"))
    html.write("<br>")
    html.radiobutton("replication", "slave", site.get("replication") == "slave", _("Slave: push configuration to this site"))
    html.write("<br><br>")
    html.write("<b>%s</b><br><i>%s</i><br>" % (
       _("Multisite-URL of remote site upto and including <tt>/check_mk/</tt>"),
       _("This URL is in many cases the same as the URL-Prefix but with <tt>check_mk/</tt> "
         "appended, but it must always be an absolute URL. Please note, that "
         "that URL will be fetched by the Apache server of the local "
         "site itself, whilst the URL-Prefix is used by your local Browser.")))
    html.text_input("multisiteurl", site.get("multisiteurl", ""), size=60)
    html.write("<br><br>")
    html.checkbox("insecure", site.get("insecure", False), label = _('Ignore SSL certificate errors'))
    html.write('<br><i>This might be needed to make the synchronization accept problems with '
               'SSL certificates when using an SSL secured connection.</i>')
    html.write("</td></tr>")
    html.write("<tr><td colspan=2 class=buttons>")
    html.button("save", _("Save"))
    html.write("</td></tr>")
    html.write("</table>")
    html.hidden_fields()
    html.end_form()


def load_sites():
    try:
        if not os.path.exists(sites_mk):
            return {}

        vars = { "sites" : {} }
        execfile(sites_mk, vars, vars)
        return vars["sites"]

    except Exception, e:
        if config.debug:
            raise MKGeneralException(_("Cannot read configuration file %s: %s" %
                          (filename, e)))
        return {}


def save_sites(sites):
    make_nagios_directory(multisite_dir)
    # Important: even write out sites if it's empty. The global 'sites'
    # variable will otherwise survive in the Python interpreter of the
    # Apache processes.
    out = create_user_file(sites_mk, "w")
    out.write("# Written by WATO\n# encoding: utf-8\n\n")
    out.write("sites = \\\n%s\n" % pprint.pformat(sites))
    update_distributed_wato_file(sites)
    need_sidebar_reload()

# Makes sure, that in distributed mode we monitor only
# the hosts that are directly assigned to our (the local)
# site.
def update_distributed_wato_file(sites):
    # Note: we cannot access config.sites here, since we
    # are currently in the process of saving the new
    # site configuration.
    distributed = False
    for siteid, site in sites.items():
        if site.get("replication"):
            distributed = True
        create_distributed_wato_file(siteid, site.get("replication"))
    if not distributed:
        delete_distributed_wato_file()

#.
#   .-Replication----------------------------------------------------------.
#   |           ____            _ _           _   _                        |
#   |          |  _ \ ___ _ __ | (_) ___ __ _| |_(_) ___  _ __             |
#   |          | |_) / _ \ '_ \| | |/ __/ _` | __| |/ _ \| '_ \            |
#   |          |  _ <  __/ |_) | | | (_| (_| | |_| | (_) | | | |           |
#   |          |_| \_\___| .__/|_|_|\___\__,_|\__|_|\___/|_| |_|           |
#   |                    |_|                                               |
#   +----------------------------------------------------------------------+
#   | Functions dealing with the WATO replication feature.                 |
#   | Let's call this "Distributed WATO". More buzz-word like :-)          |
#   '----------------------------------------------------------------------'

def do_site_login(site_id, name, password):
    sites = load_sites()
    site = sites[site_id]
    if not name:
        raise MKUserError("_name",
            _("Please specify your administrator login on the remote site."))
    if not password:
        raise MKUserError("_passwd",
            _("Please specify your password."))

    # Trying basic auth AND form based auth to ensure the site login works
    response = get_url(site["multisiteurl"] + 'automation_login.py?_login=1'
                        '&_username=%s&_password=%s&_origtarget=automation_login.py' %
                                             (name, password), site.get('insecure', False), name, password)
    try:
        return eval(response)
    except:
        raise MKAutomationException(response)

def upload_file(url, file_path, insecure):
    return get_url(url, insecure, params = ' -F snapshot=@%s' % file_path)

def get_url(url, insecure, user=None, password=None, params = ''):
    cred = ''
    if user:
        cred = ' -u "%s:%s"' % (user, password)

    insecure = insecure and ' --insecure' or ''

    # -s: silent
    # -S: show errors
    # -w '%{http_code}': add the http status code to the end of the output
    response = os.popen('curl -w "\n%%{http_code}" -s -S%s%s%s "%s" 2>&1' % (insecure, cred, params, url)).read().strip()
    try:
        status_code = int(response[-3:])
        response_body = response[:-3]
    except:
        status_code = None
        response_body = response

    if status_code == 401:
        raise MKUserError("_passwd", _("Authentication failed. Invalid login/password."))
    elif status_code != 200:
        raise MKUserError("_passwd", _("HTTP Error - %s: %s") % (status_code, response_body))

    return response_body

def check_mk_remote_automation(siteid, command, args, indata):
    # If the site is not up-to-date, synchronize it first.
    repstatus = load_replication_status()
    if repstatus.get(siteid, {}).get("need_sync"):
        synchronize_site(config.site(siteid), False)

    # Now do the actual remote command
    response = do_remote_automation(
        config.site(siteid), "checkmk-automation",
        [
            ("automation", command),   # The Check_MK automation command
            ("arguments", repr(args)), # The arguments for the command
            ("indata", repr(indata)),  # The input data
        ])
    return response

def do_remote_automation(site, command, vars):
    base_url = site["multisiteurl"]
    secret = site.get("secret")
    if not secret:
        raise MKAutomationException(_("You are not logged into the remote site."))

    url = base_url + "automation.py?" + \
        htmllib.urlencode_vars([
               ("command", command),
               ("secret",  secret),
               ("debug",   config.debug and '1' or '')
        ] + vars)
    response = get_url(url, site.get('insecure', False))
    if not response:
        raise MKAutomationException("Empty output from remote site.")
    try:
        response = eval(response)
    except:
        # The remote site will send non-Python data in case of an
        # error.
        raise MKAutomationException("<pre>%s</pre>" % response)
    return response


# Determine, if we have any slaves to distribute
# configuration to.
def is_distributed(sites = None):
    if sites == None:
        sites = config.sites
    for site in sites.values():
        if site.get("replication") and not site.get("disabled"):
            return True
    return False

def declare_site_attribute():
    undeclare_host_attribute("site")
    if is_distributed():
        declare_host_attribute(SiteAttribute(), show_in_table = True, show_in_folder = True)

def default_site():
    deflt = None
    for id, site in config.sites.items():
        if not "socket" in site \
            or site["socket"] == "unix:" + defaults.livestatus_unix_socket:
            return id
    return None

class SiteAttribute(Attribute):
    def __init__(self):
        # Default is is the local one, if one exists or
        # no one if there is no local site
        self._choices = []
        for id, site in config.sites.items():
            title = id
            if site.get("alias"):
                title += " - " + site["alias"]
            self._choices.append((id, title))

        self._choices.sort(cmp=lambda a,b: cmp(a[1], b[1]))
        self._choices.append(("", _("(do not monitor)")))
        self._choices_dict = dict(self._choices)
        Attribute.__init__(self, "site", _("Monitored on site"),
                    _("Specify the site that should monitor this host."),
                    default_value = default_site())

    def paint(self, value, hostname):
        return "", self._choices_dict.get(value, _("(do not monitor)"))

    def render_input(self, value):
        html.select("site", self._choices, value)

    def from_html_vars(self):
        site = html.var("site")
        if site and site in self._choices_dict:
            return site
        else:
            return None

    def get_tag_list(self, value):
        if value:
            return [ "site:" + value ]
        else:
            return []

# The replication status contains information about each
# site. It is a dictionary from the site id to a dict with
# the following keys:
# "need_sync" : 17,  # number of non-synchronized changes
# "need_restart" : True, # True, if remote site needs a restart (cmk -R)
def load_replication_status():
    try:
        return eval(file(repstatus_file).read())
    except:
        return {}

def save_replication_status(repstatus):
    config.write_settings_file(repstatus_file, repstatus)

# Updates one or more dict elements of a site in an
# atomic way. If vars is None, the sites status will
# be removed
def update_replication_status(site_id, vars, times = {}):
    make_nagios_directory(var_dir)
    fd = os.open(repstatus_file, os.O_RDWR | os.O_CREAT)
    fcntl.flock(fd, fcntl.LOCK_EX)
    repstatus = load_replication_status()
    if vars == None:
        if site_id in repstatus:
            del repstatus[site_id]
    else:
        repstatus.setdefault(site_id, {})
        repstatus[site_id].update(vars)
        old_times = repstatus[site_id].setdefault("times", {})
        for what, duration in times.items():
            if what not in old_times:
                old_times[what] = duration
            else:
                old_times[what] = 0.8 * old_times[what] + 0.2 * duration
    save_replication_status(repstatus)
    os.close(fd)

def global_replication_state():
    repstatus = load_replication_status()
    some_dirty = False
    some_offline = False

    for site_id, site in config.allsites().items():
        if not site_is_local(site_id) and not site.get("replication"):
            continue

        srs = repstatus.get(site_id, {})

        if srs.get("need_sync") or srs.get("need_restart"):
            ss = html.site_status.get(site_id, {})
            status = ss.get("state", "unknown") # Skip non-online sites, they cannot be restarted
            if status != "online" or (
                  (not site_is_local(site_id) and "secret" not in site)):
                some_offline = True
            else:
                some_dirty = True

    if some_dirty:
        return "dirty"
    elif some_offline: # dirty but offline
        return "locked"
    else:
        return "clean"

def find_host_sites(site_ids, folder, hostname):
    host = folder[".hosts"][hostname]
    if "site" in host and host["site"]:
        site_ids.add(host["site"])
    elif folder[".siteid"]:
        site_ids.add(folder[".siteid"])

# Scan recursively for references to sites
# in folders and hosts
def find_folder_sites(site_ids, folder, include_folder = False):
    if include_folder and folder[".siteid"]:
        site_ids.add(folder[".siteid"])
    load_hosts(folder)
    for hostname in folder[".hosts"]:
        find_host_sites(site_ids, folder, hostname)
    for subfolder in folder[".folders"].values():
        find_folder_sites(site_ids, subfolder, include_folder)

# This method is called when:
# a) moving a host from one folder to another (2 times)
# b) deleting a host
# c) deleting a folder
# d) changing a folder's attributes (2 times)
# e) changing the attributes of a host (2 times)
# f) saving check configuration of a single host
# g) doing bulk inventory for a host
# h) doing bulk edit on a host (2 times)
# i) doing bulk cleanup on a host (2 time)
# It scans for the sites affected by the hosts in a folder and its subfolders.
# Please note: The "site" attribute of the folder itself is not relevant
# at all. It's just there to be inherited to the hosts. What counts is
# only the attributes of the hosts.
def mark_affected_sites_dirty(folder, hostname=None, sync = True, restart = True):
    if is_distributed():
        site_ids = set([])
        if hostname:
            find_host_sites(site_ids, folder, hostname)
        else:
            find_folder_sites(site_ids, folder)
        for site_id in site_ids:
            changes = {}
            if sync and not site_is_local(site_id):
                changes["need_sync"] = True
            if restart:
                changes["need_restart"] = True
            update_replication_status(site_id, changes)

def remove_sync_snapshot():
    if os.path.exists(sync_snapshot_file):
        os.remove(sync_snapshot_file)

def create_sync_snapshot():
    if not os.path.exists(sync_snapshot_file):
        tmp_path = "%s-%s" % (sync_snapshot_file, id(html))
        multitar.create(tmp_path, replication_paths)
        os.rename(tmp_path, sync_snapshot_file)

def synchronize_site(site, restart):
    if site_is_local(site["id"]):
        if restart:
            start = time.time()
            restart_site(site)
            update_replication_status(site["id"],
            { "need_restart" : False },
            { "restart" : time.time() - start})

        return True

    create_sync_snapshot()
    try:
        start = time.time()
        result = push_snapshot_to_site(site, restart)
        duration = time.time() - start
        update_replication_status(site["id"], {},
           { restart and "sync+restart" or "restart" : duration })
        if result == True:
            update_replication_status(site["id"], {
                "need_sync": False,
                "result" : _("Success"),
                })
            if restart:
                update_replication_status(site["id"], { "need_restart": False })
        else:
            update_replication_status(site["id"], { "result" : result })
        return result
    except Exception, e:
        update_replication_status(site["id"], { "result" : str(e) })
        raise


# Isolated restart without prior synchronization. Currently this
# is only being called for the local site.
def restart_site(site):
    start = time.time() 
    check_mk_automation(site["id"], config.wato_activation_method) 
    duration = time.time() - start
    update_replication_status(site["id"],
        { "need_restart" : False }, { "restart" : duration })

def push_snapshot_to_site(site, do_restart):
    mode = site.get("replication", "slave")
    url_base = site["multisiteurl"] + "automation.py?"
    var_string = htmllib.urlencode_vars([
        ("command",    "push-snapshot"),
        ("secret",     site["secret"]),
        ("siteid",     site["id"]),         # This site must know it's ID
        ("mode",       mode),
        ("restart",    do_restart and "yes" or "on"),
        ("debug",      config.debug and "1" or ""),
    ])
    url = url_base + var_string
    response_text = upload_file(url, sync_snapshot_file, site.get('insecure', False))
    try:
        response = eval(response_text)
        return response
    except:
        raise MKAutomationException(_("Garbled automation response from site %s: '%s'") %
            (site["id"], response_text))


# AJAX handler for asynchronous site replication
def ajax_replication():
    site_id = html.var("site")
    repstatus = load_replication_status()
    srs = repstatus.get(site_id, {})
    need_sync = srs.get("need_sync", False)
    need_restart = srs.get("need_restart", False)

    site = config.site(site_id)
    try:
        if need_sync:
            result = synchronize_site(site, need_restart)
        else:
            restart_site(site)
            result = True
    except Exception, e:
        result = str(e)
    if result == True:
        answer = "OK:" + _("Success");
    else:
        answer = "<div class=error>%s: %s</div>" % (_("Error"), hilite_errors(result))

    html.write(answer)

def preferred_peer():
    local_site = None
    best_peer = None
    best_working_peer = None
    for site_id, site in config.allsites().items():
        if site.get("replication") == "slave":
            continue # Ignore slave sites

        if site_is_local(site_id):
            if best_peer == None or site_id < best_peer["id"]:
                best_peer = site
            if best_working_peer == None or site_id < best_working_peer["id"]:
                best_working_peer = site
            local_site = site

        # Is the a member of the peer group?
        elif site.get("replication") == "peer":
            if best_peer == None or site_id < best_peer["id"]:
                best_peer = site

            ss = html.site_status.get(site_id, {})
            status = ss.get("state", "unknown")
            if status == "online" and (
                best_working_peer == None or site_id < best_working_peer):
                best_working_peer = site

    if best_working_peer: # Good
        if best_working_peer == local_site:
            if best_peer != best_working_peer:
                return False # Only better peer is broken
            else:
                return None # Means we are the blessed one
        else:
            return best_working_peer

    return None # no peer, not even a local site...

def do_peer_redirect(peer):
    if is_distributed():
        current_mode = html.var("mode") or "main"
        if peer:
            rel_url = html.makeuri([])
            frameset_url = "index.py?" + htmllib.urlencode_vars([("start_url", rel_url)])
            url = peer["multisiteurl"] + frameset_url

            html.header(_("Access to standby system"), stylesheets = wato_styles)
            if global_replication_state() != "clean":
                html.show_error(_("You are currently accessing a standby "
                  "system while the primary system is available. "
                  "Furthermore you have local changes in the standby system "
                  "that are not replicated "
                  "to all sites. Please first <a href='%s'>replicate</a> "
                  "your changes before switching to the <a target=_parent href='%s'>primary system.</a>") %
                     ("wato.py?mode=changelog", url))

            if current_mode not in [ "sites", "edit_site", "changelog" ]:
                html.show_error(_("You have accessed a site that is currently "
                                  "in standby mode. The only accessible modules "
                                  "are the <a href='%s'>site management</a> "
                                  "and the <a href='%s'>replication</a>. "
                                  "Please proceed on the currently active system "
                                  "<a target='_parent' href='%s'>%s</a>.") %
                                ("wato.py?mode=sites", "wato.py?mode=changelog",
                                url, peer["alias"]))
                html.footer()
                return True


#.
#   .-Automation-Webservice------------------------------------------------.
#   |          _         _                        _   _                    |
#   |         / \  _   _| |_ ___  _ __ ___   __ _| |_(_) ___  _ __         |
#   |        / _ \| | | | __/ _ \| '_ ` _ \ / _` | __| |/ _ \| '_ \        |
#   |       / ___ \ |_| | || (_) | | | | | | (_| | |_| | (_) | | | |       |
#   |      /_/   \_\__,_|\__\___/|_| |_| |_|\__,_|\__|_|\___/|_| |_|       |
#   |                                                                      |
#   +----------------------------------------------------------------------+
#   | These function implement a web service with that a master can call   |
#   | automation functions on slaves and peers.                            |
#   '----------------------------------------------------------------------'

def page_automation_login():
    if not config.may("wato.automation"):
        raise MKAuthException(_("This account has no permission for automation."))
    # When we are here, a remote (master) site has successfully logged in
    # using the credentials of the administrator. The login is done be exchanging
    # a login secret. If such a secret is not yet present it is created on
    # the fly.
    html.write(repr(get_login_secret(True)))

def get_login_secret(create_on_demand = False):
    path = var_dir + "automation_secret.mk"
    try:
        return eval(file(path).read())
    except:
        if not create_on_demand:
            return None
        # We should use /dev/random here for cryptographic safety. But
        # that involves the great problem that the system might hang
        # because of loss of entropy. So we hope /dev/urandom is enough.
        # Furthermore we filter out non-printable characters. The byte
        # 0x00 for example does not make it through HTTP and the URL.
        secret = ""
        urandom = file("/dev/urandom")
        while len(secret) < 32:
            c = urandom.read(1)
            if ord(c) >= 33 and ord(c) <= 127:
                secret += c
        write_settings_file(path, secret)
        return secret

def encrypt_password(password, salt = None):
    import md5crypt
    if not salt:
        salt = "%06d" % (1000000 * (time.time() % 1.0))
    return md5crypt.md5crypt(password, salt, '$1$')

def site_is_local(siteid):
    site = config.sites[siteid]
    return "socket" not in site \
        or site["socket"] == "unix:" + defaults.livestatus_unix_socket

# Returns the ID of our site. This function only works in replication
# mode and looks for an entry connecting to the local socket.
def our_site_id():
    if not is_distributed():
        return None
    for site_id in config.allsites():
        if site_is_local(site_id):
            return site_id
    return None


def page_automation():
    secret = html.var("secret")
    if not secret:
        raise MKAuthException(_("Missing secret for automation command."))
    if secret != get_login_secret():
        raise MKAuthException(_("Invalid automation secret."))

    command = html.var("command")
    if command == "checkmk-automation":
        cmk_command = html.var("automation")
        args = eval(html.var("arguments"))
        indata = eval(html.var("indata"))
        result = check_mk_local_automation(cmk_command, args, indata)
        html.write(repr(result))
    elif command == "push-snapshot":
        html.write(repr(automation_push_snapshot()))
    else:
        raise MKGeneralException(_("Invalid automation command."))

def automation_push_snapshot():
    try:
        # Initialise g_root_folder, load all folder information
        prepare_folder_info()

        site_id = html.var("siteid")
        if not site_id:
            raise MKGeneralException(_("Missing variable siteid"))
        mode = html.var("mode", "slave")

        our_id = our_site_id()

        if mode == "slave" and is_distributed():
            raise MKGeneralException(_("Configuration error. You treat us as "
               "a <b>slave</b>, but we are a <b>peer</b>!"))

        elif mode == "peer" and not is_distributed():
            raise MKGeneralException(_("Configuration error. You treat us as "
               "a peer, but we have no peer configuration!"))

        # In peer mode, we have a replication configuration ourselves and
        # we have a site ID our selves. Let's make sure that ID matches
        # the ID our peer thinks we have.
        if our_id != None and our_id != site_id:
            raise MKGeneralException(
              _("Site ID mismatch. Our ID is '%s', but you are saying we are '%s'.") %
                (our_id, site_id))

        # Make sure there are no local changes we would loose! But only if we are
        # distributed ourselves (meaning we are a peer).
        if is_distributed():
            pending = parse_audit_log("pending")
            if len(pending) > 0:
                message = _("There are %d pending changes that would get lost. The most recent are: ") % len(pending)
                message += ", ".join([e[-1] for e in pending[:10]])
                raise MKGeneralException(message)

        tarcontent = html.var('snapshot')
        multitar.extract_from_buffer(tarcontent, replication_paths)
        log_commit_pending() # pending changes are lost

        # Create rule making this site only monitor our hosts
        create_distributed_wato_file(site_id, mode)
        log_audit(None, "replication", _("Synchronized with master (my site id is %s.)") % site_id)
        if html.var("restart", "no") == "yes":
            check_mk_local_automation(config.wato_activation_method)
        return True
    except Exception, e:
        if config.debug:
            return _("Internal automation error: %s\n%s") % (str(e), format_exception())
        else:
            return _("Internal automation error: %s") % e

def create_distributed_wato_file(siteid, mode):
    out = create_user_file(defaults.check_mk_configdir + "/distributed_wato.mk", "w")
    out.write("# Written by WATO\n# encoding: utf-8\n\n")
    out.write("# This file has been created by the master site\n"
              "# push the configuration to us. It makes sure that\n"
              "# we only monitor hosts that are assigned to our site.\n\n")
    out.write("distributed_wato_site = '%s'\n" % siteid)

def delete_distributed_wato_file():
    p = defaults.check_mk_configdir + "/distributed_wato.mk"
    # We do not delete the file but empty it. That way
    # we do not need write permissions to the conf.d 
    # directory!
    if os.path.exists(p):
        create_user_file(p, "w").write("")

#.
#   .-Users/Contacts-------------------------------------------------------.
#   | _   _                      ______            _             _         |
#   || | | |___  ___ _ __ ___   / / ___|___  _ __ | |_ __ _  ___| |_ ___   |
#   || | | / __|/ _ \ '__/ __| / / |   / _ \| '_ \| __/ _` |/ __| __/ __|  |
#   || |_| \__ \  __/ |  \__ \/ /| |__| (_) | | | | || (_| | (__| |_\__ \  |
#   | \___/|___/\___|_|  |___/_/  \____\___/|_| |_|\__\__,_|\___|\__|___/  |
#   |                                                                      |
#   +----------------------------------------------------------------------+
#   | Mode for managing users and contacts.                                |
#   '----------------------------------------------------------------------'

def mode_users(phase):
    if phase == "title":
        return _("Users & Contacts")

    elif phase == "buttons":
        global_buttons()
        html.context_button(_("New user"), make_link([("mode", "edit_user")]), "new")
        return

    roles = load_roles()
    users = load_users()
    timeperiods = load_timeperiods()
    contact_groups = load_group_information().get("contact", {})

    if phase == "action":
        delid = html.var("_delete")
        if delid == config.user_id:
            raise MKUserError(None, _("You cannot delete your own account!"))

        c = wato_confirm(_("Confirm deletion of user %s" % delid),
                         _("Do you really want to delete the user %s?" % delid))
        if c:
            del users[delid]
            save_users(users)
            log_pending(SYNCRESTART, None, "edit-users", _("Deleted user %s" % (delid)))
            return None
        elif c == False:
            return ""
        else:
            return None

    if len(users) == 0:
        html.write("<div class=info>" +
            _("There are not defined any contacts/users yet.") + "</div>")

    html.write("<h3>" + _("Users & Contacts") + "</h3>")
    html.write("<table class=data>")
    html.write("<tr><th>" + _("Actions") + "<th>"
                + _("Name")
                + "</th><th>" + _("Authentication")
                + "</th><th>" + _("Locked")
                + "</th><th>" + _("Full Name")
                + "</th><th>" + _("Email")
                + "</th><th>" + _("Roles")
                + "</th><th>" + _("Contact groups")
                + "</th><th>" + _("Notifications")
                + "</th></tr>\n")

    odd = "even"
    entries = users.items()
    entries.sort(cmp = lambda a, b: cmp(a[1].get("alias"), b[1].get("alias")))
    for id, user in entries:
        odd = odd == "odd" and "even" or "odd"
        html.write('<tr class="data %s0">' % odd)

        # Buttons
        edit_url = make_link([("mode", "edit_user"), ("edit", id)])
        delete_url = html.makeactionuri([("_delete", id)])
        clone_url = make_link([("mode", "edit_user"), ("clone", id)])
        html.write("<td class=buttons>")
        html.icon_button(edit_url, _("Properties"), "edit")
        html.icon_button(clone_url, _("Create a copy of this user"), "clone")
        html.icon_button(delete_url, _("Delete"), "delete")
        html.write("</td>")

        # ID
        html.write("<td>%s</td>" % id)

        # Authentication
        if "automation_secret" in user:
            auth_method = _("Automation")
        elif user.get("password"):
            auth_method = _("Password")
        else:
            auth_method = "<i>%s</i>" % _("none")
        html.write("<td>%s</td>" % auth_method)

        # Locked
        locked = user.get("locked", False)
        html.write("<td>%s</td>" % (locked and ("<b>" + _("yes") + "</b>") or _("no")))

        # Full name / Alias
        html.write("<td>%s</td>" % user.get("alias", ""))

        # Email
        html.write("<td>%s</td>" % user.get("email", ""))

        # Roles
        if user.get("roles", []):
            html.write("<td>%s</td>" % ", ".join(
               [ '<a href="%s">%s</a>' % (make_link([("mode", "edit_role"), ("edit", r)]), roles[r].get('alias')) for r in user["roles"]]))
        else:
            html.write("<td></td>")

        # contact groups
        html.write("<td>")
        cgs = user.get("contactgroups", [])
        if cgs:
            html.write(", ".join(
               [ '<a href="%s">%s</a>' % (make_link([("mode", "edit_contact_group"), ("edit", c)]), contact_groups[c]) for c in cgs]))
        else:
            html.write("<i>" + _("none") + "</i>")
        html.write("</td>")

        # notifications
        html.write("<td>")
        if not cgs:
            html.write(_("<i>not a contact</i>"))
        elif not user.get("notifications_enabled", True):
            html.write(_("disabled"))
        elif "" == user.get("host_notification_options", "") \
            and "" == user.get("service_notification_options", ""):
            html.write(_("all events disabled"))
        else:
            tp = user.get("notification_period", "24X7")
            if tp != "24X7" and tp not in timeperiods:
                tp = tp + _(" (invalid)")
            elif tp != "24X7":
                url = make_link([("mode", "edit_timeperiod"), ("edit", tp)])
                tp = '<a href="%s">%s</a>' % (url, timeperiods[tp].get("alias", tp))
            else:
                tp = _("Always")
            html.write(tp)
        html.write("</td>")
        html.write("</tr>")
    html.write("</table>")

    if not load_group_information().get("contact", {}):
        url = "wato.py?mode=contact_groups"
        html.write("<div class=info>" +
            _("Note: you haven't defined any contact groups yet. If you <a href='%s'>"
              "create some contact groups</a> you can assign users to them und thus "
              "make them monitoring contacts. Only monitoring contacts can receive "
              "notifications.") % url + "</div>")



def mode_edit_user(phase):
    users = load_users()
    userid = html.var("edit") # missing -> new user
    cloneid = html.var("clone") # Only needed in 'new' mode
    new = userid == None
    if phase == "title":
        if new:
            return _("Create new user")
        else:
            return _("Edit user %s" % userid)

    elif phase == "buttons":
        html.context_button(_("All Users"), make_link([("mode", "users")]), "back")
        return

    if new:
        if cloneid:
            user = users.get(cloneid, {})
        else:
            user = {}
    else:
        user = users.get(userid, {})

    # Load data that is referenced - in order to display dropdown
    # boxes and to check for validity.
    contact_groups = load_group_information().get("contact", {})
    timeperiods = load_timeperiods()
    roles = load_roles()

    if phase == "action":
        if not html.check_transaction():
            return "users"

        id = html.var("userid").strip()
        if new and id in users:
            raise MKUserError("userid", _("This username is already being used by another user."))
        if not re.match("^[-a-z0-9A-Z_]+$", id):
            raise MKUserError("userid", _("The username must consist only of letters, digit and the underscore."))

        if new:
            new_user = {}
            users[id] = new_user
        else:
            new_user = users[id]

        # Full name
        alias = html.var_utf8("alias").strip()
        if not alias:
            raise MKUserError("alias",
            _("Please specify a full name or descriptive alias for the user."))
        new_user["alias"] = alias

        # Locking
        if id == config.user_id and html.get_checkbox("locked"):
            raise MKUserError(_("You cannot lock your own account!"))
        new_user["locked"] = html.get_checkbox("locked")

        # Authentication: Password or Secret
        auth_method = html.var("authmethod")
        if auth_method == "secret":
            secret = html.var("secret", "").strip()
            if not secret or len(secret) < 10:
                raise MKUserError('secret', _("Please specify a secret of at least 10 characters length."))
            new_user["automation_secret"] = secret
            new_user["password"] = encrypt_password(secret)

        else:
            password = html.var("password").strip()
            password2 = html.var("password2").strip()

            # Detect switch back from automation to password
            if "automation_secret" in new_user:
                del new_user["automation_secret"]
                if "password" in new_user:
                    del new_user["password"] # which was the encrypted automation password!

            # We compare both passwords only, if the user has supplied
            # the repeation! We are so nice to our power users...
            if password2 and password != password2:
                raise MKUserError("password2", _("The both passwords do not match."))

            if password:
                new_user["password"] = encrypt_password(password)

        # Email address
        email = html.var("email").strip()
        regex_email = '^[-a-zA-Z0-9_.]+@[-a-zA-Z0-9]+(\.[a-zA-Z]+)*$'
        if email and not re.match(regex_email, email):
            raise MKUserError("email", _("'%s' is not a valid email address." % email))
        new_user["email"] = email

        # Roles
        new_user["roles"] = filter(lambda role: html.get_checkbox("role_" + role),
                                   roles.keys())

        # Language configuration
        set_lang = html.var('_set_lang')
        language = html.var('language')
        if set_lang and language != config.default_language:
            if language == '':
                language = None
            new_user['language'] = language
        elif not set_lang and 'language' in new_user:
            del new_user['language']

        # Contact groups
        cgs = []
        for c in contact_groups:
            if html.get_checkbox("cg_" + c):
                cgs.append(c)
        new_user["contactgroups"] = cgs

        # Notifications
        new_user["notifications_enabled"] = html.get_checkbox("notifications_enabled")

        # Check if user can receive notifications
        if new_user["notifications_enabled"]:
            if not new_user["email"]:
                raise MKUserError("email",
                     _('You have enabled the notifications but missed to configure a '
                       'Email address. You need to configure your mail address in order '
                       'to be able to receive emails.'))

            if not new_user["contactgroups"]:
                raise MKUserError("notifications_enabled",
                     _('You have enabled the notifications but missed to make the '
                       'user member of at least one contact group. You need to make '
                       'the user member of a contact group which has hosts assigned '
                       'in order to be able to receive emails.'))

            if not new_user["roles"]:
                raise MKUserError("role_user",
                    _("Your user has no roles. Please assign at least one role."))

        ntp = html.var("notification_period")
        if ntp not in timeperiods:
            ntp = "24X7"
        new_user["notification_period"] = ntp

        for what, opts in [ ( "host", "durfs"), ("service", "wucrfs") ]:
            new_user[what + "_notification_options"] = "".join(
              [ opt for opt in opts if html.get_checkbox(what + "_" + opt) ])


        # Saving
        save_users(users)
        if new:
            log_pending(SYNCRESTART, None, "edit-users", _("Create new user %s" % id))
        else:
            log_pending(SYNCRESTART, None, "edit-users", _("Modified user %s" % id))
        return "users"


    html.begin_form("user")
    html.write("<table class=form>")

    # ID
    html.write("<tr><td class=legend colspan=2>")
    html.write(_("Username"))
    html.write("</td><td class=content>")
    if new:
        html.text_input("userid", userid)
        html.set_focus("userid")
    else:
        html.write(userid)
        html.hidden_field("userid", userid)
    html.write("</td></tr>")

    # Full name
    html.write("<tr><td class=legend colspan=2>")
    html.write(_("Full name") + "<br><i>" + _("Full name or alias of the user</i>"))
    html.write("</td><td class=content>")
    html.text_input("alias", user.get("alias", userid), size = 50)
    if not new:
        html.set_focus("alias")
    html.write("</td></tr>")

    # Authentication
    html.write("<tr><td class=legend colspan=2>")
    html.write(_("Authentication<br><i>If you want the user to be able to login "
                 "then specify a password here. Users without a login make sense "
                 "if they are monitoring contacts that are just used for "
                 "notifications. The repetition of the password is optional. "
                 "<br>For accounts used by automation processes (such as fetching "
                 "data from views for further procession), set the method to "
                 "<u>secret</u>. The secret will be stored in a local file. Processes "
                 "with read access to that file will be able to use Multisite as "
                 "a webservice without any further configuration.</i>"))
    html.write("</td><td class=content>")
    is_automation = user.get("automation_secret", None) != None
    html.radiobutton("authmethod", "password", not is_automation,
                     _("Normal user login with password"))
    html.write("<ul><table><tr><td>%s</td><td>" % _("password:"))
    html.password_input("password", autocomplete="off")
    html.write("</td></tr><tr><td>%s</td><td>" % _("repeat:"))
    html.password_input("password2", autocomplete="off")
    html.write(" (%s)" % _("optional"))
    html.write("</td></tr></table></ul>")
    html.radiobutton("authmethod", "secret", is_automation,
                     _("Automation secret for machine accounts"))
    html.write("<ul>")
    html.text_input("secret", user.get("automation_secret", ""), size=21,
                    id="automation_secret")
    html.write(" ")
    html.write("<b style='position: relative; top: 4px;'> &nbsp;")
    html.icon_button("javascript:wato_randomize_secret('automation_secret', 20);",
                _("Create random secret"), "random")
    html.write("</b>")
    html.write("</ul>")

    html.write("</td></tr>")

    # Locking
    html.write("<tr><td class=legend colspan=2>")
    html.write(_("<i>Disabling the password will prevent a user from logging in while "
                 "retaining the original password. Notifications are not affected "
                 "by this setting.</i>"))
    html.write("</td><td class=content>")
    html.checkbox("locked", user.get("locked", False))
    html.write(_(" disable the password of this account"))
    html.write("</td></tr>")

    # Email address
    html.write("<tr><td class=legend colspan=2>")
    html.write(_("Email address<br><i>The email address is optional and is needed "
                 "if the user is a monitoring contact and receives notifications "
                 "via Email."))
    html.write("</td><td class=content>")
    html.text_input("email", user.get("email", ""), size = 50)
    html.write("</td></tr>")

    # Roles
    html.write("<tr><td class=legend colspan=2>")
    html.write(_("Roles<br><i>By assigning roles to a user he obtains permissions. "
                 "If a user has more than one role, he gets the maximum of all "
                 "permissions of his roles. "
                 "Users without any role have no permissions to use Multisite at all "
                 "but still can be monitoring contacts and receive notifications.</i>"))
    html.write("</td><td class=content>")
    entries = roles.items()
    entries.sort(cmp = lambda a,b: cmp((a[1]["alias"],a[0]), (b[1]["alias"],b[0])))
    for role_id, role in entries:
        html.checkbox("role_" + role_id, role_id in user.get("roles", []))
        url = make_link([("mode", "edit_role"), ("edit", role_id)])
        html.write("<a href='%s'>%s</a><br>" % (url, role["alias"]))
    html.write("</td></tr>")

    # Contact groups
    html.write("<tr><td class=legend colspan=2>")
    url1 = make_link([("mode", "contact_groups")])
    url2 = make_link([("mode", "rulesets")])
    html.write(_("Contact groups<br><i>Contact groups are used to assign monitoring "
                 "objects to users. If you haven't defined any contact groups yet, "
                 "then first <a href='%s'>do so</a>. Hosts and services can be "
                 "assigned to contact groups using <a href='%s'>rules</a>.") %
                 (url1, url2))
    html.write("<br><br>" + _("If you do not put the user into any contact group "
               "then no monitoring contact will be created for the user.")
               + "</i>")
    html.write("</td><td class=content>")
    if len(contact_groups) == 0:
        html.write(_("Please first create some <a href='%s'>contact groups</a>") %
                url1)
    else:
        entries = [ (contact_groups[c], c) for c in contact_groups ]
        entries.sort()
        for alias, gid in entries:
            if not alias:
                alias = gid
            html.checkbox("cg_" + gid, gid in user.get("contactgroups", []))
            url = make_link([("mode", "edit_contact_group"), ("edit", gid)])
            html.write(" <a href=\"%s\">%s</a><br>" % (url, alias))

    html.write("</td></tr>")

    # Notifications enabled
    html.write("<tr><td class=legend colspan=2>")
    html.write(_("Notifications enabled<br><i>Notifications are sent out "
                "when the status of a host or service changes.</i>"))
    html.write("</td><td class=content>")
    html.checkbox("notifications_enabled", user.get("notifications_enabled", True))
    html.write(" " + _("enable notifications"))
    html.write("</td></tr>")

    # Notification period
    html.write("<tr><td class=legend colspan=2>")
    html.write(_("Notification time period<br><i>Only during this time period the "
                 "user will get notifications about host or service alerts."))
    html.write("</td><td class=content>")
    choices = [ ( "24X7", _("Always")) ] + \
              [ ( id, "%s" % (tp["alias"])) for (id, tp) in timeperiods.items() ]
    html.sorted_select("notification_period", choices, user.get("notification_period"))
    html.write("</td></tr>")

    # Notification options
    notification_option_names = { # defined here: _() must be executed always!
        "host" : {
            "d" : _("Host goes down"),
            "u" : _("Host gets unreachble"),
            "r" : _("Host goes up again"),
        },
        "service" : {
            "w" : _("Service goes into warning state"),
            "u" : _("Service goes into unknown state"),
            "c" : _("Service goes into critical state"),
            "r" : _("Service recovers to OK"),
        },
        "both" : {
            "f" : _("Start or end of flapping state"),
            "s" : _("Start or end of a scheduled downtime"),
        }
    }

    html.write("<tr><td class=legend colspan=2>")
    html.write(_("Notification options<br><i>Here you specify which types of alerts "
               "will be notified to this contact.</i>"))
    html.write("</td><td class=content>")
    for title, what, opts in [ ( _("Host events"), "host", "durfs"),
                  (_("Service events"), "service", "wucrfs") ]:
        html.write("%s:<ul>" % title)
        user_opts = user.get(what + "_notification_options", opts)
        for opt in opts:
            html.checkbox(what + "_" + opt, opt in user_opts)
            opt_name = notification_option_names[what].get(opt,
                   notification_option_names["both"].get(opt))
            html.write(" %s<br>" % opt_name)
        html.write("</ul>")
    html.write("</td></tr>")

    select_language(user.get('language', ''))

    # TODO: Later we could add custom macros here, which
    # then could be used for notifications. On the other hand,
    # if we implement some check_mk --notify, we could directly
    # access the data in the account with the need to store
    # values in the monitoring core. We'll see what future brings.
    html.write("<tr><td class=buttons colspan=3>")
    html.button("save", _("Save"))
    html.write("</tr>")

    html.write("</table>")
    html.hidden_fields()
    html.end_form()

def load_users():
    # First load monitoring contacts from Check_MK's world
    filename = root_dir + "contacts.mk"
    if os.path.exists(filename):
        try:
            vars = { "contacts" : {} }
            execfile(filename, vars, vars)
            contacts = vars["contacts"]
        except Exception, e:
            if config.debug:
                raise MKGeneralException(_("Cannot read configuration file %s: %s" %
                              (filename, e)))
            contacts = {}
    else:
        contacts = {}

    # Now add information about users from the Web world
    filename = multisite_dir + "users.mk"
    if os.path.exists(filename):
        try:
            vars = { "multisite_users" : {} }
            execfile(filename, vars, vars)
            users = vars["multisite_users"]
        except Exception, e:
            if config.debug:
                raise MKGeneralException(_("Cannot read configuration file %s: %s" %
                              (filename, e)))
            users = {}
    else:
        users = {}

    # Merge them together. Monitoring users not known to Multisite
    # will be added later as normal users.
    result = {}
    for id, user in users.items():
        profile = contacts.get(id, {})
        profile.update(user)
        result[id] = profile

    # This loop is only neccessary if someone has edited
    # contacts.mk manually. But we want to support that as
    # far as possible.
    for id, contact in contacts.items():
        if id not in result:
            result[id] = contact
            result[id]["roles"] = [ "user" ]
            result[id]["locked"] = True
            result[id]["password"] = ""

    # Passwords are read directly from the apache htpasswd-file.
    # That way heroes of the command line will still be able to
    # change passwords with htpasswd. Users *only* appearing
    # in htpasswd will also be loaded and assigned to the role
    # they are getting according to the multisite old-style
    # configuration variables.

    filename = defaults.htpasswd_file
    if os.path.exists(filename):
        for line in file(filename):
            id, password = line.strip().split(":")[:2]
            if password.startswith("!"):
                locked = True
                password = password[1:]
            else:
                locked = False
            if id in result:
                result[id]["password"] = password
                result[id]["locked"] = locked
            else:
                # Create entry if this is an admin user
                new_user = {
                    "roles"    : config.roles_of_user(id),
                    "password" : password,
                    "locked"   : False
                }
                result[id] = new_user
            # Other unknown entries will silently be dropped. Sorry...

    # Now read the automation secrets and add them to existing
    # users or create new users automatically
    dir = defaults.var_dir + "/web/"
    for d in os.listdir(dir):
        if d[0] != '.':
            id = d
            secret_file = dir + d + "/automation.secret"
            if os.path.exists(secret_file):
                secret = file(secret_file).read().strip()
                if id in result:
                    result[id]["automation_secret"] = secret
                else:
                    result[id] = {
                        "roles" : ["guest"],
                        "automation_secret" : secret,
                    }

    return result

def split_dict(d, keylist, positive):
    return dict([(k,v) for (k,v) in d.items() if (k in keylist) == positive])

def save_users(profiles):
    # TODO: delete var/check_mk/web/$USER of non-existing users. Do we
    # need to remove other references as well?
    non_contact_keys = [ "roles", "password", "locked", "automation_secret", "language" ]
    multisite_keys   = [ "roles", "language" ]

    # Remove multisite keys in contacts. And use only such entries
    # that have any contact groups assigned to.
    contacts = dict(
        e for e in 
            [ (id, split_dict(user, non_contact_keys, False))
               for (id, user)
               in profiles.items() ]
        if e[1].get("contactgroups"))

    # Only allow explicit defined attributes to be written to multisite config
    users = {}
    for uid, profile in profiles.items():
        users[uid] = dict([ (p, val) for p, val in profile.items() if p in multisite_keys ])

    # Check_MK's monitoring contacts
    filename = root_dir + "contacts.mk"
    out = create_user_file(filename, "w")
    out.write("# Written by WATO\n# encoding: utf-8\n\n")
    out.write("contacts.update(\n%s\n)\n" % pprint.pformat(contacts))

    # Users with passwords for Multisite
    make_nagios_directory(multisite_dir)
    filename = multisite_dir + "users.mk"
    out = create_user_file(filename, "w")
    out.write("# Written by WATO\n# encoding: utf-8\n\n")
    out.write("multisite_users = \\\n%s\n" % pprint.pformat(users))

    # Apache htpasswd. We only store passwords here. During
    # loading we created entries for all admin users we know. Other
    # users from htpasswd are lost. If you start managing users with
    # WATO, you should continue to do so or stop doing to for ever...
    # Locked accounts get a '!' before their password. This disable it.
    filename = defaults.htpasswd_file
    out = create_user_file(filename, "w")
    for id, user in profiles.items():
        if user.get("password"):
            if user.get("locked", False):
                locksym = '!'
            else:
                locksym = ""
            out.write("%s:%s%s\n" % (id, locksym, user["password"]))

        # Authentication secret for local processes
        auth_dir = defaults.var_dir + "/web/" + id
        auth_file = auth_dir + "/automation.secret"
        make_nagios_directory(auth_dir)
        if "automation_secret" in user:
            create_user_file(auth_file, "w").write("%s\n" % user["automation_secret"])
        elif os.path.exists(auth_file):
            os.remove(auth_file)

    # Call the users_saved hook
    call_hook_users_saved(users)

# Dropdown for choosing a multisite user
class UserSelection(ElementSelection):
    def __init__(self, **kwargs):
        ElementSelection.__init__(self, **kwargs)

    def get_elements(self):
        users = load_users()
        elements = dict([ (name, "%s - %s" % (name, us.get("alias", name))) for (name, us) in users.items() ])
        return elements

    def value_to_text(self, value):
        self.load_elements()
        return self._elements.get(value, value).split(" - ")[-1]

#.
#   .-Roles----------------------------------------------------------------.
#   |                       ____       _                                   |
#   |                      |  _ \ ___ | | ___  ___                         |
#   |                      | |_) / _ \| |/ _ \/ __|                        |
#   |                      |  _ < (_) | |  __/\__ \                        |
#   |                      |_| \_\___/|_|\___||___/                        |
#   |                                                                      |
#   +----------------------------------------------------------------------+
#   | Mode for managing roles and permissions.                             |
#   | In order to make getting started easier - Check_MK Multisite comes   |
#   | with three builtin-roles: admin, user and guest. These roles have    |
#   | predefined permissions. The builtin roles cannot be deleted. Users   |
#   | listed in admin_users in multisite.mk automatically get the role     |
#   | admin - even if no such user or contact has been configured yet. By  |
#   | that way an initial login - e.g. as omdamin - is possible. The admin |
#   | role cannot be removed from that user as long as he is listed in     |
#   | admin_users. Also the variables guest_users, users and default_user_ |
#   | role still work. That way Multisite is fully operable without WATO   |
#   | and also backwards compatible.                                       |
#   | In WATO you can create further roles and also edit the permissions   |
#   | of the existing roles. Users can be assigned to builtin and custom   |
#   | roles.                                                               |
#   | This modes manages the creation of custom roles and the permissions  |
#   | configuration of all roles.                                          |
#   '----------------------------------------------------------------------'

def mode_roles(phase):
    if phase == "title":
        return _("Roles & Permissions")

    elif phase == "buttons":
        global_buttons()
        return

    roles = load_roles()
    users = load_users()

    if phase == "action":
        if html.var("_delete"):
            delid = html.var("_delete")
            if html.transaction_valid() and roles[delid].get('builtin'):
                raise MKUserError(None, _("You cannot delete the builtin roles!"))

            c = wato_confirm(_("Confirm deletion of role %s" % delid),
                             _("Do you really want to delete the role %s?" % delid))
            if c:
                rename_user_role(delid, None) # Remove from existing users
                del roles[delid]
                save_roles(roles)
                log_pending(False, None, "edit-roles", _("Deleted role '%s'" % delid))
                return None
            elif c == False:
                return ""
            else:
                return
        elif html.var("_clone"):
            if html.check_transaction():
                cloneid = html.var("_clone")
                cloned_role = roles[cloneid]
                newid = cloneid
                while newid in roles:
                    newid += "x"
                new_role = {}
                new_role.update(cloned_role)
                if cloned_role.get("builtin"):
                    new_role["builtin"] =  False
                    new_role["basedon"] = cloneid
                roles[newid] = new_role
                save_roles(roles)
                log_pending(False, None, "edit-roles", _("Created new role '%s'" % newid))
                return None
            else:
                return None


    html.write("<h3>" + _("Roles") + "</h3>")
    html.write("<table class=data>")
    html.write("<tr>"
             + "<th>" + _("Actions")       + "</th>"
             + "<th>" + _("Name")          + "</th>"
             + "<th>" + _("Alias")         + "</th>"
             + "<th>" + _("Type")          + "</th>"
             + "<th>" + _("Modifications") + "</th>"
             + "<th>" + _("Users")         + "</th>"
             + "</tr>\n")


    # Show table of builtin and user defined roles
    entries = roles.items()
    entries.sort(cmp = lambda a,b: cmp((a[1]["alias"],a[0]), (b[1]["alias"],b[0])))

    odd = "even"
    for id, role in entries:
        odd = odd == "odd" and "even" or "odd"
        html.write('<tr class="data %s0">' % odd)

        # Actions
        html.write("<td>")
        edit_url = make_link([("mode", "edit_role"), ("edit", id)])
        clone_url = html.makeactionuri([("_clone", id)])
        delete_url = html.makeactionuri([("_delete", id)])
        html.icon_button(edit_url, _("Properties"), "edit")
        html.icon_button(clone_url, _("Clone"), "clone")
        if not role.get("builtin"):
            html.icon_button(delete_url, _("Delete this role"), "delete")
        html.write("</td>")

        # ID
        html.write("<td>%s</td>" % id)

        # Alias
        html.write("<td>%s</td>" % role["alias"])

        # Type
        html.write("<td>%s</td>" % (role.get("builtin") and _("builtin") or _("custom")))

        # Modifications
        html.write("<td><span title='%s'>%s</span></td>" % (
            _("That many permissions do not use the factory defaults."), len(role["permissions"])))

        # Users
        html.write("<td>%s</td>" %
          ", ".join([ '<a href="%s">%s</a>' % (make_link([("mode", "edit_user"), ("edit", user_id)]),
             user.get("alias", user_id))
            for (user_id, user) in users.items() if (id in user["roles"])]))

        html.write("</tr>\n")

    # Possibly we could also display the following information
    # - number of set permissions (needs loading users)
    # - number of users with this role
    html.write("</table>")


def mode_edit_role(phase):
    id = html.var("edit")

    if phase == "title":
        return _("Edit user role %s" % id)

    elif phase == "buttons":
        html.context_button(_("All Roles"), make_link([("mode", "roles")]), "back")
        return

    roles = load_roles()
    role = roles[id]

    if phase == "action":
        alias = html.var_utf8("alias")
        new_id = html.var("id")
        if len(new_id) == 0:
            raise MKUserError("id", _("Please specify an ID for the new role."))
        if not re.match("^[-a-z0-9A-Z_]*$", new_id):
            raise MKUserError("id", _("Invalid role ID. Only the characters a-z, A-Z, 0-9, _ and - are allowed."))
        if new_id != id:
            if new_id in roles:
                raise MKUserError("id", _("The ID is already used by another role"))

        role["alias"] = alias

        # based on
        if not role.get("builtin"):
            basedon = html.var("basedon")
            if basedon not in config.builtin_role_ids:
                raise MKUserError("basedon", _("Invalid valid for based on. Must be id of builtin rule."))
            role["basedon"] = basedon

        # Permissions
        permissions = {}
        for perm in config.permissions_by_order:
            pname = perm["name"]
            value = html.var("perm_" + pname)
            if value == "yes":
                permissions[pname] = True
            elif value == "no":
                permissions[pname] = False
        role["permissions"] = permissions

        if id != new_id:
            roles[new_id] = role
            del roles[id]
            rename_user_role(id, new_id)

        save_roles(roles)
        log_pending(False, None, "edit-roles", _("Modified user role '%s'" % new_id))
        return "roles"

    html.begin_form("role", method="POST")
    html.write("<table class=form>")

    # ID
    html.write("<tr><td class=legend>")
    html.write(_("Internal ID"))
    html.write("</td><td class=content>")
    if role.get("builtin"):
        html.write("%s (%s)" % (id, _("builtin role")))
        html.hidden_field("id", id)
    else:
        html.text_input("id", id)
        html.set_focus("id")
    html.write("</td></tr>")

    # Alias
    html.write("<tr><td class=legend>")
    html.write(_("Alias") + "<br><i>" + _("An alias or description of the role</i>"))
    html.write("</td><td class=content>")
    html.text_input("alias", role.get("alias", ""), size = 50)
    html.write("</td></tr>")

    # Based on
    if not role.get("builtin"):
        html.write("<tr><td class=legend>")
        html.write(_("Based on<br><i>Each user defined role is based on one of the builtin roles. "
                     "When created it will start with all permissions of that role. When due to a software "
                     "update or installation of an addons new permissions appear, the user role will get or "
                     "not get those new permissions based on the default settings of the builtin role it's "
                     "based on.</i>"))
        html.write("</td><td class=content>")
        choices = [ (i, r["alias"]) for i, r in roles.items() if r.get("builtin") ]
        html.sorted_select("basedon", choices, role.get("basedon", "user"))
        html.write("</td></tr>")


    # Permissions
    base_role_id = role.get("basedon", id)
    def perm_header(section_id, title, is_open, help=None):
        html.write("<tr><td class=legend>")
        html.write(title)
        if help:
            html.write("<br><i>%s</i>" % help)
        html.write("</td><td class=content>")
        html.begin_foldable_container('permissions', section_id, is_open, title, indent=False)
        html.write("<table class=permissions>")

    def perm_footer():
        html.write("</table>")
        html.end_foldable_container()
        html.write("</td></tr>")

    perm_header("general", _("General permissions"), True,
       _("When you leave the permissions at <i>default</i> then they get their "
         "settings from the factory defaults (for builtin roles) or from the "
         "factory default of their base role (for user define roles). Factory defaults "
         "may change due to software updates. When choosing another base role, all "
         "permissions that are on default will reflect the new base role."))
    current_section = None
    for perm in config.permissions_by_order:
        pname = perm["name"]
        if "." in pname:
            section = pname.split(".")[0]
            section_title = config.permission_sections[section]
            if section != current_section:
                perm_footer()
                perm_header(section, section_title, False)
                current_section = section

        pvalue = role["permissions"].get(pname)
        def_value = base_role_id in perm["defaults"]
        html.write("<tr><td class=left>%s<br><i>%s</i></td>" % (
	    make_unicode(perm["title"]), make_unicode(perm["description"])))

        html.write("<td class=right>")
        choices = [ ( "yes", _("yes")),
                    ( "no", _("no")),
                    ( "default", _("default (%s)") % (def_value and _("yes") or _("no") )) ]
        html.select("perm_" + pname, choices, { True: "yes", False: "no" }.get(pvalue, "default") )
        html.write("</td></tr>")
    perm_footer()

    # Save button
    html.write("<tr><td colspan=2 class=buttons>")
    html.button("save", _("Save"))
    html.write("</td></tr>")
    html.write("</table>")
    html.hidden_fields()
    html.end_form()

def make_unicode(s):
    if type(s) != unicode: # assume utf-8 encoded bytestring
        return s.decode("utf-8")
    else:
	return s


def load_roles():
    # Fake builtin roles into user roles.
    builtin_role_names = {  # Default names for builtin roles
        "admin" : _("Administrator"),
        "user"  : _("Normal monitoring user"),
        "guest" : _("Guest user"),
    }
    roles = dict([(id, {
         "alias" : builtin_role_names.get(id, id),
         "permissions" : {}, # use default everywhere
         "builtin": True})
                  for id in config.builtin_role_ids ])

    filename = multisite_dir + "roles.mk"
    if not os.path.exists(filename):
        return roles

    try:
        vars = { "roles" : roles }
        execfile(filename, vars, vars)
        # Reflect the data in the roles dict kept in the config module Needed
        # for instant changes in current page while saving modified roles.
        # Otherwise the hooks would work with old data when using helper
        # functions from the config module
        config.roles.update(vars['roles'])
        return vars["roles"]

    except Exception, e:
        if config.debug:
            raise MKGeneralException(_("Cannot read configuration file %s: %s" %
                          (filename, e)))
        return roles


def save_roles(roles):
    # Reflect the data in the roles dict kept in the config module Needed
    # for instant changes in current page while saving modified roles.
    # Otherwise the hooks would work with old data when using helper
    # functions from the config module
    config.roles.update(roles)

    make_nagios_directory(multisite_dir)
    filename = multisite_dir + "roles.mk"
    out = create_user_file(filename, "w")
    out.write("# Written by WATO\n# encoding: utf-8\n\n")
    out.write("roles.update(\n%s)\n" % pprint.pformat(roles))

    call_hook_roles_saved(roles)


# Adapt references in users. Builtin rules cannot
# be renamed and are not handled here. If new_id is None,
# the role is being deleted
def rename_user_role(id, new_id):
    users = load_users()
    for user in users.values():
        if id in user["roles"]:
            user["roles"].remove(id)
            if new_id:
                user["roles"].append(new_id)
    save_users(users)

#.
#   .-Host-Tags------------------------------------------------------------.
#   |              _   _           _     _____                             |
#   |             | | | | ___  ___| |_  |_   _|_ _  __ _ ___               |
#   |             | |_| |/ _ \/ __| __|   | |/ _` |/ _` / __|              |
#   |             |  _  | (_) \__ \ |_    | | (_| | (_| \__ \              |
#   |             |_| |_|\___/|___/\__|   |_|\__,_|\__, |___/              |
#   |                                              |___/                   |
#   +----------------------------------------------------------------------+
#   | Manage the variable config.wato_host_tags -> The set of tags to be   |
#   | assigned to hosts and that is the basis of the rules.                |
#   '----------------------------------------------------------------------'

def mode_hosttags(phase):
    if phase == "title":
        return _("Host tag groups")

    elif phase == "buttons":
        global_buttons()
        html.context_button(_("New Tag group"), make_link([("mode", "edit_hosttag")]), "new")
        html.context_button(_("New Aux tag"), make_link([("mode", "edit_auxtag")]), "new")
        return

    hosttags, auxtags = load_hosttags()

    if phase == "action":
        # Deletion of tag groups
        del_id = html.var("_delete")
        if del_id:
            for e in hosttags:
                if e[0] == del_id:
                    # In case of tag group deletion, the operations is a pair of tag_id
                    # and list of choice-ids.
                    operations = [ x[0] for x in e[2] ]

            message = rename_host_tags_after_confirmation(del_id, operations)
            if message == True: # no confirmation yet
                c = wato_confirm(_("Confirm deletion of the host "
                                   "tag group '%s'") % del_id,
                                _("Do you really want to delete the "
                                  "host tag group '%s'?") % del_id)
                if c == False:
                    return ""
                elif c == None:
                    return None

            if message:
                hosttags = [ e for e in hosttags if e[0] != del_id ]
                save_hosttags(hosttags, auxtags)
                rewrite_config_files_below(g_root_folder) # explicit host tags in all_hosts
                log_pending(SYNCRESTART, None, "edit-hosttags", _("Removed host tag group %s (%s)") % (message, del_id))
                return "hosttags", message != True and message or None

        # Deletion of auxiliary tags
        del_nr = html.var("_delaux")
        if del_nr:
            nr = int(del_nr)
            del_id = auxtags[nr][0]

            # Make sure that this aux tag is not begin used by any tag group
            for entry in hosttags:
                choices = entry[2]
                for e in choices:
                    if len(e) > 2:
                        if del_id in e[2]:
                            raise MKUserError(None, _("You cannot delete this auxiliary tag. "
                               "It is being used in the tag group <b>%s</b>.") % entry[1])

            operations = { del_id : False }
            message = rename_host_tags_after_confirmation(None, operations)
            if message == True: # no confirmation yet
                c = wato_confirm(_("Confirm deletion of the auxiliary "
                                   "tag '%s'") % del_id,
                                _("Do you really want to delete the "
                                  "auxiliary tag '%s'?") % del_id)
                if c == False:
                    return ""
                elif c == None:
                    return None

            if message:
                del auxtags[nr]
                # Remove auxiliary tag from all host tags
                for e in hosttags:
                    choices = e[2]
                    for choice in choices:
                        if len(choice) > 2:
                            if del_id in choice[2]:
                                choice[2].remove(del_id)

                save_hosttags(hosttags, auxtags)
                rewrite_config_files_below(g_root_folder) # explicit host tags in all_hosts
                log_pending(SYNCRESTART, None, "edit-hosttags", _("Removed auxiliary tag %s (%s)") % (message, del_id))
                return "hosttags", message != True and message or None

        move_nr = html.var("_move")
        if move_nr != None:
            if html.check_transaction():
                move_nr = int(move_nr)
                if move_nr >= 0:
                    dir = 1
                else:
                    move_nr = -move_nr
                    dir = -1
                moved = hosttags[move_nr]
                del hosttags[move_nr]
                hosttags[move_nr+dir:move_nr+dir] = [moved]
                save_hosttags(hosttags, auxtags)
                config.wato_host_tags = hosttags
                log_pending(SYNCRESTART, None, "edit-hosttags", _("Changed order of host tag groups"))
        return

    if len(hosttags) + len(auxtags) == 0:
        render_main_menu([
            ("edit_hosttag", _("Create new tag group"), "new", "hosttags",
            _("Click here to create a first host tag group. For each tag group a dropdown choice or "
              "checkbox will be added to the folder and host properties. When defining rules, host tags "
              "are the fundament of the rules' conditions.")),
            ("edit_auxtag", _("Create new auxiliary tag"), "new", "hosttags",
            _("Auxiliary tags are automatically added if the users selects certain "
              "configurable primary tags. That way you can for example automatically append "
              "the tag <tt>snmp</tt> when the user selects a tag for a certain type of hardware.")),
            ])

    else:
<<<<<<< HEAD
        html.write("<h3>" + _("Host tag groups") + "</h3>")
        html.write("<table class=data>")
        html.write("<tr>" +
                   "<th>" + _("Actions") + "</th>"
                   "<th>" + _("ID") + "</th>"
                   "<th>" + _("Title") + "</th>"
                   "<th>" + _("Type") + "</th>"
                   "<th>" + _("Choices") + "</th>"
                   "<th>" + _("Demonstration") + "</th>"
                   "</tr>")
        odd = "even"
        for nr, (tag_id, title, choices) in enumerate(hosttags):
            odd = odd == "odd" and "even" or "odd"
            html.write('<tr class="data %s0">' % odd)
            edit_url     = make_link([("mode", "edit_hosttag"), ("edit", tag_id)])
            delete_url   = html.makeactionuri([("_delete", tag_id)])
            html.write("<td>")
            if nr == 0:
                html.empty_icon_button()
=======
        if hosttags:
            html.write("<h3>" + _("Host tag groups") + "</h3>")
            html.write("<table class=data>")
            html.write("<tr>" +
                       "<th>" + _("Actions") + "</th>"
                       "<th>" + _("ID") + "</th>"
                       "<th>" + _("Title") + "</th>"
                       "<th>" + _("Type") + "</th>"
                       "<th>" + _("Choices") + "</th>"
                       "<th>" + _("Demonstration") + "</th>"
                       "<th></th>"
                       "</tr>")
            odd = "even"
            for nr, (tag_id, title, choices) in enumerate(hosttags):
                odd = odd == "odd" and "even" or "odd"
                html.write('<tr class="data %s0">' % odd)
                edit_url     = make_link([("mode", "edit_hosttag"), ("edit", tag_id)])
                delete_url   = html.makeactionuri([("_delete", tag_id)])
                html.write("<td>")
                if nr == 0:
                    html.empty_icon_button()
                else:
                    html.icon_button(html.makeactionuri([("_move", str(-nr))]),
                                _("Move this tag group one position up"), "up")
                if nr == len(hosttags) - 1:
                    html.empty_icon_button()
                else:
                    html.icon_button(html.makeactionuri([("_move", str(nr))]),
                                _("Move this tag group one position down"), "down")
                html.icon_button(delete_url, _("Delete this tag group"), "delete")
                html.write("</td>")
                html.write("<td>%s</td>" % tag_id)
                html.write("<td>%s</td>" % title)
                html.write("<td>%s</td>" % (len(choices) == 1 and _("Checkbox") or _("Dropdown")))
                html.write("<td class=number>%d</td>" % len(choices))
                html.write("<td>")
                html.begin_form("tag_%s" % tag_id)
                host_attribute["tag_%s" % tag_id].render_input(None)
                html.end_form()
                html.write("</td>")
                html.write("<td class=buttons>")
                html.buttonlink(edit_url, _("Edit"))
                html.write("</td>")

                html.write("</tr>")
            html.write("</table>")
        if auxtags:
            html.write("<h3>" + _("Auxiliary tags") + "</h3>")
            html.write("<table class=data>")
            html.write("<tr>" +
                       "<th>" + _("Actions") + "</th>"
                       "<th>" + _("ID") + "</th>"
                       "<th>" + _("Title") + "</th>"
                       "</tr>")
            odd = "even"
            for nr, (tag_id, title) in enumerate(auxtags):
                odd = odd == "odd" and "even" or "odd"
                html.write('<tr class="data %s0">' % odd)
                edit_url     = make_link([("mode", "edit_auxtag"), ("edit", nr)])
                delete_url   = html.makeactionuri([("_delaux", nr)])
                html.write("<td class=buttons>")
                html.icon_button(edit_url, _("Edit this auxiliary tag"), "edit")
                html.icon_button(delete_url, _("Delete this auxiliary tag"), "delete")
                html.write("</td>")
                html.write("<td>%s</td>" % tag_id)
                html.write("<td>%s</td>" % title)
                html.write("</tr>")
            html.write("</table>")


def mode_edit_auxtag(phase):
    tag_nr = html.var("edit")
    new = tag_nr == None
    if not new:
        tag_nr = int(tag_nr)

    if phase == "title":
        if new:
            return _("Create new auxiliary tag")
        else:
            return _("Edit auxiliary tag")

    elif phase == "buttons":
        html.context_button(_("All Hosttags"), make_link([("mode", "hosttags")]), "back")
        return

    hosttags, auxtags = load_hosttags()

    if phase == "action":
        if html.transaction_valid():
            html.check_transaction() # use up transaction id
            if new:
                tag_id = html.var("tag_id").strip()
                if not tag_id:
                    raise MKUserError("tag_id", _("Please enter a tag ID"))
                validate_tag_id(tag_id, "tag_id")
>>>>>>> c5e9b01d
            else:
                tag_id = auxtags[tag_nr][0]

            title = html.var_utf8("title").strip()
            if not title:
                raise MKUserError("title", _("Please supply a title "
                "for you auxiliary tag."))

            # Make sure that this ID is not used elsewhere
            for entry in config.wato_host_tags:
                tgid = entry[0]
                tit  = entry[1]
                ch   = entry[2]
                for e in ch:
                    if e[0] == tag_id:
                        raise MKUserError("tag_id",
                        _("This tag id is already being used "
                          "in the host tag group %s") % tit)

            for nr, (id, name) in enumerate(auxtags):
                if nr != tag_nr and id == tag_id:
                    raise MKUserError("tag_id",
                    _("This tag id does already exist in the list "
                      "of auxiliary tags."))

            if new:
                auxtags.append((tag_id, title))
            else:
<<<<<<< HEAD
                html.icon_button(html.makeactionuri([("_move", str(nr))]),
                            _("Move this tag group one position down"), "down")
            html.icon_button(edit_url,   _("Edit this tag group"),   "edit")
            html.icon_button(delete_url, _("Delete this tag group"), "delete")
            html.write("</td>")
            html.write("<td>%s</td>" % tag_id)
            html.write("<td>%s</td>" % title)
            html.write("<td>%s</td>" % (len(choices) == 1 and _("Checkbox") or _("Dropdown")))
            html.write("<td class=number>%d</td>" % len(choices))
            html.write("<td>")
            html.begin_form("tag_%s" % tag_id)
            host_attribute["tag_%s" % tag_id].render_input(None)
            html.end_form()
            html.write("</td>")
=======
                auxtags[tag_nr] = (tag_id, title)
            save_hosttags(hosttags, auxtags)
        return "hosttags"
>>>>>>> c5e9b01d


    if new:
        title = ""
        tag_id = ""
    else:
        tag_id, title = auxtags[tag_nr]

    html.begin_form("auxtag")
    html.write("<table class=form>")

    # Tag ID
    html.write("<tr><td class=legend>")
    html.write(_("Tag ID") + "<br><i>")
    html.write(_("The internal name of the tag. The special tags "
                 "<tt>snmp</tt>, <tt>tcp</tt> and <tt>ping</tt> can "
                 "be used here in order to specify the agent type."))
    html.write("</i></td><td class=content>")
    if new:
        html.text_input("tag_id", "")
        html.set_focus("tag_id")
    else:
        html.write(tag_id)
    html.write("</td></tr>")

    # Title
    html.write("<tr><td class=legend>")
    html.write(_("Title") + "<br><i>" + _("An alias or description of this auxiliary tag</i>"))
    html.write("</td><td class=content>")
    html.text_input("title", title, size = 30)
    html.write("</td></tr>")

    # Button and end
    html.write("<tr><td colspan=2 class=buttons>")
    html.button("save", _("Save"))
    html.write("</td></tr>")
    html.write("</table>")
    html.hidden_fields()
    html.end_form()

# Validate the syntactic form of a tag
def validate_tag_id(id, varname):
    if not re.match("^[-a-z0-9A-Z_]*$", id):
        raise MKUserError(varname,
            _("Invalid tag ID. Only the characters a-z, A-Z, "
              "0-9, _ and - are allowed."))

def mode_edit_hosttag(phase):
    tag_id = html.var("edit")
    new = tag_id == None

    if phase == "title":
        if new:
            return _("Create new tag group")
        else:
            return _("Edit tag group")

    elif phase == "buttons":
        html.context_button(_("All Hosttags"), make_link([("mode", "hosttags")]), "back")
        return

    hosttags, auxtags = load_hosttags()
    if new:
        title = ""
        choices = []
    else:
        for id, tit, ch in hosttags:
            if id == tag_id:
                title = tit
                choices = ch
                break

    vs_choices = ListOf(
        Tuple(
            elements = [
                TextAscii(
                    title = _("Tag ID"),
                    size=10,
                    regex="^[-a-z0-9A-Z_]*$",
                    none_is_empty = True,
                    regex_error = _("Invalid tag ID. Only the characters a-z, A-Z, "
                                  "0-9, _ and - are allowed.")),
                TextUnicode(
                    title = _("Description"),
                    allow_empty = False,
                    size=20),

                Foldable(
                    MultiSelect(
                        title = _("Auxiliary tags"),
                        help = _("These tags will implicitely added to a host if the "
                                 "user selects this entry in the tag group. Select multiple "
                                 "entries with the <b>Ctrl</b> key."),
                        choices = auxtags)),

            ],
            show_titles = True,
            orientation = "horizontal"),

        add_label = _("Add tag choice"),
        row_label = "@. Choice")

    if phase == "action":
        if html.transaction_valid():
            if new:
                html.check_transaction() # use up transaction id
                tag_id = html.var("tag_id").strip()
                validate_tag_id(tag_id, "tag_id")
                if len(tag_id) == 0:
                    raise MKUserError("tag_id", _("Please specify an ID for your tag group."))
                if not re.match("^[-a-z0-9A-Z_]*$", tag_id):
                    raise MKUserError("tag_id", _("Invalid tag group ID. Only the characters a-z, A-Z, 0-9, _ and - are allowed."))
                for entry in config.wato_host_tags:
                    tgid = entry[0]
                    tit  = entry[1]
                    if tgid == tag_id:
                        raise MKUserError("tag_id", _("The tag group ID %s is already used by the tag group '%s'.") % (tag_id, tit))

            title = html.var_utf8("title").strip()
            if not title:
                raise MKUserError("title", _("Please specify a title for your host tag group."))

            new_choices = forms.get_input(vs_choices, "choices")
            have_none_tag = False
            for nr, (id, descr, aux) in enumerate(new_choices):
                if id or descr:
                    if not id:
                        id = None
                        if have_none_tag:
                            raise MKUserError("choices_%d_id" % (nr+1), _("Only on tag may be empty."))
                        have_none_tag = True
                    # Make sure tag ID is unique within this group
                    for (n, x) in enumerate(new_choices):
                        if n != nr and x[0] == id:
                            raise MKUserError("choices_id_%d" % (nr+1), _("Tags IDs must be unique. You've used <b>%s</b> twice.") % id)

                if id:
                    # Make sure this ID is not used elsewhere
                    for entry in config.wato_host_tags:
                        tgid = entry[0]
                        tit  = entry[1]
                        ch   = entry[2]
                        if tgid != tag_id:
                            for e in ch:
                                # Check primary and secondary tags
                                if id == e[0] or len(e) > 2 and id in e[2]:
                                    raise MKUserError("choices_id_%d" % (nr+1),
                                      _("The tag ID '%s' is already being used by the choice "
                                        "'%s' in the tag group '%s'.") %
                                        ( id, e[1], tit ))

                
            if len(new_choices) == 0:
                raise MKUserError("id_0", _("Please specify at least on tag."))
            if len(new_choices) == 1 and new_choices[0][0] == None:
                raise MKUserError("id_0", _("Tags with only one choice must have an ID."))

            if new:
                taggroup = tag_id, title, new_choices
                hosttags.append(taggroup)
                save_hosttags(hosttags, auxtags)
                config.wato_host_tags = hosttags
                declare_host_tag_attributes()
                rewrite_config_files_below(g_root_folder) # explicit host tags in all_hosts
                log_pending(SYNCRESTART, None, "edit-hosttags", _("Created new host tag group '%s'") % tag_id)
                return "hosttags", _("Created new host tag group '%s'") % title
            else:
                new_hosttags = []
                for entry in hosttags:
                    if entry[0] == tag_id:
                        new_hosttags.append((tag_id, title, new_choices))
                    else:
                        new_hosttags.append(entry)

                # This is the major effort of WATO when it comes to
                # host tags: renaming and deleting of tags that might be
                # in use by folders, hosts and rules. First we create a
                # kind of "patch" from the old to the new tags. The renaming
                # of a tag is detected by comparing the titles. Addition
                # of new tags is not a problem and need not be handled. 
                # Result of this is the dict 'operations': it's keys are
                # current tag names, its values the corresponding new names
                # or False in case of tag removals.
                operations = {}

                # Detect renaming
                new_by_title = dict([e[:2] for e in new_choices])
                for entry in choices:
                    tag, tit = entry[:2] # optional third element: aux tags
                    if tit in new_by_title:
                        new_tag = new_by_title[tit]
                        if new_tag != tag:
                            operations[tag] = new_tag # might be None

                # Detect removal
                for entry in choices:
                    tag, tit = entry[:2] # optional third element: aux tags
                    if tag != None \
                        and tag not in [ e[0] for e in new_choices ] \
                        and tag not in operations:
                        # remove explicit tag (hosts/folders) or remove it from tag specs (rules)
                        operations[tag] = False

                # Now check, if any folders, hosts or rules are affected
                message = rename_host_tags_after_confirmation(tag_id, operations)
                if message:
                    save_hosttags(new_hosttags, auxtags)
                    config.wato_host_tags = new_hosttags
                    declare_host_tag_attributes()
                    rewrite_config_files_below(g_root_folder) # explicit host tags in all_hosts
                    log_pending(SYNCRESTART, None, "edit-hosttags", _("Edited host tag group %s (%s)") % (message, tag_id))
                    return "hosttags", message != True and message or None

        return "hosttags"



    html.begin_form("hosttaggroup")
    html.write("<table class=form>")

    # Tag ID
    html.write("<tr><td class=legend>")
    html.write(_("Internal ID") + "<br><i>")
    html.write(_("The internal ID of the tag group is used to store the tag's "
                 "value in the host properties. It cannot be changed later.</i>"))
    html.write("</td><td class=content>")
    if new:
        html.text_input("tag_id")
        html.set_focus("tag_id")
    else:
        html.write(tag_id)
    html.write("</td></tr>")

    # Title
    html.write("<tr><td class=legend>")
    html.write(_("Title") + "<br><i>" + _("An alias or description of this tag group</i>"))
    html.write("</td><td class=content>")
    html.text_input("title", title, size = 30)
    html.write("</td></tr>")

    # Choices
    num_choices = 16
    html.write("<tr><td class=legend>")
    html.write(_("Choices") + "<br><i>" +
               _("The first choice of a tag group will be its default value. "
                 "If a tag group has only one choice, it will be displayed "
                 "as a checkbox and set or not set the only tag. If it has "
                 "more choices you may leave at most one tag id empty. A host "
                 "with that choice will not get any tag of this group.<br><br>"
                 "The tag ID must contain only of letters, digits and "
                 "underscores.<br><br><b>Renaming tags ID:</b> if you want "
                 "to rename the ID of a tag, then please make sure that you do not "
                 "change its title at the same time! Otherwise WATO will not "
                 "be able to detect the renaming and cannot exchange the tags "
                 "in all folders, hosts and rules accordingly.</i>"))
    html.write("</td><td class=content>")
    forms.input(vs_choices, "choices", choices)
    html.write("</td></tr>")


    # Button and end
    html.write("<tr><td colspan=2 class=buttons>")
    html.button("save", _("Save"))
    html.write("</td></tr>")
    html.write("</table>")
    html.hidden_fields()
    html.end_form()


def load_hosttags():
    filename = multisite_dir + "hosttags.mk"
    if not os.path.exists(filename):
        return []
    try:
        vars = { 
            "wato_host_tags" : [],
            "wato_aux_tags" : []}
        execfile(filename, vars, vars)
        return vars["wato_host_tags"], vars["wato_aux_tags"]

    except Exception, e:
        if config.debug:
            raise MKGeneralException(_("Cannot read configuration file %s: %s" %
                          (filename, e)))
        return [], []

def save_hosttags(hosttags, auxtags):
    make_nagios_directory(multisite_dir)
    out = create_user_file(multisite_dir + "hosttags.mk", "w")
    out.write("# Written by WATO\n# encoding: utf-8\n\n")
    out.write("wato_host_tags += \\\n%s\n\n" % pprint.pformat(hosttags))
    out.write("wato_aux_tags += \\\n%s\n" % pprint.pformat(auxtags))

# Handle renaming and deletion of host tags: find affected
# hosts, folders and rules. Remove or fix those rules according
# the the users' wishes. In case auf auxiliary tags the tag_id
# is None. In other cases it is the id of the tag group currently
# being edited.
def rename_host_tags_after_confirmation(tag_id, operations):
    mode = html.var("_repair")
    if mode == "abort":
        raise MKUserError("id_0", _("Aborting change."))

    elif mode:
        if tag_id and type(operations) == list: # make attribute unknown to system, important for save() operations
            undeclare_host_tag_attribute(tag_id)
        affected_folders, affected_hosts, affected_rulespecs = \
        change_host_tags_in_folders(tag_id, operations, mode, g_root_folder)
        return _("Modified folders: %d, modified hosts: %d, modified rulesets: %d" %
            (len(affected_folders), len(affected_hosts), len(affected_rulespecs)))

    message = ""
    affected_folders, affected_hosts, affected_rulespecs = \
        change_host_tags_in_folders(tag_id, operations, "check", g_root_folder)

    if affected_folders:
        message += _("Affected folders with an explicit reference to this tag "
                     "group and that are affected by the change") + ":<ul>"
        for folder in affected_folders:
            message += '<li><a href="%s">%s</a></li>' % (
                make_link_to([("mode", "editfolder")], folder),
                folder["title"])
            message += "</ul>"

    if affected_hosts:
        message += _("Hosts where this tag group is explicitely set "
                     "and that are effected by the change") + ":<ul><li>"
        for nr, host in enumerate(affected_hosts):
            if nr > 20:
                message += "... (%d more)" % (len(affected_hosts) - 20)
                break
            elif nr > 0:
                message += ", "

            message += '<a href="%s">%s</a>' % (
                make_link([("mode", "edithost"), ("host", host[".name"])]),
                host[".name"])
        message += "</li></ul>"

    if affected_rulespecs:
        message += _("Rulesets that contain rules with references to the changed tags") + ":<ul>"
        for rulespec in affected_rulespecs:
            message += '<li><a href="%s">%s</a></li>' % (
                make_link([("mode", "edit_ruleset"), ("varname", rulespec["varname"])]),
                rulespec["title"])
        message += "</ul>"

    if not message and type(operations) == tuple: # deletion of unused tag group
        html.write("<div class=really>")
        html.begin_form("confirm")
        html.write(_("Please confirm the deletion of the tag group."))
        html.button("_abort", _("Abort"))
        html.button("_do_confirm", _("Proceed"))
        html.hidden_fields(add_action_vars = True)
        html.end_form()
        html.write("</div>")

    elif message:
        if type(operations) == list:
            wato_html_head(_("Confirm tag deletion"))
        else:
            wato_html_head(_("Confirm tag modifications"))
        html.write("<div class=really>")
        html.write("<h3>" + _("Your modifications affects some objects") + "</h3>")
        html.write(message)
        html.write("<br>" + _("WATO can repair things for you. It can rename tags in folders, host and rules. "
                              "Removed tag groups will be removed from hosts and folders, removed tags will be "
                              "replaced with the default value for the tag group (for hosts and folders). What "
                              "rules concern, you have to decide how to proceed."))
        html.begin_form("confirm")

        # Check if operations contains removal
        if type(operations) == list:
            have_removal = True
        else:
            have_removal = False
            for new_val in operations.values():
                if not new_val:
                    have_removal = True
                    break

        if len(affected_rulespecs) > 0 and have_removal:
            html.write("<br><b>" + _("Some tags that are used in rules have been removed by you. What "
                       "shall we do with that rules?") + "</b><ul>")
            html.radiobutton("_repair", "remove", True, _("Just remove the affected tags from the rules."))
            html.write("<br>")
            html.radiobutton("_repair", "delete", False, _("Delete rules containing tags that have been removed, if tag is used in a positive sense. Just remove that tag if it's used negated."))
        else:
            html.write("<ul>")
            html.radiobutton("_repair", "repair", True, _("Fix affected folders, hosts and rules."))

        html.write("<br>")
        html.radiobutton("_repair", "abort", False, _("Abort your modifications."))
        html.write("</ul>")

        html.button("_do_confirm", _("Proceed"), "")
        html.hidden_fields(add_action_vars = True)
        html.end_form()
        html.write("</div>")
        return False

    return True

# operation == None -> tag group is deleted completely
# tag_id == None -> Auxiliary tag has been deleted, no
# tag group affected
def change_host_tags_in_folders(tag_id, operations, mode, folder):
    need_save = False
    affected_folders = []
    affected_hosts = []
    affected_rulespecs = []
    if tag_id:
        attrname = "tag_" + tag_id
        attributes = folder["attributes"]
        if attrname in attributes: # this folder has set the tag group in question
            if type(operations) == list: # deletion of tag group
                if attrname in attributes:
                    affected_folders.append(folder)
                    if mode != "check":
                        del attributes[attrname]
                        need_save = True
            else:
                current = attributes[attrname]
                if current in operations:
                    affected_folders.append(folder)
                    if mode != "check":
                        new_tag = operations[current]
                        if new_tag == False: # tag choice has been removed -> fall back to default
                            del attributes[attrname]
                        else:
                            attributes[attrname] = new_tag
                        need_save = True
        if need_save:
            save_folder(folder)

        for subfolder in folder[".folders"].values():
            aff_folders, aff_hosts, aff_rulespecs = change_host_tags_in_folders(tag_id, operations, mode, subfolder)
            affected_folders += aff_folders
            affected_hosts += aff_hosts
            affected_rulespecs += aff_rulespecs

        load_hosts(folder)
        affected_hosts += change_host_tags_in_hosts(folder, tag_id, operations, mode, folder[".hosts"])

    affected_rulespecs += change_host_tags_in_rules(folder, operations, mode)
    return affected_folders, affected_hosts, affected_rulespecs

def change_host_tags_in_hosts(folder, tag_id, operations, mode, hostlist):
    need_save = False
    affected_hosts = []
    for hostname, host in hostlist.items():
        attrname = "tag_" + tag_id
        if attrname in host:
            if type(operations) == list: # delete complete tag group
                affected_hosts.append(host)
                if mode != "check":
                    del host[attrname]
                    need_save = True
            else:
                if host[attrname] in operations:
                    affected_hosts.append(host)
                    if mode != "check":
                        new_tag = operations[host[attrname]]
                        if new_tag == False: # tag choice has been removed -> fall back to default
                            del host[attrname]
                        else:
                            host[attrname] = new_tag
                        need_save = True
    if need_save:
        save_hosts(folder)
    return affected_hosts


# The function parses all rules in all rulesets and looks
# for host tags that have been removed or renamed. If tags
# are removed then the depending on the mode affected rules
# are either deleted ("delete") or the vanished tags are
# removed from the rule ("remove").
def change_host_tags_in_rules(folder, operations, mode):
    need_save = False
    affected_rulespecs = []
    all_rulesets = load_rulesets(folder)
    for varname, ruleset in all_rulesets.items():
        rulespec = g_rulespecs[varname]
        rules_to_delete = set([])
        for nr, rule in enumerate(ruleset):
            modified = False
            value, tag_specs, host_list, item_list = parse_rule(rulespec, rule)

            # Handle deletion of complete tag group
            if type(operations) == list: # this list of tags to remove
                for tag in operations:
                    if tag != None and (tag in tag_specs or "!"+tag in tag_specs):
                        modified = True
                        if rulespec not in affected_rulespecs:
                            affected_rulespecs.append(rulespec)
                        if tag in tag_specs and mode == "delete":
                            rules_to_delete.add(nr)
                        elif tag in tag_specs:
                            tag_specs.remove(tag)
                        elif "+"+tag in tag_specs:
                            tag_specs.remove("!"+tag)

            # Removal or renamal of single tag choices
            else:
                for old_tag, new_tag in operations.items():
                    # The case that old_tag is None (an empty tag has got a name)
                    # cannot be handled when it comes to rules. Rules do not support
                    # such None-values.
                    if not old_tag:
                        continue

                    if old_tag in tag_specs or ("!" + old_tag) in tag_specs:
                        modified = True
                        if rulespec not in affected_rulespecs:
                            affected_rulespecs.append(rulespec)
                        if mode != "check":
                            if old_tag in tag_specs:
                                tag_specs.remove(old_tag)
                                if new_tag:
                                    tag_specs.append(new_tag)
                                elif mode == "delete":
                                    rules_to_delete.add(nr)
                            # negated tag has been renamed or removed
                            if "!"+old_tag in tag_specs:
                                tag_specs.remove("!"+old_tag)
                                if new_tag:
                                    tag_specs.append("!"+new_tag)
                                # the case "delete" need not be handled here. Negated
                                # tags can always be removed without changing the rule's
                                # behaviour.
            if modified:
                ruleset[nr] = construct_rule(rulespec, value, tag_specs, host_list, item_list)
                need_save = True

        rules_to_delete = list(rules_to_delete)
        rules_to_delete.sort()
        for nr in rules_to_delete[::-1]:
            del ruleset[nr]

    if need_save:
        save_rulesets(folder, all_rulesets)
    affected_rulespecs.sort(cmp = lambda a, b: cmp(a["title"], b["title"]))
    return affected_rulespecs


#.
#   .-Rule-Editor----------------------------------------------------------.
#   |           ____        _        _____    _ _ _                        |
#   |          |  _ \ _   _| | ___  | ____|__| (_) |_ ___  _ __            |
#   |          | |_) | | | | |/ _ \ |  _| / _` | | __/ _ \| '__|           |
#   |          |  _ <| |_| | |  __/ | |__| (_| | | || (_) | |              |
#   |          |_| \_\\__,_|_|\___| |_____\__,_|_|\__\___/|_|              |
#   |                                                                      |
#   +----------------------------------------------------------------------+
#   | WATO's awesome rule editor: Let's user edit rule based parameters    |
#   | from main.mk.                                                        |
#   '----------------------------------------------------------------------'

def mode_rulesets(phase):
    only_host = html.var("host", "")
    only_local = html.var("local")

    if phase == "title":
        if only_host:
            return _("Rulesets for hosts %s") % only_host
        else:
            return _("Rulesets for hosts and services")

    elif phase == "buttons":
        if only_host:
            home_button()
            html.context_button(only_host,
                 make_link([("mode", "edithost"), ("host", only_host)]), "back")
        else:
            global_buttons()
            if config.may("wato.hosts") or config.may("wato.seeall"):
                html.context_button(_("Folder"), make_link([("mode", "folder")]), "folder")
        return

    elif phase == "action":
        return

    if not only_host:
        render_folder_path(keepvarnames = ["mode", "local"])

    html.begin_form("local")
    html.checkbox("local", False, onclick="form.submit();")
    if only_host:
        html.write(" " + _("show only rulesets that contain rules explicitely listing the host <b>%s</b>." %
            only_host))
    else:
        html.write(" " + _("Show only rulesets that contain rules in the current folder."))
    html.write(' <img align=absbottom class=icon src="images/icon_localrule.png"> ')
    html.hidden_fields()
    html.end_form()
    html.write("<br>")

    # Load all rules from all folders. Hope this doesn't take too much time.
    # We need this information only for displaying the number of rules in
    # each set.

    if only_local and not only_host:
        all_rulesets = {}
        rs = load_rulesets(g_folder)
        for varname, rules in rs.items():
            all_rulesets.setdefault(varname, [])
            all_rulesets[varname] += [ (g_folder, rule) for rule in rules ]
    else:
        all_rulesets = load_all_rulesets()

    groupnames = g_rulespec_groups.keys()
    groupnames.sort()

    something_shown = False
    # Loop over all ruleset groups
    for groupname in groupnames:
        # Show information about a ruleset
        title_shown = False
        g_rulespec_groups[groupname].sort()
        for rulespec in g_rulespec_groups[groupname]:

            varname = rulespec["varname"]
            valuespec = rulespec["valuespec"]
            rules = all_rulesets.get(varname, [])
            num_rules = len(rules)
            if num_rules == 0 and only_local:
                continue

            # Handle case where a host is specified
            rulespec = g_rulespecs[varname]
            this_host = False
            if only_host:
                num_local_rules = 0
                for f, rule in rules:
                    value, tag_specs, host_list, item_list = parse_rule(rulespec, rule)
                    if only_host and only_host in host_list:
                        num_local_rules += 1
            else:
                num_local_rules = len([ f for (f,r) in rules if f == g_folder ])

            if only_local and num_local_rules == 0:
                continue

            if not title_shown:
                if something_shown:
                    html.write("</table>")
                    html.end_foldable_container()
                html.begin_foldable_container("rulesets", groupname, False, groupname, indent=False)
                html.write('<table class="data rulesets">')
                html.write("<tr><th>" + _("Rule set") + "</th>"
                           "<th>" + _("Check_MK Variable") + "</th><th>" + _("Rules") + "</th></tr>\n")
                odd = "even"
                title_shown = True

            something_shown = True
            odd = odd == "odd" and "even" or "odd"
            html.write('<tr class="data %s0">' % odd)

            url_vars = [("mode", "edit_ruleset"), ("varname", varname)]
            if only_host:
                url_vars.append(("host", only_host))
            view_url = make_link(url_vars)

            html.write('<td class=title><a href="%s">%s</a></td>' % (view_url, rulespec["title"]))
            display_varname = ':' in varname and '%s["%s"]' % tuple(varname.split(":")) or varname
            html.write('<td class=varname><tt>%s</tt></td>' % display_varname)
            html.write('<td class=number>')
            if num_local_rules:
                if only_host:
                    title = _("There are %d rules explicitely listing this host." % num_local_rules)
                else:
                    title = _("There are %d rules defined in the current folder." % num_local_rules)
                html.write('<img title="%s" align=absmiddle class=icon src="images/icon_localrule.png"> ' %
                    title)
            html.write("%d</td>" % num_rules)
            html.write('</tr>')

    if something_shown:
        html.write("</table>")
        html.end_foldable_container()

    else:
        if only_host:
            html.write("<div class=info>" + _("There are no rules with an exception for the host <b>%s</b>.") % only_host + "</div>")
        else:
            html.write("<div class=info>" + _("There are no rules defined in this folder.") + "</div>")


def mode_edit_ruleset(phase):
    varname = html.var("varname")
    rulespec = g_rulespecs[varname]
    hostname = html.var("host", "")
    if html.has_var("item"):
        item = eval(html.var("item"))
    else:
        item = NO_ITEM

    if hostname:
        hosts = load_hosts(g_folder)
        host = hosts.get(hostname)
        if not host:
            hostname = None # host not found. Should not happen

    if phase == "title":
        title = rulespec["title"]
        if hostname:
            title += _(" for host %s") % hostname
            if html.has_var("item") and rulespec["itemtype"]:
                title += _(" and %s '%s'") % (rulespec["itemname"], item)
        return title

    elif phase == "buttons":
        global_buttons()
        html.context_button(_("All rulesets"),
              make_link([("mode", "rulesets"), ("host", hostname)]), "back")
        if hostname:
            html.context_button(_("Services"),
                 make_link([("mode", "inventory"), ("host", hostname)]), "back")
        return

    elif phase == "action":
        # Folder for the rule actions is defined by _folder
        rule_folder = g_folders[html.var("_folder", html.var("folder"))]
        rulesets = load_rulesets(rule_folder)
        rules = rulesets.get(varname, [])

        if html.var("_new_rule") or html.var("_new_host_rule"):
            if html.check_transaction():
                if html.var("_new_rule"):
                    hostname = None
                    item = NO_ITEM
                new_rule = create_rule(rulespec, hostname, item)
                if hostname:
                    rules[0:0] = [new_rule]
                else:
                    rules.append(new_rule)
                save_rulesets(rule_folder, rulesets)
                mark_affected_sites_dirty(rule_folder)
                log_pending(AFFECTED, None, "edit-ruleset",
                      _("Created new rule in ruleset %s in folder %s") % (rulespec["title"], rule_folder["title"]))
            return

        rulenr = int(html.var("_rulenr")) # rule number relativ to folder
        action = html.var("_action")

        if action == "delete":
            c = wato_confirm(_("Confirm"), _("Delete rule number %d of folder '%s'?")
                % (rulenr + 1, rule_folder["title"]))
            if c:
                del rules[rulenr]
                save_rulesets(rule_folder, rulesets)
                mark_affected_sites_dirty(rule_folder)
                log_pending(AFFECTED, None, "edit-ruleset",
                      _("Deleted rule in ruleset '%s'") % rulespec["title"])
                return
            elif c == False: # not yet confirmed
                return ""
            else:
                return None # browser reload

        elif action == "insert":
            if not html.check_transaction():
                return None # browser reload
            if g_folder == rule_folder:
                rules[rulenr:rulenr] = [rules[rulenr]]
                save_rulesets(rule_folder, rulesets)
                mark_affected_sites_dirty(rule_folder)
            else:
                folder_rulesets = load_rulesets(g_folder)
                folder_rules = folder_rulesets.setdefault(varname, [])
                folder_rules.append(rules[rulenr])
                save_rulesets(g_folder, folder_rulesets)
                mark_affected_sites_dirty(g_folder)

            log_pending(AFFECTED, None, "edit-ruleset",
                  _("Inserted new rule in ruleset %s") % rulespec["title"])
            return

        else:
            if not html.check_transaction():
                return None # browser reload
            rule = rules[rulenr]
            del rules[rulenr]
            if action == "up":
                rules[rulenr-1:rulenr-1] = [ rule ]
            else:
                rules[rulenr+1:rulenr+1] = [ rule ]
            save_rulesets(rule_folder, rulesets)
            mark_affected_sites_dirty(rule_folder)
            log_pending(AFFECTED, None, "edit-ruleset",
                     _("Changed order of rules in ruleset %s") % rulespec["title"])
            return

    if not hostname:
        render_folder_path(keepvarnames = ["mode", "varname"])

    html.write("<h3>" + rulespec["title"] + "</h3>")
    if rulespec["help"]:
        html.write("<div class=info>%s</div>" % rulespec["help"])

    # Collect all rulesets
    all_rulesets = load_all_rulesets()
    ruleset = all_rulesets.get(varname)
    if not ruleset:
        html.write("<div class=info>" + _("There are no rules defined in this set.") + "</div>")

    else:
        html.write('<table class="data ruleset">')
        html.write("<tr>"
                   "<th>" + _("#") + "</th>"
                   "<th>" + _("Actions") + "</th>"
                   "<th>" + _("Folder") + "</th>"
                   "<th>" + _("Value") + "</th>"
                   "<th>" + _("Conditions") + "</th>"
                   "<th></th>" # Several icons
                   "</tr>\n")

        odd = "odd"
        alread_matched = False
        match_keys = set([]) # in case if match = "dict"
        last_folder = None
        for rulenr in range(0, len(ruleset)):
            folder, rule = ruleset[rulenr]
            if folder != last_folder:
                first_in_group = True
                rel_rulenr = 0
                # Count how many of the following rules are located in the same
                # folder
                row_span = 1
                while rulenr + row_span < len(ruleset) and ruleset[rulenr + row_span][0] == folder:
                    row_span += 1
                last_folder = folder
            else:
                first_in_group = False
            last_in_group = rulenr == len(ruleset) - 1 or ruleset[rulenr+1][0] != folder

            odd = odd == "odd" and "even" or "odd"
            value, tag_specs, host_list, item_list = parse_rule(rulespec, rule)
            html.write('<tr class="data %s0">' % odd)

            # Rule number
            html.write("<td class=number>%d</td>" % (rulenr + 1))

            # Actions
            html.write("<td class=\"buttons rulebuttons\">")
            if not first_in_group:
                rule_button("up", _("Move this rule one position up"), folder, rel_rulenr)
            else:
                rule_button(None)
            if not last_in_group:
                rule_button("down", _("Move this rule one position down"), folder, rel_rulenr)
            else:
                rule_button(None)
            edit_url = make_link([
                ("mode", "edit_rule"),
                ("varname", varname),
                ("rulenr", rel_rulenr),
                ("host", hostname),
                ("item", repr(item)),
                ("rule_folder", folder[".path"])])
            html.icon_button(edit_url, _("Edit this rule"), "edit")
            rule_button("insert", _("Insert a copy of this rule into the folder '%s'")
                        % g_folder["title"], folder, rel_rulenr)
            rule_button("delete", _("Delete this rule"), folder, rel_rulenr)
            html.write("</td>")


            # Folder
            if first_in_group:
                alias_path = get_folder_aliaspath(folder, show_main = False)
                html.write('<td rowspan=%d>%s</td>' % (row_span, alias_path))

            # Value
            html.write('<td class=value>\n')
            if hostname:
                reason = rule_matches_host_and_item(
                    rulespec, tag_specs, host_list, item_list, folder, g_folder, hostname, item)

                # Handle case where dict is constructed from rules
                if reason == True and rulespec["match"] == "dict":
                    if len(value) == 0:
                        title = _("This rule matches, but does not define any parameters.")
                        img = 'imatch'
                    else:
                        new_keys = set(value.keys())
                        if set_is_disjoint(match_keys, new_keys):
                            title = _("This rule matches and defines new parameters.")
                            img = 'match'
                        elif new_keys.issubset(match_keys):
                            title = _("This rule matches, but all of its parameters are overridden by previous rules.")
                            img = 'imatch'
                        else:
                            title = _("This rule matches, but some of its parameters are overridden by previous rules.")
                            img = 'pmatch'
                        match_keys.update(new_keys)

                elif reason == True and (not alread_matched or rulespec["match"] == "all"):
                    title = _("This rule matches for the host '%s'") % hostname
                    if rulespec["itemtype"]:
                        title += _(" and the %s '%s'.") % (rulespec["itemname"], item)
                    else:
                        title += "."
                    img = 'match'
                    alread_matched = True
                elif reason == True:
                    title = _("This rule matches, but is overridden by a previous rule.")
                    img = 'imatch'
                    alread_matched = True
                else:
                    title = _("This rule does not match: %s") % reason
                    img = 'nmatch'
                html.write('<img align=absmiddle title="%s" class=icon src="images/icon_rule%s.png"> ' % (title, img))
            if rulespec["valuespec"]:
                value_html = rulespec["valuespec"].value_to_text(value)
            else:
                img = value and "yes" or "no"
                title = value and _("This rule results in a positive outcome.") \
                              or  _("this rule results in a negative outcome.")
                value_html = '<img align=absmiddle title="%s" src="images/rule_%s.png">' % (title, img)
            html.write('%s</td>\n' % value_html)

            # Conditions
            html.write("<td>")
            render_conditions(rulespec, tag_specs, host_list, item_list, varname, folder)
            html.write("</td>")

            # Icons
            html.write("<td>")
            # "this folder"
            if not hostname and folder == g_folder:
                title = _("This rule is defined in the current folder.")
                html.write('<img title="%s" class=icon src="images/icon_localrule.png">' % title)
            elif hostname and hostname in host_list:
                title = _("This rule contains an exception for the host %s." % hostname)
                html.write('<img title="%s" class=icon src="images/icon_localrule.png">' % title)
            else:
                html.write('<img src="images/icon_trans.png" class=icon>')

            html.write("</td>")
            rel_rulenr += 1

        html.write('</table>')

    html.write("<p>" + _("Create a new rule: "))
    html.begin_form("new_rule")
    if hostname:
        title = _("Exception rule for host %s" % hostname)
        if item != NO_ITEM and rulespec["itemtype"]:
            title += _(" and %s '%s'") % (rulespec["itemname"], item)
        html.button("_new_host_rule", title)
        html.write(" " + _("or") + " ")
    html.button("_new_rule", _("Create rule in folder: "))
    html.select("folder", folder_selection(g_root_folder))
    html.write("</p>\n")
    html.hidden_fields()
    html.end_form()


def folder_selection(folder, depth=0):
    if depth:
        title_prefix = "&nbsp;&nbsp;&nbsp;" * depth + "` " + "- " * depth
    else:
        title_prefix = ""
    sel = [ (folder[".path"], title_prefix + folder["title"]) ]

    for subfolder in folder[".folders"].values():
        sel += folder_selection(subfolder, depth + 1)
    return sel



def create_rule(rulespec, hostname=None, item=NO_ITEM):
    new_rule = []
    valuespec = rulespec["valuespec"]
    if valuespec:
        new_rule.append(valuespec.canonical_value())
    if hostname:
        new_rule.append([hostname])
    else:
        new_rule.append(ALL_HOSTS) # bottom: default to catch-all rule
    if rulespec["itemtype"]:
        if item != NO_ITEM:
            new_rule.append(["%s$" % item])
        else:
            new_rule.append([""])
    return tuple(new_rule)



def rule_button(action, help=None, folder=None, rulenr=0):
    if action == None:
        html.empty_icon_button()
    else:
        vars = [("_folder", folder[".path"]),
          ("_rulenr", str(rulenr)),
          ("_action", action)]
        if html.var("host"):
            vars.append(("host", html.var("host")))
        url = html.makeactionuri(vars)
        html.icon_button(url, help, action)

def parse_rule(ruleset, orig_rule):
    rule = orig_rule
    try:
        # Extract value from front, if rule has a value
        if ruleset["valuespec"]:
            value = rule[0]
            rule = rule[1:]
        else:
            if rule[0] == NEGATE:
                value = False
                rule = rule[1:]
            else:
                value = True

        # Extract liste of items from back, if rule has items
        if ruleset["itemtype"]:
            item_list = rule[-1]
            rule = rule[:-1]
        else:
            item_list = None

        # Rest is host list or tag list + host list
        if len(rule) == 1:
            tag_specs = []
            host_list = rule[0]
        else:
            tag_specs = rule[0]
            host_list = rule[1]

        # Remove folder tag from tag list
        tag_specs = filter(lambda t: not t.startswith("/"), tag_specs)

        return value, tag_specs, host_list, item_list # (item_list currently not supported)

    except Exception, e:
        raise MKGeneralException(_("Invalid rule <tt>%s</tt>") % (orig_rule,))



def rule_matches_host_and_item(rulespec, tag_specs, host_list, item_list,
                               rule_folder, host_folder, hostname, item):
    reasons = []
    host = host_folder[".hosts"][hostname]
    if not (
        (hostname in host_list)
        or
        (("!"+hostname) not in host_list
         and len(host_list) > 0
         and host_list[-1] == ALL_HOSTS[0])):
         reasons.append(_("The host name does not match."))

    tags_match = True
    for tag in tag_specs:
        if tag[0] != '/' and tag[0] != '!' and tag not in host[".tags"]:
            reasons.append(_("The host is missing the tag %s" % tag))
        elif tag[0] == '!' and tag[1:] in host[".tags"]:
            reasons.append(_("The host has the tag %s" % tag))

    if not is_indirect_parent_of(host_folder, rule_folder):
        reasons.append(_("The rule does not apply to the folder of the host."))

    # Check items
    if item != NO_ITEM and rulespec["itemtype"]:
        item_matches = False
        for i in item_list:
            if re.match(i, str(item)):
                item_matches = True
                break
        if not item_matches:
            reasons.append(_("The %s %s does not match this rule.") %
                   (rulespec["itemname"], item))

    if len(reasons) == 0:
        return True
    else:
        return " ".join(reasons)

def is_indirect_parent_of(pfolder, sfolder):
    return pfolder == sfolder or \
      ('.parent' in pfolder and
      is_indirect_parent_of(pfolder[".parent"], sfolder))


def construct_rule(ruleset, value, tag_specs, host_list, item_list):
    if ruleset["valuespec"]:
        rule = [ value ]
    elif not value:
        rule = [ NEGATE ]
    else:
        rule = []
    if tag_specs != []:
        rule.append(tag_specs)
    rule.append(host_list)
    if item_list != None:
        rule.append(item_list)
    return tuple(rule)


def tag_alias(tag):
    for entry in config.wato_host_tags:
        id, title, tags = entry[:3]
        for t in tags:
            if t[0] == tag:
                return t[1]
    for id, alias in config.wato_aux_tags:
        if id == tag:
            return alias

def render_conditions(ruleset, tagspecs, host_list, item_list, varname, folder):
    html.write("<ul class=conditions>")

    # Host tags
    for tagspec in tagspecs:
        if tagspec[0] == '!':
            negate = True
            tag = tagspec[1:]
        else:
            negate = False
            tag = tagspec


        html.write('<li class="condition">')
        alias = tag_alias(tag)
        if alias:
            if negate:
                html.write(_("Host is <b>" + _("not") + "</b> of type "))
            else:
                html.write(_("Host is of type "))
            html.write("<b>" + alias + "</b>")
        else:
            if negate:
                html.write(_("Host has <b>not</b> the tag ") + "<tt>" + tag + "</tt>")
            else:
                html.write(_("Host has the tag ") + "<tt>" + tag + "</tt>")
        html.write('</li>')

    # Explicit list of hosts
    if host_list != ALL_HOSTS:
        condition = None
        if host_list == []:
            condition = _("This rule does <b>never</b> apply!")
        elif host_list[-1] != ALL_HOSTS[0]:
            tt_list = []
            for h in host_list:
                f = find_host(h)
                if f:
                    uri = html.makeuri([("mode", "edithost"), ("folder", f[".path"]), ("host", h)])
                    host_spec = '<a href="%s">%s</a>' % (uri, h)
                else:
                    host_spec = h
                tt_list.append("<tt><b>%s</b></tt>" % host_spec)
            if len(host_list) == 1:
                condition = _("Host name is %s") % tt_list[0]
            else:
                condition = _("Host name is ") + ", ".join(tt_list[:-1])
                condition += _(" or ") + tt_list[-1]
        elif host_list[0][0] == '!':
            hosts = [ h[1:] for h in host_list[:-1] ]
            condition = _("Host is <b>not</b> one of ") + ", ".join(hosts)
        # other cases should not occur, e.g. list of explicit hosts
        # plus ALL_HOSTS.
        if condition:
            html.write('<li class="condition">%s</li>' % condition)

    # Item list
    if ruleset["itemtype"] and item_list != ALL_SERVICES:
        tt_list = []
        for t in item_list:
            if t.endswith("$"):
                tt_list.append("%s <tt><b>%s</b></tt>" % (_("is"), t[:-1]))
            else:
                tt_list.append("%s <tt><b>%s</b></tt>" % (_("begins with"), t))

        if ruleset["itemtype"] == "service":
            condition = _("Service name ") + " or ".join(tt_list)
        elif ruleset["itemtype"] == "item":
            condition = ruleset["itemname"] + " " + " or ".join(tt_list)
        html.write('<li class="condition">%s</li>' % condition)

    html.write("</ul>")


def ruleeditor_hover_code(varname, rulenr, mode, boolval, folder=None):
    if boolval in [ True, False ]:
        url = html.makeactionuri([("_rulenr", rulenr), ("_action", "toggle")])
    else:
        url = make_link_to([("mode", mode), ("varname", varname), ("rulenr", rulenr)], folder or g_folder)
    return \
       ' onmouseover="this.style.cursor=\'pointer\'; this.style.backgroundColor=\'#b7ced3\';" ' \
       ' onmouseout="this.style.cursor=\'auto\'; this.style.backgroundColor=\'#a7bec3\';" ' \
       ' onclick="location.href=\'%s\'"' % url



def get_rule_conditions(ruleset):
    tag_list = get_tag_conditions()

    # Host list
    if not html.get_checkbox("explicit_hosts"):
        host_list = ALL_HOSTS
    else:
        negate = html.get_checkbox("negate_hosts")
        nr = 0
        host_list = []
        while True:
            var = "host_%d" % nr
            host = html.var(var)
            if nr > config.wato_num_itemspecs and not host:
                break
            if host:
                if negate:
                    host = "!" + host
                host_list.append(host)
            nr += 1
        # append ALL_HOSTS to negated host lists
        if len(host_list) > 0 and host_list[0][0] == '!':
            host_list += ALL_HOSTS
        elif len(host_list) == 0 and negate:
            host_list = ALL_HOSTS # equivalent

    # Item list
    itemtype = ruleset["itemtype"]
    if itemtype:
        explicit = html.get_checkbox("explicit_services")
        if not explicit:
            item_list = [ "" ]
        else:
            itemenum = ruleset["itemenum"]
            if itemenum:
                itemspec = ListChoice(choices = itemenum, columns = 3)
                item_list = [ x+"$" for x in itemspec.from_html_vars("item") ]
            else:
                nr = 0
                item_list = []
                while True:
                    var = "item_%d" % nr
                    item = html.var(var, "").strip()
                    if nr > config.wato_num_itemspecs and not item:
                        break
                    if item:
                        item_list.append(item)
                    nr += 1
            if len(item_list) == 0:
                raise MKUserError("item_0", _("Please specify at least one %s or "
                    "this rule will never match.") % ruleset["itemname"])
    else:
        item_list = None

    return tag_list, host_list, item_list


def mode_edit_rule(phase):
    rulenr = int(html.var("rulenr"))
    varname = html.var("varname")
    rulespec = g_rulespecs[varname]

    if phase == "title":
        return _("Edit rule %s") % rulespec["title"]

    elif phase == "buttons":
        html.context_button(_("Abort"),
             make_link([("mode", "edit_ruleset"),
                        ("varname", varname),
                        ("host", html.var("host", "")),
                        ("item", html.var("item", "None"))]), "abort")
        return

    folder = g_folders[html.var("rule_folder")]
    rulesets = load_rulesets(folder)
    rules = rulesets[varname]
    rule = rules[rulenr]
    valuespec = rulespec.get("valuespec")
    value, tag_specs, host_list, item_list = parse_rule(rulespec, rule)

    if phase == "action":
        if html.check_transaction():
            # CONDITION
            tag_specs, host_list, item_list = get_rule_conditions(rulespec)
            new_rule_folder = g_folders[html.var("new_rule_folder")]

            # VALUE
            if valuespec:
                value = get_edited_value(valuespec)
            else:
                value = html.var("value") == "yes"
            rule = construct_rule(rulespec, value, tag_specs, host_list, item_list)
            if new_rule_folder == folder:
                rules[rulenr] = rule
                save_rulesets(folder, rulesets)
                mark_affected_sites_dirty(folder)
                log_pending(AFFECTED, None, "edit-rule", _("Changed properties of rule %s in folder %s") %
                        (rulespec["title"], folder["title"]))
            else: # Move rule to new folder
                del rules[rulenr]
                save_rulesets(folder, rulesets)
                rulesets = load_rulesets(new_rule_folder)
                rules = rulesets.setdefault(varname, [])
                rules.append(rule)
                save_rulesets(new_rule_folder, rulesets)
                mark_affected_sites_dirty(folder)
                mark_affected_sites_dirty(new_rule_folder)
                log_pending(AFFECTED, None, "edit-rule", _("Changed properties of rule %s, moved rule from "
                            "folder %s to %s") % (rulespec["title"], folder["title"],
                            new_rule_folder["title"]))

        return "edit_ruleset"

    html.begin_form("rule_editor")
    html.write('<table class="form ruleeditor">\n')

    # Value
    html.write("<tr><td class=title colspan=2><h3>%s</h3></td></tr>\n" %
                _("Value"))
    if valuespec:
        value = rule[0]
        edit_value(valuespec, value)
        valuespec.set_focus("ve")
    else:
        html.write("<tr><td class=legend></td>\n")
        html.write("<td class=content>")
        for posneg, img in [ ("positive", "yes"), ("negative", "no")]:
            val = img == "yes"
            html.write('<img align=top src="images/rule_%s.png"> ' % img)
            html.radiobutton("value", img, value == val, _("Make the outcome of the ruleset <b>%s</b><br>") % posneg)
        html.write("</td></tr>\n")

    # Conditions
    html.write("<tr><td class=title colspan=2><h3>%s</h3></td></tr>" %
                _("Conditions"))

    # Rule folder
    html.write("<tr><td class=legend>%s<br><i>%s</i></td>" %
               (_("Folder"), _("The rule is only applied to hosts directly in or below this folder.")))
    html.write("<td class=content>")
    html.select("new_rule_folder", folder_selection(g_root_folder), folder[".path"])
    html.write("</td></tr>")

    # Host tags
    html.write("<tr><td class=legend>" + _("Host tags") + "<br><i>")
    html.write(_("The rule will only be applied to hosts fullfulling all of "
                 "of the host tag conditions listed here, even if they appear "
                 "in the list of explicit host names."))

    html.write("</i></td>")
    html.write("<td class=content>")
    render_condition_editor(tag_specs)
    html.write("</td></tr>")


    # Explicit hosts / ALL_HOSTS
    html.write("<tr><td class=legend>")
    html.write(_("Explicit hosts"))
    html.write("<br><i>")
    html.write(_("You can enter a number of explicit host names that rule should or should "
                 "not apply to here. Leave this option disabled if you want the rule to "
                 "apply for all hosts specified by the given tags."))
    html.write("</i></td><td class=content>")
    div_id = "div_all_hosts"

    checked = host_list != ALL_HOSTS
    html.checkbox("explicit_hosts", checked, onclick="valuespec_toggle_option(this, %r)" % div_id)
    html.write(" " + _("Specify explicit host names"))
    html.write('<div id="%s" style="display: %s">' % (
            div_id, not checked and "none" or ""))
    negate_hosts = len(host_list) > 0 and host_list[0].startswith("!")

    html.write("<table class=itemlist>")
    num_cols = 3
    for nr in range(config.wato_num_itemspecs):
        x = nr % num_cols
        if x == 0:
            html.write("<tr>")
        if nr < len(host_list) and host_list[nr] != ALL_HOSTS[0]:
            host_name = host_list[nr].strip("!")
        else:
            host_name = ""
        html.write("<td>")
        html.text_input("host_%d" % nr, host_name)
        html.write("</td>")
        if x == num_cols - 1:
            html.write("</tr>")
    while x < num_cols - 1:
        html.write("<td></td>")
        if x == num_cols - 1:
            html.write("</tr>")
        x += 1
    html.write("</table>")
    html.checkbox("negate_hosts", negate_hosts)
    html.write(" " + _("<b>Negate:</b> make Rule apply for <b>all but</b> the above hosts") + "\n")
    html.write("</div></td></tr>")

    # Itemlist
    itemtype = rulespec["itemtype"]
    if itemtype:
        html.write("<tr><td class=legend>")
        if itemtype == "service":
            html.write(_("Services") + "<br><i>" +
                       _("Specify a list of service patterns this rule shall apply to. "
                         "The patterns must match the <b>beginning</b> of the service "
                         "in question. Adding a <tt>$</tt> to the end forces an excact "
                         "match. Pattern use <b>regular expressions</b>. A <tt>.*</tt> will "
                         "match an arbitrary text.") + "</i>")
        elif itemtype == "checktype":
            html.write(_("Check types"))
        elif itemtype == "item":
            html.write(rulespec["itemname"].title())
            html.write("<br><i>")
            if rulespec["itemhelp"]:
                html.write(rulespec["itemhelp"])
            else:
                html.write(_("You can make the rule apply only on certain services of the "
                             "specified hosts. Do this by specifying explicit items to mach "
                             "here. <b>Note:</b> the match is done on the <u>beginning</u> "
                             "of the item in question. Regular expressions are interpreted, "
                             "so appending a <tt>$</tt> will force an exact match."))
        else:
            raise MKGeneralException("Invalid item type '%s'" % itemtype)

        html.write("</td><td class=content>")
        if itemtype:
            checked = html.get_checkbox("explicit_services")
            if checked == None: # read from rule itself
                checked = len(item_list) == 0 or item_list[0] != ""
            div_id = "itemlist"
            html.checkbox("explicit_services", checked, onclick="valuespec_toggle_option(this, %r)" % div_id)
            html.write(" " + _("Specify explicit values"))
            html.write('<div id="%s" style="display: %s; padding: 0px;">' % (
                div_id, not checked and "none" or ""))
            itemenum = rulespec["itemenum"]
            if itemenum:
                value = [ x.rstrip("$") for x in item_list ]
                itemspec = ListChoice(choices = itemenum, columns = 3)
                itemspec.render_input("item", value)
            else:
                html.write("<table class=itemlist>")
                num_cols = 3
                for nr in range(config.wato_num_itemspecs):
                    x = nr % num_cols
                    if x == 0:
                        html.write("<tr>")
                    html.write("<td>")
                    item = nr < len(item_list) and item_list[nr] or ""
                    html.text_input("item_%d" % nr, item)
                    html.write("</td>")
                    if x == num_cols - 1:
                        html.write("</tr>")
                while x < num_cols - 1:
                    html.write("<td></td>")
                    if x == num_cols - 1:
                        html.write("</tr>")
                    x += 1
                html.write("</table>")
                html.write(_("The entries here are regular expressions to match the beginning. "
                             "Add a <tt>$</tt> for an exact match. An arbitrary substring is matched "
                             "with <tt>.*</tt>"))
                html.write("</div>")

    html.write("<tr><td class=buttons colspan=2>")
    html.button("save", _("Save"))
    html.write("</td></tr>")
    html.write("</table>")
    html.hidden_fields()
    html.end_form()

# Render HTML input fields for editing a tag based condition
def render_condition_editor(tag_specs):
    if len(config.wato_aux_tags) + len(config.wato_host_tags) == 0:
        html.write(_("You have not configured any <a href=\"wato.py?mode=hosttags\">host tags</a>."))
        return

    # Determine current (default) setting of tag by looking
    # into tag_specs (e.g. [ "snmp", "!tcp", "test" ] )
    def current_tag_setting(choices):
        default_tag = None
        ignore = True
        for t in tag_specs:
            if t[0] == '!':
                n = True
                t = t[1:]
            else:
                n = False
            if t in [ x[0] for x in choices ]:
                default_tag = t
                ignore = False
                negate = n
        if ignore:
            deflt = "ignore"
        elif negate:
            deflt = "isnot"
        else:
            deflt = "is"
        return default_tag, deflt

    # Show dropdown with "is/isnot/ignore" and beginning
    # of div that is switched visible by is/isnot
    def tag_condition_dropdown(tagtype, deflt, id):
        html.write("<td>")
        html.select(tagtype + "_" + id, [
            ("ignore", _("ignore")),
            ("is",     _("is")),
            ("isnot",  _("isnot"))], deflt,
            onchange="valuespec_toggle_dropdownn(this, 'tag_sel_%s');" % id)
        html.write("</td><td>")
        if html.form_submitted():
            div_is_open = html.var(tagtype + "_" + id) != "ignore"
        else:
            div_is_open = deflt != "ignore"
        html.write('<div id="tag_sel_%s" style="white-space: nowrap; %s">' % (
            id, not div_is_open and "display: none;" or ""))

    # Show main tags
    html.write("<table>")
    if len(config.wato_host_tags):
        for entry in config.wato_host_tags:
            id, title, choices = entry[:3]
            html.write("<tr><td>%s: &nbsp;</td>" % title)
            default_tag, deflt = current_tag_setting(choices)
            tag_condition_dropdown("tag", deflt, id)
            html.select("tagvalue_" + id, 
                [t[0:2] for t in choices if t[0] != None], deflt=default_tag)
            html.write("</div>")
            html.write("</td></tr>")

    # And auxiliary tags
    if len(config.wato_aux_tags):
        for id, title in config.wato_aux_tags:
            html.write("<tr><td>%s: &nbsp;</td>" % title)
            default_tag, deflt = current_tag_setting([(id, title)])
            tag_condition_dropdown("auxtag", deflt, id)
            html.write(" " + _("set"))
            html.write("</div>")
            html.write("</td></tr>")


    html.write("</table>")


# Retrieve current tag condition settings from HTML variables
def get_tag_conditions():
    # Main tags
    tag_list = []
    for entry in config.wato_host_tags:
        id, title, tags = entry[:3]
        mode = html.var("tag_" + id)
        tagvalue = html.var("tagvalue_" + id)
        if mode == "is":
            tag_list.append(tagvalue)
        elif mode == "isnot":
            tag_list.append("!" + tagvalue)

    # Auxiliary tags
    for id, title in config.wato_aux_tags:
        mode = html.var("auxtag_" + id)
        if mode == "is":
            tag_list.append(id)
        elif mode == "isnot":
            tag_list.append("!" + id)

    return tag_list


def save_rulesets(folder, rulesets):
    make_nagios_directory(root_dir)
    path = root_dir + '/' + folder['.path'] + '/' + "rules.mk"
    out = create_user_file(path, "w")
    out.write("# Written by WATO\n# encoding: utf-8\n\n")

    for varname, rulespec in g_rulespecs.items():
        ruleset = rulesets.get(varname)
        if not ruleset:
            continue # don't save empty rule sets

        if ':' in varname:
            dictname, subkey = varname.split(':')
            out.write("\n%s.setdefault(%r, [])\n" % (dictname, subkey))
            out.write("%s[%r] += [\n" % (dictname, subkey))
        else:
            if rulespec["optional"]:
                out.write("\nif %s == None:\n    %s = []\n" % (varname, varname))
            out.write("\n%s += [\n" % varname)
        for rule in ruleset:
            save_rule(out, folder, rulespec, rule)
        out.write("]\n\n")

def save_rule(out, folder, rulespec, rule):
    out.write("  ( ")
    value, tag_specs, host_list, item_list = parse_rule(rulespec, rule)
    if rulespec["valuespec"]:
        out.write(repr(value) + ", ")
    elif not value:
        out.write("NEGATE, ")

    out.write("[")
    for tag in tag_specs:
        out.write(repr(tag))
        out.write(", ")
    if folder != g_root_folder:
        out.write("'/' + FOLDER_PATH + '/+'")
    out.write("], ")
    if len(host_list) > 0 and host_list[-1] == ALL_HOSTS[0]:
        if len(host_list) > 1:
            out.write(repr(host_list[:-1]))
            out.write(" + ALL_HOSTS")
        else:
            out.write("ALL_HOSTS")
    else:
        out.write(repr(host_list))

    if rulespec["itemtype"]:
        out.write(", ")
        if item_list == ALL_SERVICES:
            out.write("ALL_SERVICES")
        else:
            out.write(repr(item_list))

    out.write(" ),\n")




def load_rulesets(folder):
    # TODO: folder berücksichtigen
    path = root_dir + "/" + folder[".path"] + "/" + "rules.mk"
    vars = {
        "ALL_HOSTS"      : ALL_HOSTS,
        "ALL_SERVICES"   : [ "" ],
        "NEGATE"         : NEGATE,
        "FOLDER_PATH"    : folder[".path"],
        "FILE_PATH"      : folder[".path"] + "/hosts.mk",
    }
    # Prepare empty rulesets so that rules.mk has something to
    # append to

    for varname, ruleset in g_rulespecs.items():
        if ':' in varname:
            dictname, subkey = varname.split(":")
            vars[dictname] = {}
        else:
            vars[varname] = []

    try:
        execfile(path, vars, vars)
    except:
        pass

    # Extract only specified rule variables
    rulevars = {}
    for ruleset in g_rulespecs.values():
        varname = ruleset["varname"]
        # handle extra_host_conf:max_check_attempts
        if ':' in varname:
            dictname, subkey = varname.split(":")
            if dictname in vars:
                dictionary = vars[dictname]
                if subkey in dictionary:
                    rulevars[varname] = dictionary[subkey]
            # If this ruleset is not defined in rules.mk use empty list.
            if varname not in rulevars:
                rulevars[varname] = []

        else:
            if varname in vars:
                rulevars[varname] = vars[varname]
    return rulevars

# Load all rules of all folders into a dictionary that
# has the rules' varnames as keys and a list of (folder, rule)
# as values.
def load_rulesets_recursively(folder, all_rulesets):
    for subfolder in folder[".folders"].values():
        load_rulesets_recursively(subfolder, all_rulesets)

    rs = load_rulesets(folder)
    for varname, rules in rs.items():
        all_rulesets.setdefault(varname, [])
        all_rulesets[varname] += [ (folder, rule) for rule in rules ]

def load_all_rulesets():
    all_rulesets = {}
    load_rulesets_recursively(g_root_folder, all_rulesets)
    return all_rulesets


g_rulespecs = {}
g_rulespec_groups = {}
def register_rule(group, varname, valuespec = None, title = None,
                  help = None, itemtype = None, itemname = None,
                  itemhelp = None, itemenum = None,
                  match = "first", optional = False):
    ruleset = {
        "group"     : group,
        "varname"   : varname,
        "valuespec" : valuespec,
        "itemtype"  : itemtype, # None, "service", "checktype" or "checkitem"
        "itemname"  : itemname, # e.g. "mount point"
        "itemhelp"  : itemhelp, # a description of the item, only rarely used
        "itemenum"  : itemenum, # possible fixed values for items
        "match"     : match,
        "title"     : title or valuespec.title(),
        "help"      : help or valuespec.help(),
        "optional"  : optional, # rule may be None (like only_hosts)
        }

    g_rulespec_groups.setdefault(group, []).append(ruleset)
    g_rulespecs[varname] = ruleset

#
# User profile edit page
# The user can edit the own profile
#

def select_language(user_language):
    languages = get_languages()
    inactive = user_language != ''

    if languages:
        html.write("<tr><td class=legend>")
        html.write(_("Language") + _('<br><i>Configure the default language '
                           'to be used in the multisite GUI.</i>'))
        html.write("</td><td class=checkbox>")
        html.checkbox('_set_lang', inactive, onclick = 'wato_toggle_attribute(this, \'language\')')
        html.write("</td><td class=content>")
        default_label = _('Default: %s') % (get_language_alias(config.default_language) or _('English'))
        html.write('<div class="inherited" id="attr_default_language" style="%s">%s</div>' %
                                            (inactive and "display: none" or "", default_label))
        html.write('<div id="attr_entry_language" style="%s">' % ((not inactive) and "display: none" or ""))
        html.select("language", languages, user_language)
        html.set_focus("lang")
        html.write("</div></td></tr>")

def page_user_profile():
    if not config.user_id:
        raise MKUserError(None, _('Not logged in.'))

    if not config.may('edit_profile') and not config.may('change_password'):
        raise MKAuthException(_("You are not allowed to edit your user profile."))

    success = None
    if html.has_var('_save') and html.check_transaction():
        try:
            users = load_users()

            # Profile edit (user options like language etc.)
            if config.may('edit_profile'):
                set_lang = html.var('_set_lang')
                language = html.var('language')
                # Set the users language if requested
                if set_lang and language != config.get_language():
                    if language == '':
                        language = None
                    # Set custom language
                    users[config.user_id]['language'] = language
                    config.user['language'] = language

                else:
                    # Remove the customized language
                    if 'language' in users[config.user_id]:
                        del users[config.user_id]['language']
                    if 'language' in config.user:
                        del config.user['language']

                # load the new language
                load_language(config.get_language())

            # Change the password if requested
            if config.may('change_password'):
                password  = html.var('password')
                password2 = html.var('password2', '')
                if password:
                    if password2 and password != password2:
                        raise MKUserError("password2", _("The both passwords do not match."))

                    users[config.user_id]['password'] = encrypt_password(password)

            save_users(users)
            success = True

            if password:
                html.javascript(
                    "if(top) top.location.reload(); "
                    "else document.location.reload();")
            else:
                html.reload_sidebar()
        except MKUserError, e:
            html.add_user_error(e.varname, e.message)

    html.header(_("Edit user profile"), 
                javascripts = ['wato'], 
                stylesheets = ['check_mk', 'pages', 'wato', 'status'])

    if success:
        html.message(_("Successfully updated user profile."))

    if html.has_user_errors():
        html.show_user_errors()

    html.begin_form("profile", method="POST")
    html.write('<div class=wato>')
    html.write("<table class=form>")

    html.write("<tr><td class=legend colspan=2>")
    html.write(_("Name"))
    html.write("</td><td class=content>")
    html.write(config.user_id)
    html.write("</td></tr>")

    if config.may('edit_profile'):
        select_language(config.get_language(''))

    if config.may('change_password'):
        html.write("<tr><td class=legend colspan=2>")
        html.write(_("Password"))
        html.write("</td><td class=content>")
        html.password_input('password')
        html.write("</td></tr>")

        html.write("<tr><td class=legend colspan=2>")
        html.write(_("Password confirmation"))
        html.write("</td><td class=content>")
        html.password_input('password2')
        html.write("</td></tr>")

    # Save button
    html.write("<tr><td colspan=3 class=buttons>")
    html.button("_save", _("Save"))
    html.write("</td></tr>")

    html.write("</table>")
    html.write('</div>')
    html.hidden_fields()
    html.end_form()
    html.footer()

#.
#.
#   .--Sampleconfig--------------------------------------------------------.
#   |   ____                        _                       __ _           |
#   |  / ___|  __ _ _ __ ___  _ __ | | ___  ___ ___  _ __  / _(_) __ _     |
#   |  \___ \ / _` | '_ ` _ \| '_ \| |/ _ \/ __/ _ \| '_ \| |_| |/ _` |    |
#   |   ___) | (_| | | | | | | |_) | |  __/ (_| (_) | | | |  _| | (_| |    |
#   |  |____/ \__,_|_| |_| |_| .__/|_|\___|\___\___/|_| |_|_| |_|\__, |    |
#   |                        |_|                                 |___/     |
#   +----------------------------------------------------------------------+
#   | Functions for creating an example configuration                      |
#   '----------------------------------------------------------------------'

# Create a very basic sample configuration, but only if no host tags
# or rules have been defined *ever*.
def create_sample_config():
    if os.path.exists(multisite_dir + "hosttags.mk") \
        or os.path.exists(multisite_dir + "rules.mk"):
        return

    # Example values for host tags
    wato_host_tags = \
    [('agent',
      u'Agent type',
      [('cmk-agent', u'Check_MK Agent (Server)', ['tcp']),
       ('snmp-only', u'SNMP (Networking device, Appliance)', ['snmp']),
       ('snmp-v1', u'Legacy SNMP device (using V1)', ['snmp']),
       ('snmp-tcp', u'Dual: Check_MK Agent + SNMP', ['snmp', 'tcp']),
       ('ping', u'Only PING this device', [])]),
     ('criticality',
      u'Criticality',
      [('prod', u'Productive system', []),
       ('critical', u'Business critical', []),
       ('test', u'Test system', []),
       ('offline', u'Do not monitor this host', [])]),
     ('networking',
      u'Networking Segment',
      [('lan', u'Local network (low latency)', []),
       ('wan', u'WAN (high latency)', []),
       ('dmz', u'DMZ (low latency, secure access)', [])])]

    wato_aux_tags = \
    [('snmp', u'monitor via SNMP'), 
     ('tcp', u'monitor via Check_MK Agent')]

    save_hosttags(wato_host_tags, wato_aux_tags)

    # Example values for rules
    rulesets = { 
        'only_hosts': [
            (['!offline'], ['@all'])],
         'ping_levels': [
            ({'loss': (80.0, 100.0),
              'packets': 6,
              'rta': (1500.0, 3000.0),
              'timeout': 20}, ['wan'], ['@all'])],
         'bulkwalk_hosts': [
            (['!snmp-v1'], ['@all'])],
    }

    save_rulesets(g_root_folder, rulesets)
        


#   .-Hooks-&-API----------------------------------------------------------.
#   |       _   _             _           ___        _    ____ ___         |
#   |      | | | | ___   ___ | | _____   ( _ )      / \  |  _ \_ _|        |
#   |      | |_| |/ _ \ / _ \| |/ / __|  / _ \/\   / _ \ | |_) | |         |
#   |      |  _  | (_) | (_) |   <\__ \ | (_>  <  / ___ \|  __/| |         |
#   |      |_| |_|\___/ \___/|_|\_\___/  \___/\/ /_/   \_\_|  |___|        |
#   |                                                                      |
#   +----------------------------------------------------------------------+
#   | The API allows addons to query information about configured hosts.   |
#   |                                                                      |
#   | Hooks are a way how addons can add own activities at certain points  |
#   | of time, e.g. when a host as been edited of the changes have been    |
#   | activated.                                                           |
#   '----------------------------------------------------------------------'

# Inform plugins about changes of hosts. the_thing can be:
# a folder, a file or a host

g_hooks = {}

class API:
    def register_hook(self, name, func):
        g_hooks.setdefault(name, []).append(func)

    def get_all_users(self):
        return load_users()

    # Get a (flat) dictionary containing all hosts with their *effective*
    # attributes (containing all inherited and default values where appropriate)
    # of the given folder. If folder is None, returns all hosts from the root folder
    # Folder must be returned by get_folder()
    def get_all_hosts(self, folder=None):
        if not folder:
            self.prepare_folder_info()
        return collect_hosts(folder or g_root_folder)

    # Find a folder by its path. Raise an exception if it does
    # not exist.
    def get_folder(self, path):
        self.prepare_folder_info()

        folder = g_folders.get(path)
        if folder:
            load_hosts(folder)
            return folder
        else:
            raise MKGeneralException("No WATO folder %s." % path)

    # Get the number of hosts recursive from the given folder. Folder must be returned by get_folder()
    def num_hosts_in_folder(self, folder):
        return num_hosts_in(folder, True)

    # Get all effective data of a host. Folder must be returned by get_folder()
    def get_host(self, folder, hostname):
        host = folder[".hosts"][hostname]
        eff = effective_attributes(host, folder)
        eff["name"] = hostname
        return eff

    # Clean the attributes of the given host and returns the resulting host attributes
    # host must be returned by get_host() / get_all_hosts()
    def clean_host_attributes(self, host, attr):
        folder = g_folders.get(host["path"])
        load_hosts(folder)
        for entry in attr:
            try:
                del folder[".hosts"][host["name"]][entry]
            except:
                continue

        save_folder_and_hosts(folder)
        return folder[".hosts"][host["name"]]

    # Update the attributes of the given host and returns the resulting host attributes
    # host must be returned by get_host() / get_all_hosts()
    def update_host_attributes(self, host, attr):
        folder = g_folders.get(host["path"])
        load_hosts(folder)
        folder[".hosts"][host["name"]].update(attr)
        save_folder_and_hosts(folder)
        return folder[".hosts"][host["name"]]

    # Return displayable information about host (call with result of get_host())
    def get_host_painted(self, host):
        result = []
        for attr, topic in host_attributes:
            attrname = attr.name()
            if attrname in host:
                tdclass, content = attr.paint(host[attrname], host["name"])
                result.append((attr.title(), content))
        return result

    # Get information about the folder and directory tree.
    # This is useful for components that display hosts in
    # the tree (e.g. the status GUI).
    def get_folder_tree(self):
        load_all_folders()
        num_hosts_in(g_root_folder) # sets ".total_hosts"
        return g_root_folder

    # sort list of folders or files by their title
    def sort_by_title(self, folders):
        def folder_cmp(f1, f2):
            return cmp(f1["title"].lower(), f2["title"].lower())
        folders.sort(cmp = folder_cmp)
        return folders

    # Create an URL to a certain WATO folder.
    def link_to_path(self, path):
        return "wato.py?mode=folder&folder=" + htmllib.urlencode(path)

    # Create an URL to the edit-properties of a host.
    def link_to_host(self, hostname):
        return "wato.py?" + htmllib.urlencode_vars(
        [("mode", "edithost"), ("host", hostname)])

    # Same, but links to services of that host
    def link_to_host_inventory(self, hostname):
        return "wato.py?" + htmllib.urlencode_vars(
        [("mode", "inventory"), ("host", hostname)])

    # Return the title of a folder - which is given as a string path
    def get_folder_title(self, path):
        load_all_folders() # TODO: use in-memory-cache
        folder = g_folders.get(path)
        if folder:
            return folder["title"]
        else:
            return path

    # Return a list with all the titles of the paths'
    # components, e.g. "muc/north" -> [ "Main Directory", "Munich", "North" ]
    def get_folder_title_path(self, path, withlinks=False):
        load_all_folders() # TODO: speed up!
        folder = g_folders.get(path)
        titles = []
        while (folder):
            title = folder["title"]
            if withlinks:
                title = "<a href='wato.py?mode=folder&folder=%s'>%s</a>" % (folder[".path"], title)
            titles.append(title)
            folder = folder.get(".parent")
        return titles[::-1]


    # Returns the number of not activated changes.
    def num_pending_changes(self):
        return len(parse_audit_log("pending"))

    # BELOW ARE PRIVATE HELPER FUNCTIONS
    def prepare_folder_info(self):
        # Initialize attributes and load all folders
        declare_host_tag_attributes()
        declare_site_attribute()
        load_all_folders()


    def _cleanup_directory(self, thing):
        # drop 'parent' entry, recursively
        def drop_internal(folder):
            new_folder = {}
            new_folder.update(folder)
            if ".parent" in new_folder:
                del new_folder[".parent"]
            if ".folders" in new_folder:
                new_folder[".folders"] = drop_internal_dict(new_folder[".folders"])
            return new_folder

        def drop_internal_dict(self, folderdict):
            new_dict = {}
            for name, thing in folderdict.items():
                new_dict[name] = drop_internal(thing)
            return new_dict

        return drop_internal(thing)

api = API()



# internal helper functions for API
def collect_hosts(folder):
    load_hosts(folder)
    hosts = {}

    # Collect hosts in this folder
    for hostname, host in folder[".hosts"].items():
        hosts[hostname] = effective_attributes(host, folder)
        hosts[hostname]["path"] = folder[".path"]

    # Collect hosts from subfolders
    for subfolder in folder[".folders"].values():
        hosts.update(collect_hosts(subfolder))

    return hosts

def hook_registered(name):
    """ Returns True if at least one function is registered for the given hook """
    return g_hooks.get(name, []) != []

def call_hooks(name, *args):
    n = 0
    for hk in g_hooks.get(name, []):
        n += 1
        try:
            hk(*args)
        except Exception, e:
            import traceback, StringIO
            txt = StringIO.StringIO()
            t, v, tb = sys.exc_info()
            traceback.print_exception(t, v, tb, None, txt)
            html.show_error("<h3>" + _("Error executing hook") + " %s #%d: %s</h3><pre>%s</pre>" % (name, n, e, txt.getvalue()))

def call_hook_hosts_changed(folder):
    if "hosts-changed" in g_hooks:
        hosts = collect_hosts(folder)
        call_hooks("hosts-changed", hosts)

    # The same with all hosts!
    if "all-hosts-changed" in g_hooks:
        hosts = collect_hosts(g_root_folder)
        call_hooks("all-hosts-changed", hosts)

def call_hook_folder_created(folder):
    if 'folder-created' in g_hooks:
        call_hooks("folder-created", folder)

def call_hook_folder_deleted(folder):
    if 'folder-deleted' in g_hooks:
        call_hooks("folder-deleted", folder)

def call_hook_activate_changes():
    """
    This hook is executed when one applies the pending configuration changes
    from wato.

    But it is only excecuted when there is at least one function
    registered for this host.

    The registered hooks are called with a dictionary as parameter which
    holds all available with the hostnames as keys and the attributes of
    the hosts as values.
    """
    if hook_registered('activate-changes'):
        call_hooks("activate-changes", collect_hosts(g_root_folder))

# This hook is executed when the save_users() function is called
def call_hook_users_saved(users):
    if hook_registered('users-saved'):
        call_hooks("users-saved", users)

# This hook is executed when the save_roles() function is called
def call_hook_roles_saved(roles):
    if hook_registered('roles-saved'):
        call_hooks("roles-saved", roles)

# This hook is called in order to determine if a host has a 'valid'
# configuration. It used for displaying warning symbols in the
# host list and in the host detail view.
def validate_host(host):
    if hook_registered('validate-host'):
        errors = []
        eff = effective_attributes(host, host[".folder"])
        for hk in g_hooks.get('validate-host', []):
            try:
                hk(eff)
            except MKUserError, e:
                errors.append(e.message)
        return errors
    else:
        return []

# This hook is called in order to determine the errors of the given
# hostnames. These informations are used for displaying warning
# symbols in the host list and the host detail view
# Returns dictionary { hostname: [errors] }
def validate_all_hosts(hostnames, force_all = False):
    if hook_registered('validate-all-hosts') and (len(hostnames) > 0 or force_all):
        hosts_errors = {}
        all_hosts = collect_hosts(g_root_folder)
        
        if force_all:
            hostnames = all_hosts.keys()

        for name in hostnames:
            eff = all_hosts[name]
            errors = []
            for hk in g_hooks.get('validate-all-hosts', []):
                try:
                    hk(eff, all_hosts)
                except MKUserError, e:
                    errors.append(e.message)
            hosts_errors[name] = errors
        return hosts_errors
    else:
        return {}

#.
#   .-Helpers--------------------------------------------------------------.
#   |                  _   _      _                                        |
#   |                 | | | | ___| |_ __   ___ _ __ ___                    |
#   |                 | |_| |/ _ \ | '_ \ / _ \ '__/ __|                   |
#   |                 |  _  |  __/ | |_) |  __/ |  \__ \                   |
#   |                 |_| |_|\___|_| .__/ \___|_|  |___/                   |
#   |                              |_|                                     |
#   +----------------------------------------------------------------------+
#   | Functions needed at various places                                   |
#   '----------------------------------------------------------------------'

# Returns true when at least one folder is defined in WATO
def have_folders():
    root_folder = load_folder(root_dir)
    if len(root_folder[".folders"]) > 0:
        return True
    return False

# Returns true if at least one host or folder exists in the wato root
def using_wato_hosts():
    root_folder = load_folder(root_dir)
    if len(root_folder[".folders"]) > 0:
        return True

    load_hosts(root_folder)
    if len(root_folder[".hosts"]) > 0:
        return True

    return False

def host_status_button(hostname, viewname):
    html.context_button(_("Status"),
       "view.py?" + htmllib.urlencode_vars([
           ("view_name", viewname),
           ("filename", g_folder[".path"] + "/hosts.mk"),
           ("host",     hostname),
           ("site",     "")]),
           "status")  # TODO: support for distributed WATO

def folder_status_button(viewname = "allhosts"):
    html.context_button(_("Status"),
       "view.py?" + htmllib.urlencode_vars([
           ("view_name", viewname),
           ("wato_folder", g_folder[".path"])]),
           "status")  # TODO: support for distributed WATO

def global_buttons():
    changelog_button()
    home_button()

def home_button():
    html.context_button(_("Home"), make_link([("mode", "main")]), "home")

def search_button():
    html.context_button(_("Search"), make_link([("mode", "search")]), "search")

def changelog_button():
    pending = parse_audit_log("pending")
    if len(pending) > 0:
        buttontext = "<b>%d " % len(pending) + _("Changes")  + "</b>"
        hot = True
        icon = "wato_changes"
    else:
        buttontext = _("No Changes")
        hot = False
        icon = "wato_nochanges"
    html.context_button(buttontext, make_link([("mode", "changelog")]), icon, hot)

def find_host(host):
    return find_host_in(host, g_root_folder)

def find_host_in(host, folder):
    hosts = load_hosts(folder)
    if host in hosts:
        return folder

    for f in folder.get(".folders").values():
        p = find_host_in(host, f)
        if p != None:
            return p

def num_hosts_in(folder, recurse=True):
    if not "num_hosts" in folder:
        load_hosts(folder)
        save_folder(folder)

    if not recurse:
        return folder["num_hosts"]

    num = 0
    for subfolder in folder[".folders"].values():
        num += num_hosts_in(subfolder, True)
    num += folder["num_hosts"]
    folder[".total_hosts"] = num # store for later usage
    return num

def folder_is_parent_of(folder, child):
    if folder == child:
        return True
    elif ".parent" in child:
        return folder_is_parent_of(folder, child[".parent"])
    else:
        return False

# This is a dummy implementation which works without tags
# and implements only a special case of Check_MK's real logic.
def host_extra_conf(hostname, conflist):
    for value, hostlist in conflist:
        if hostname in hostlist:
            return [value]
    return []

# Create link keeping the context to the current folder / file
def make_link(vars):
    vars = vars + [ ("folder", g_folder[".path"]) ]
    return html.makeuri_contextless(vars)

# Small helper for creating a link with a context to a given folder
def make_link_to(vars, folder):
    vars = vars + [ ("folder", folder[".path"]) ]
    return html.makeuri_contextless(vars)

def make_action_link(vars):
    return make_link(vars + [("_transid", html.fresh_transid())])


# Show confirmation dialog, send HTML-header if dialog is shown.
def wato_confirm(html_title, message):
    wato_html_head(html_title)
    return html.confirm(message)

def wato_html_head(title):
    global g_html_head_open
    if not g_html_head_open:
        g_html_head_open = True
        html.header(title, stylesheets = wato_styles)
        html.write("<div class=wato>\n")

def render_folder_path(the_folder = 0, link_to_last = False, keepvarnames = ["mode"]):
    if the_folder == 0:
        the_folder = g_folder

    keepvars = [ (name, html.var(name)) for name in keepvarnames ]
    def render_component(folder):
        return '<a href="%s">%s</a>' % (
               html.makeuri_contextless([
                  ("folder", folder[".path"])] + keepvars), folder["title"])

    folders = []
    folder = the_folder.get(".parent")
    while folder:
        folders.append(folder)
        folder = folder.get(".parent")

    parts = []
    for folder in folders[::-1]:
        parts.append(render_component(folder))
    if link_to_last:
        parts.append(render_component(the_folder))
    else:
        parts.append("<b>" + the_folder["title"] + "</b>")

    html.write("<div class=folderpath>%s\n" % "<i> / </i>".join(parts))

    subfolders = the_folder[".folders"]
    if len(subfolders) > 0 and not link_to_last:
        html.write("<i> / </i>")
        html.write("<form method=GET name=folderpath>")
        options = [ (sf[".path"], sf["title"]) for sf in subfolders.values() ]
        html.sorted_select("folder", [ ("", "") ] + options, onchange="folderpath.submit();", attrs={"class" : "folderpath"})
        for var in keepvarnames:
            html.hidden_field(var, html.var(var))
        html.write("</form>")
    html.write("<div style='clear: both;'></div>")
    html.write("</div>")

def may_see_hosts():
    return config.may("wato.use") and \
       (config.may("wato.seeall") or config.may("wato.hosts"))

#.
#   .-Plugins--------------------------------------------------------------.
#   |                   ____  _             _                              |
#   |                  |  _ \| |_   _  __ _(_)_ __  ___                    |
#   |                  | |_) | | | | |/ _` | | '_ \/ __|                   |
#   |                  |  __/| | |_| | (_| | | | | \__ \                   |
#   |                  |_|   |_|\__,_|\__, |_|_| |_|___/                   |
#   |                                 |___/                                |
#   +----------------------------------------------------------------------+
#   | Prepare plugin-datastructures and load WATO plugins                  |
#   '----------------------------------------------------------------------'

modes = {
   "main"               : ([], mode_main),
   "folder"             : (["hosts"], mode_folder),
   "newfolder"          : (["hosts", "manage_folders"], lambda phase: mode_editfolder(phase, True)),
   "editfolder"         : (["hosts" ], lambda phase: mode_editfolder(phase, False)),
   "newhost"            : (["hosts", "manage_hosts"], lambda phase: mode_edithost(phase, True, False)),
   "newcluster"         : (["hosts", "manage_hosts"], lambda phase: mode_edithost(phase, True, True)),
   "edithost"           : (["hosts"], lambda phase: mode_edithost(phase, False, None)),
   "firstinventory"     : (["hosts", "services"], lambda phase: mode_inventory(phase, True)),
   "inventory"          : (["hosts"], lambda phase: mode_inventory(phase, False)),
   "search"             : (["hosts"], mode_search),
   "bulkinventory"      : (["hosts", "services"], mode_bulk_inventory),
   "bulkedit"           : (["hosts", "edit_hosts"], mode_bulk_edit),
   "bulkcleanup"        : (["hosts", "edit_hosts"], mode_bulk_cleanup),
   "random_hosts"       : (["hosts", "random_hosts"], mode_random_hosts),
   "changelog"          : ([], mode_changelog),
   "auditlog"           : (["auditlog"], mode_auditlog),
   "snapshot"           : (["snapshots"], mode_snapshot),
   "globalvars"         : (["global"], mode_globalvars),
   "edit_configvar"     : (["global"], mode_edit_configvar),
   "rulesets"           : (["rulesets"], mode_rulesets),
   "edit_ruleset"       : (["rulesets"], mode_edit_ruleset),
   "edit_rule"          : (["rulesets"], mode_edit_rule),
   "host_groups"        : (["groups"], lambda phase: mode_groups(phase, "host")),
   "service_groups"     : (["groups"], lambda phase: mode_groups(phase, "service")),
   "contact_groups"     : (["users"], lambda phase: mode_groups(phase, "contact")),
   "edit_host_group"    : (["groups"], lambda phase: mode_edit_group(phase, "host")),
   "edit_service_group" : (["groups"], lambda phase: mode_edit_group(phase, "service")),
   "edit_contact_group" : (["users"], lambda phase: mode_edit_group(phase, "contact")),
   "timeperiods"        : (["timeperiods"], mode_timeperiods),
   "edit_timeperiod"    : (["timeperiods"], mode_edit_timeperiod),
   "sites"              : (["sites"], mode_sites),
   "edit_site"          : (["sites"], mode_edit_site),
   "users"              : (["users"], mode_users),
   "edit_user"          : (["users"], mode_edit_user),
   "roles"              : (["users"], mode_roles),
   "edit_role"          : (["users"], mode_edit_role),
   "hosttags"           : (["hosttags"], mode_hosttags),
   "edit_hosttag"       : (["hosttags"], mode_edit_hosttag),
   "edit_auxtag"        : (["hosttags"], mode_edit_auxtag),
}

loaded_with_language = False
def load_plugins():
    global extra_buttons
    global loaded_with_language
    if loaded_with_language == current_language:
        return
    loaded_with_language = current_language

    # Reset global vars
    global extra_buttons, configured_host_tags, host_attributes
    extra_buttons = []
    configured_host_tags = None
    host_attributes = []

    # Declare WATO-specific permissions
    config.declare_permission_section("wato", _("WATO - Check_MK's Web Administration Tool"))

    config.declare_permission("wato.use",
         _("Use WATO"),
         _("This permissions allows users to use WATO - Check_MK's "
           "Web Administration Tool. Without this "
           "permission all references to WATO (buttons, links, "
           "snapins) will be invisible."),
         [ "admin", "user" ])

    config.declare_permission("wato.edit",
         _("Make changes, perform actions"),
         _("This permission is needed in order to make any "
           "changes or perform any actions at all. "
           "Without this permission, the user is only "
           "able to view data, and that only in modules he "
           "has explicit permissions for."),
         [ "admin", "user" ])

    config.declare_permission("wato.seeall",
         _("Read access to all modules"),
         _("When this permission is set then the user sees "
           "also such modules he has no explicit "
           "access to (see below)."),
         [ "admin", ])

    config.declare_permission("wato.activate",
         _("Activate Configuration"),
         _("This permission is needed for activating the "
           "current configuration (and thus rewriting the "
           "monitoring configuration and restart the monitoring daemon.)"),
         [ "admin", "user", ])

    config.declare_permission("wato.auditlog",
         _("Audit log"),
         _("Access to the historic audit log. A user with write "
           "access can delete the audit log. "
           "The currently pending changes can be seen by all users "
           "with access to WATO."),
         [ "admin", ])

    config.declare_permission("wato.hosts",
         _("Host management"),
         _("Access to the management of hosts and folders. This "
           "module has some additional permissions (see below)."),
         [ "admin", "user" ])

    config.declare_permission("wato.edit_hosts",
         _("Modify existing hosts"),
         _("Modify the properties of existing hosts. Please note: "
           "for the management of services (inventory) there is "
           "a separate permission (see below)"),
         [ "admin", "user" ])

    config.declare_permission("wato.manage_hosts",
         _("Add & remove hosts"),
         _("Add hosts to the monitoring and remove hosts "
           "from the monitoring. Please also add the permissions "
           "<i>Modify existing hosts</i>."),
         [ "admin", "user" ])

    config.declare_permission("wato.random_hosts",
         _("Create random hosts"),
         _("The creation of random hosts is a facility for test and development "
           "and disabled by default. It allows you to create a number of random "
           "hosts and thus simulate larger environments."),
         [ ])

    config.declare_permission("wato.services",
         _("Manage services"),
         _("Do inventory and service configuration on existing hosts."),
         [ "admin", "user" ])

    config.declare_permission("wato.edit_folders",
         _("Modify existing folders"),
         _("Modify the properties of existing folders."),
         [ "admin", "user" ])

    config.declare_permission("wato.manage_folders",
         _("Add & remove folders"),
         _("Add new folders and delete existing folders. If a folder to be deleted contains hosts then "
           "the permission to delete hosts is also required."),
         [ "admin", "user" ])

    config.declare_permission("wato.see_all_folders",
         _("Read access to all hosts and folders"),
         _("Users without this permissions can only see folders with a contact group they are in. "),
         [ "admin" ])

    config.declare_permission("wato.all_folders",
         _("Write access to all hosts and folders"),
         _("Without this permission, operations on folders can only be done by users that are members of "
           "one of the folders contact groups. This permission grants full access to all folders and hosts. "),
         [ "admin" ])

    config.declare_permission("wato.hosttags",
         _("Manage host tags"),
         _("Create, remove and edit host tags. Removing host tags also might remove rules, "
           "so this permission should not be available to normal users. "),
         [ "admin" ])

    config.declare_permission("wato.global",
         _("Global settings"),
         _("Access to the module <i>Global settings</i>"),
         [ "admin", ])

    config.declare_permission("wato.rulesets",
         _("Rulesets"),
         _("Access to the module for managing Check_MK rules. Please note that a user can only "
           "manage rules in folders he has permissions to. "),
         [ "admin", "user" ])

    config.declare_permission("wato.groups",
         _("Host & Service Groups"),
         _("Access to the modules for managing host and service groups."),
         [ "admin", ])

    config.declare_permission("wato.timeperiods",
         _("Timeperiods"),
         _("Access to the module <i>Timeperiods</i>"),
         [ "admin", ])

    config.declare_permission("wato.sites",
         _("Site management"),
         _("Access to the module for managing connections to remote monitoring sites."),
         [ "admin", ])

    config.declare_permission("wato.automation",
        _("Site remote automation"),
        _("This permission is needed for a remote administration of the site "
          "as a distributed WATO slave or peer."),
        [ "admin", ])

    config.declare_permission("wato.users",
         _("User management"),
         _("This permission is needed for the modules <b>Users & Contacts</b>, <b>Roles</b> and <b>Contact Groups</b>"),
         [ "admin", ])

    config.declare_permission("wato.snapshots",
         _("Backup & Restore"),
         _("Access to the module <i>Backup & Restore</i>. Please note: a user with "
           "write access to this module "
           "can make arbitrary changes to the configuration by restoring uploaded snapshots "
           "and even do a complete factory reset!"),
         [ "admin", ])

    load_web_plugins("wato", globals())<|MERGE_RESOLUTION|>--- conflicted
+++ resolved
@@ -7648,27 +7648,6 @@
             ])
 
     else:
-<<<<<<< HEAD
-        html.write("<h3>" + _("Host tag groups") + "</h3>")
-        html.write("<table class=data>")
-        html.write("<tr>" +
-                   "<th>" + _("Actions") + "</th>"
-                   "<th>" + _("ID") + "</th>"
-                   "<th>" + _("Title") + "</th>"
-                   "<th>" + _("Type") + "</th>"
-                   "<th>" + _("Choices") + "</th>"
-                   "<th>" + _("Demonstration") + "</th>"
-                   "</tr>")
-        odd = "even"
-        for nr, (tag_id, title, choices) in enumerate(hosttags):
-            odd = odd == "odd" and "even" or "odd"
-            html.write('<tr class="data %s0">' % odd)
-            edit_url     = make_link([("mode", "edit_hosttag"), ("edit", tag_id)])
-            delete_url   = html.makeactionuri([("_delete", tag_id)])
-            html.write("<td>")
-            if nr == 0:
-                html.empty_icon_button()
-=======
         if hosttags:
             html.write("<h3>" + _("Host tag groups") + "</h3>")
             html.write("<table class=data>")
@@ -7765,7 +7744,6 @@
                 if not tag_id:
                     raise MKUserError("tag_id", _("Please enter a tag ID"))
                 validate_tag_id(tag_id, "tag_id")
->>>>>>> c5e9b01d
             else:
                 tag_id = auxtags[tag_nr][0]
 
@@ -7794,26 +7772,9 @@
             if new:
                 auxtags.append((tag_id, title))
             else:
-<<<<<<< HEAD
-                html.icon_button(html.makeactionuri([("_move", str(nr))]),
-                            _("Move this tag group one position down"), "down")
-            html.icon_button(edit_url,   _("Edit this tag group"),   "edit")
-            html.icon_button(delete_url, _("Delete this tag group"), "delete")
-            html.write("</td>")
-            html.write("<td>%s</td>" % tag_id)
-            html.write("<td>%s</td>" % title)
-            html.write("<td>%s</td>" % (len(choices) == 1 and _("Checkbox") or _("Dropdown")))
-            html.write("<td class=number>%d</td>" % len(choices))
-            html.write("<td>")
-            html.begin_form("tag_%s" % tag_id)
-            host_attribute["tag_%s" % tag_id].render_input(None)
-            html.end_form()
-            html.write("</td>")
-=======
                 auxtags[tag_nr] = (tag_id, title)
             save_hosttags(hosttags, auxtags)
         return "hosttags"
->>>>>>> c5e9b01d
 
 
     if new:
