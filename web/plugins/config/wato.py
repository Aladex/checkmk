#!/usr/bin/python
# -*- encoding: utf-8; py-indent-offset: 4 -*-
# +------------------------------------------------------------------+
# |             ____ _               _        __  __ _  __           |
# |            / ___| |__   ___  ___| | __   |  \/  | |/ /           |
# |           | |   | '_ \ / _ \/ __| |/ /   | |\/| | ' /            |
# |           | |___| | | |  __/ (__|   <    | |  | | . \            |
# |            \____|_| |_|\___|\___|_|\_\___|_|  |_|_|\_\           |
# |                                                                  |
# | Copyright Mathias Kettner 2013             mk@mathias-kettner.de |
# +------------------------------------------------------------------+
#
# This file is part of Check_MK.
# The official homepage is at http://mathias-kettner.de/check_mk.
#
# check_mk is free software;  you can redistribute it and/or modify it
# under the  terms of the  GNU General Public License  as published by
# the Free Software Foundation in version 2.  check_mk is  distributed
# in the hope that it will be useful, but WITHOUT ANY WARRANTY;  with-
# out even the implied warranty of  MERCHANTABILITY  or  FITNESS FOR A
# PARTICULAR PURPOSE. See the  GNU General Public License for more de-
# ails.  You should have  received  a copy of the  GNU  General Public
# License along with GNU Make; see the file  COPYING.  If  not,  write
# to the Free Software Foundation, Inc., 51 Franklin St,  Fifth Floor,
# Boston, MA 02110-1301 USA.

wato_enabled           = True
wato_host_tags         = []
wato_aux_tags          = []
wato_hide_filenames    = True
wato_hide_hosttags     = False
wato_hide_varnames     = True
wato_max_snapshots     = 50
wato_num_hostspecs     = 12
wato_num_itemspecs     = 15
wato_activation_method = 'restart'
wato_write_nagvis_auth = False
wato_hidden_users      = []
wato_user_attrs        = []
<<<<<<< HEAD

def tag_alias(tag):
    for entry in wato_host_tags:
        id, title, tags = entry[:3]
        for t in tags:
            if t[0] == tag:
                return t[1]
    for id, alias in wato_aux_tags:
        if id == tag:
            return alias

def tag_group_title(tag):
    for entry in wato_host_tags:
        id, title, tags = entry[:3]
        for t in tags:
            if t[0] == tag:
                return title
=======
wato_use_git           = False
>>>>>>> 152dc4dc
<|MERGE_RESOLUTION|>--- conflicted
+++ resolved
@@ -35,9 +35,9 @@
 wato_num_itemspecs     = 15
 wato_activation_method = 'restart'
 wato_write_nagvis_auth = False
+wato_use_git           = False
 wato_hidden_users      = []
 wato_user_attrs        = []
-<<<<<<< HEAD
 
 def tag_alias(tag):
     for entry in wato_host_tags:
@@ -54,7 +54,4 @@
         id, title, tags = entry[:3]
         for t in tags:
             if t[0] == tag:
-                return title
-=======
-wato_use_git           = False
->>>>>>> 152dc4dc
+                return title