#!/usr/bin/python
# -*- encoding: utf-8; py-indent-offset: 4 -*-
# +------------------------------------------------------------------+
# |             ____ _               _        __  __ _  __           |
# |            / ___| |__   ___  ___| | __   |  \/  | |/ /           |
# |           | |   | '_ \ / _ \/ __| |/ /   | |\/| | ' /            |
# |           | |___| | | |  __/ (__|   <    | |  | | . \            |
# |            \____|_| |_|\___|\___|_|\_\___|_|  |_|_|\_\           |
# |                                                                  |
# | Copyright Mathias Kettner 2010             mk@mathias-kettner.de |
# +------------------------------------------------------------------+
#
# This file is part of Check_MK.
# The official homepage is at http://mathias-kettner.de/check_mk.
#
# check_mk is free software;  you can redistribute it and/or modify it
# under the  terms of the  GNU General Public License  as published by
# the Free Software Foundation in version 2.  check_mk is  distributed
# in the hope that it will be useful, but WITHOUT ANY WARRANTY;  with-
# out even the implied warranty of  MERCHANTABILITY  or  FITNESS FOR A
# PARTICULAR PURPOSE. See the  GNU General Public License for more de-
# ails.  You should have  received  a copy of the  GNU  General Public
# License along with GNU Make; see the file  COPYING.  If  not,  write
# to the Free Software Foundation, Inc., 51 Franklin St,  Fifth Floor,
# Boston, MA 02110-1301 USA.

def init_rowselect():
    # Don't make rows selectable when no commands can be fired
    if not 'C' in html.display_options or not config.may("act"):
        return
    html.init_rowselect()

def render_checkbox(view, row, num_tds):
    # value contains the number of columns of this datarow. This is
    # needed for hiliting the correct number of TDs
    html.write("<input type=checkbox name=\"%s\" value=%d />" % (row_id(view, row), num_tds))

def render_checkbox_td(view, row, num_tds):
    html.write("<td class=checkbox>")
    render_checkbox(view, row, num_tds)
    html.write("</td>")

# -------------------------------------------------------------------------
#    ____  _             _
#   / ___|(_)_ __   __ _| | ___
#   \___ \| | '_ \ / _` | |/ _ \
#    ___) | | | | | (_| | |  __/
#   |____/|_|_| |_|\__, |_|\___|
#                  |___/
# -------------------------------------------------------------------------
def render_single_dataset(rows, view, group_painters, painters, num_columns, _ignore_show_checkboxes):
    for row in rows:
        register_events(row) # needed for playing sounds

    html.write('<div class="tableshadow left"><table class=dataset>\n')
    rownum = 0
    while rownum < len(rows):
        if rownum > 0:
            html.write("<tr class=gap><td class=gap colspan=%d></td></tr>\n" % (1 + num_columns))
        thispart = rows[rownum:rownum + num_columns]
        for p in painters:
            painter, link = p[0:2]
            if len(p) >= 5 and p[4]:
                title = p[4] # Use custom title
            else:
                title = painter["title"]

            html.write("<tr class=data><td class=left>%s</td>" % title)
            for row in thispart:
                paint(p, row)
            if len(thispart) < num_columns:
                html.write("<td class=gap style=\"border-style: none;\" colspan=%d></td>" % (1 + num_columns - len(thispart)))
            html.write("</tr>\n")
        rownum += num_columns
    html.write("</table></div>\n")

multisite_layouts["dataset"] = {
    "title"  : _("Single dataset"),
    "render" : render_single_dataset,
    "group"  : False,
    "checkboxes" : False,
}

# -------------------------------------------------------------------------
#    ____                    _
#   | __ )  _____  _____  __| |
#   |  _ \ / _ \ \/ / _ \/ _` |
#   | |_) | (_) >  <  __/ (_| |
#   |____/ \___/_/\_\___|\__,_|
#
# -------------------------------------------------------------------------
def render_grouped_boxes(rows, view, group_painters, painters, num_columns, show_checkboxes):
    # N columns. Each should contain approx the same number of entries
    groups = []
    last_group = None
    for row in rows:
        register_events(row) # needed for playing sounds
        this_group = group_value(row, group_painters)
        if this_group != last_group:
            last_group = this_group
            current_group = []
            groups.append((this_group, current_group))
        current_group.append((row_id(view, row), row))

    def height_of(groups):
        # compute total space needed. I count the group header like two rows.
        return sum([ len(rows) for header, rows in groups ]) + 2 * len(groups)

    # Create empty columns
    columns = [ ]
    for x in range(0, num_columns):
        columns.append([])

    # First put everything into the first column
    for group in groups:
        columns[0].append(group)

    # shift from src to dst, if usefull
    def balance(src, dst):
        if len(src) == 0:
            return False
        hsrc = height_of(src)
        hdst = height_of(dst)
        shift = len(src[-1][1]) + 2
        if max(hsrc, hdst) > max(hsrc - shift, hdst + shift):
            dst[0:0] = [ src[-1] ]
            del src[-1]
            return True
        return False

    # Shift from left to right as long as useful
    did_something = True
    while did_something:
        did_something = False
        for i in range(0, num_columns - 1):
            if balance(columns[i], columns[i+1]):
                did_something = True


    # render one group
    def render_group(header, rows, paintheader):
        html.write("<table class=groupheader><tr class=groupheader>")
        painted = False
        for p in group_painters:
            if painted:
                html.write("<td>,</td>")
            painted = paint(p, rows[0][1])
        html.write("</tr></table>\n")

        html.write("<div class=tableshadow><table class=data>")
        trclass = None

        # paint table headers, if configured
        if paintheader:
            html.write("<tr>")
            if show_checkboxes:
                html.write("<th></th>")
            for p in painters:
                paint_header(view, p)
                html.write("\n")
            html.write("</tr>\n")

        for index, row in rows:
            register_events(row) # needed for playing sounds
            if trclass == "odd":
                trclass = "even"
            else:
                trclass = "odd"
            # state = row.get("service_state", row.get("aggr_state"))
            state = row.get("service_state")
            if state == None:
                state = row.get("host_state", 0)
                if state > 0: state +=1 # 1 is critical for hosts
            html.write('<tr class="data %s%d">' % (trclass, state))
            if show_checkboxes:
                render_checkbox_td(view, row, len(painters))
            for p in painters:
                paint(p, row)
            html.write("</tr>\n")

        html.write("</table></div>\n")
        init_rowselect()

    # render table
    if view.get("column_headers") != "off":
        headerswitch = -1
    else:
        headerswitch = 0

    html.write("<table class=boxlayout><tr>")
    for column in columns:
        html.write("<td class=boxcolumn>")
        for header, rows in column:
            if headerswitch:
                paintheader = True
                headerswitch -= 1
            else:
                paintheader = False
            render_group(header, rows, paintheader)
        html.write("</td>")
    html.write("</tr></table>\n")

multisite_layouts["boxed"] = {
    "title"  : _("Balanced boxes"),
    "render" : render_grouped_boxes,
    "group"  : True,
    "checkboxes" : True,
}

# -------------------------------------------------------------------------
#    _____ _ _          _
#   |_   _(_) | ___  __| |
#     | | | | |/ _ \/ _` |
#     | | | | |  __/ (_| |
#     |_| |_|_|\___|\__,_|
#
# -------------------------------------------------------------------------
def render_tiled(rows, view, group_painters, painters, _ignore_num_columns, show_checkboxes):
    html.write("<table class=\"data tiled\">\n")

    last_group = None
    group_open = False
    for row in rows:
        # Show group header
        if len(group_painters) > 0:
            this_group = group_value(row, group_painters)
            if this_group != last_group:

                # paint group header
                if group_open:
                    html.write("</td></tr>\n")
                html.write("<tr><td><table class=groupheader><tr class=groupheader>")
                painted = False
                for p in group_painters:
                    if painted:
                        html.write("<td>,</td>")
                    painted = paint(p, row)

                html.write('</tr></table></td></tr>'
                           '<tr><td class=tiles>\n')
                group_open = True
                last_group = this_group


        # background color of tile according to item state
        state = row.get("service_state", -1)
        if state == -1:
            hbc = row.get("host_has_been_checked", 1)
            if hbc:
                state = row.get("host_state", 0)
                sclass = "hhstate%d" % state
            else:
                sclass = "hhstatep"
        else:
            hbc = row.get("service_has_been_checked", 1)
            if hbc:
                sclass = "sstate%d" % state
            else:
                sclass = "sstatep"

        if not group_open:
            html.write("<tr><td class=tiles>")
            group_open = True
        html.write('<div class="dr_%s dr tile %s"><table>' % (row_id(view, row), sclass))

        # We need at least five painters.
        empty_painter = { "paint" : (lambda row: ("", "")) }

        if len(painters) < 5:
            painters = painters + ([ (empty_painter, None) ] * (5 - len(painters)))

        rendered = [ ("", prepare_paint(p, row)[1]) for p in painters ]

        html.write("<tr><td class=\"tl %s\">" % (rendered[1][0],))
        if show_checkboxes:
            render_checkbox(view, row, len(painters) - 1)
        html.write("%s</td><td class=\"tr %s\">%s</td></tr>\n" % \
                    (rendered[1][1], rendered[2][0], rendered[2][1]))
        html.write("<tr><td colspan=2 class=\"center %s\">%s</td></tr>\n" % \
                    (rendered[0][0], rendered[0][1]))
        for css, cont in rendered[5:]:
            html.write("<tr><td colspan=2 class=\"cont %s\">%s</td></tr>\n" % \
                        (css, cont))
        html.write("<tr><td class=\"bl %s\">%s</td><td class=\"br %s\">%s</td></tr>\n" % \
                    (rendered[3][0], rendered[3][1], rendered[4][0], rendered[4][1]))
        html.write("</table></div>\n")
    if group_open:
        html.write("</td></tr>\n")
    html.write("</table>\n")
    init_rowselect()


multisite_layouts["tiled"] = {
    "title"  : _("Tiles"),
    "render" : render_tiled,
    "group"  : True,
    "checkboxes" : True,
}

# -------------------------------------------------------------------------
#    _____     _     _
#   |_   _|_ _| |__ | | ___
#     | |/ _` | '_ \| |/ _ \
#     | | (_| | |_) | |  __/
#     |_|\__,_|_.__/|_|\___|
#
# ------------------------------------------------------------------------
def render_grouped_list(rows, view, group_painters, painters, num_columns, show_checkboxes):
    html.write("<table class=data>\n")
    last_group = None
    trclass = None
    column = 1
    group_open = False
    num_painters = len(painters)
    if show_checkboxes:
        num_painters += 1

    def show_header_line():
        html.write("<tr>")
        for n in range(1, num_columns + 1):
            if show_checkboxes:
                html.write("<th></th>")
            for p in painters:
                paint_header(view, p)
        html.write("</tr>\n")

    if len(group_painters) == 0 and view.get("column_headers") != "off":
        show_header_line()

    # Helper function that counts the number of entries in
    # the current group
    def count_group_members(row, rows):
        this_group = group_value(row, group_painters)
        members = 1
        for row in rows[1:]:
            that_group = group_value(row, group_painters)
            if that_group == this_group:
                members += 1
            else:
                break
        return members


    index = 0
    for row in rows:
        register_events(row) # needed for playing sounds
        # Show group header, if a new group begins. But only if grouping
        # is activated
        if len(group_painters) > 0:
            this_group = group_value(row, group_painters)
            if this_group != last_group:
                if column != 1: # not a the beginning of a new line
                    for i in range(column-1, num_columns):
                        html.write("<td class=fillup colspan=%d></td>" % num_painters)
                    html.write("</tr>\n")
                    html.write("<tr>\n")
                    for x in range(0, num_columns):
                        html.write("<td colspan=%d class=shadowbottom></td>\n" % num_painters)
                    html.write("</tr>\n")
                    column = 1

                # paint group header
                group_open = True
                html.write("<tr class=groupheader>")
                html.write("<td class=groupheader colspan=%d><table class=groupheader><tr>" % 
                     (num_painters * (num_columns + 2) + (num_columns - 1)))
                painted = False
                for p in group_painters:
                    if painted:
                        html.write("<td>,</td>")
                    painted = paint(p, row)

                html.write("</tr></table></td></tr>\n")

                # paint top, left and right shadows
                group_rows = count_group_members(row, rows[index:])
                rowspan = 3 + group_rows / num_columns
                if group_rows % num_columns:
                    rowspan += 1
                html.write("<tr>\n")
                for x in range(0, num_columns):
                    if x > 0:
                        html.write("<td rowspan=%d class=tablegap></td>\n" % rowspan)
                    html.write("<td rowspan=%d class=shadowleft></td>\n" % rowspan)
                    html.write("<td colspan=%d class=shadowtop></td>\n" % num_painters)
                    html.write("<td rowspan=%d class=shadowright></td>\n" % rowspan)
                html.write("</tr>\n")

                # Table headers
                if view.get("column_headers") != "off":
                    show_header_line()
                trclass = "even"
                last_group = this_group

        # Should we wrap over to a new line?
        if column >= num_columns + 1:
            html.write("</tr>\n")
            column = 1

        # At the beginning of the line? Beginn new line
        if column == 1:
            # In one-column layout we use the state of the service
            # or host - if available - to color the complete line
            if num_columns == 1:
                # render state, if available through whole tr
                if row.get('service_description', '') == '':
                    state = row.get("host_state", 0)
                    if state > 0: state +=1 # 1 is critical for hosts
                else:
                    state = row.get("service_state", 0)
            else:
                state = 0
            if trclass == "odd":
                trclass = "even"
            else:
                trclass = "odd"
            html.write('<tr class="data %s%d">' % (trclass, state))

        if show_checkboxes:
<<<<<<< HEAD
            html.write("<td class=checkbox>")
            # value contains the number of columns of this datarow
            html.write("<input type=checkbox name=\"%s\" value=%d />" %
                                       (row_id(view, row), num_painters))
            html.write("</td>")
=======
            render_checkbox_td(view, row, num_painters - 1)
>>>>>>> 6c5164c9
        for p in painters:
            paint(p, row)
        column += 1
        index += 1

    if group_open:
        for i in range(column-1, num_columns):
            html.write("<td class=fillup colspan=%d></td>" % num_painters)
        html.write("</tr>\n")
        html.write("<tr>\n")
        for x in range(0, num_columns):
            html.write("<td colspan=%d class=shadowbottom></td>\n" % num_painters)
        html.write("</tr>\n")
    html.write("</table>\n")
    init_rowselect()

multisite_layouts["table"] = {
    "title"  : _("Table"),
    "render" : render_grouped_list,
    "group"  : True,
    "checkboxes" : True,
}<|MERGE_RESOLUTION|>--- conflicted
+++ resolved
@@ -417,15 +417,7 @@
             html.write('<tr class="data %s%d">' % (trclass, state))
 
         if show_checkboxes:
-<<<<<<< HEAD
-            html.write("<td class=checkbox>")
-            # value contains the number of columns of this datarow
-            html.write("<input type=checkbox name=\"%s\" value=%d />" %
-                                       (row_id(view, row), num_painters))
-            html.write("</td>")
-=======
             render_checkbox_td(view, row, num_painters - 1)
->>>>>>> 6c5164c9
         for p in painters:
             paint(p, row)
         column += 1
