--- conflicted
+++ resolved
@@ -32,11 +32,8 @@
     * if: Inventory settings can now be set host based
     * FIX: lnx_bonding/ovs_bonding: correct definition of bonding.include
     * Add: if check now able to handle interface groups  (if_groups)
-<<<<<<< HEAD
     * Add: winperf_phydisk can now output IOPS
-=======
     * Add: oracle_tablespace now with flexible warn/crit levels(magic number)
->>>>>>> f8893a22
 
     Multisite:
     * Added comment painter to notification related views
