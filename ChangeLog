--- conflicted
+++ resolved
@@ -20,11 +20,8 @@
     * 2799 FIX: check_mail_loop: "Use TLS over SMTP" option did not work
     * 2800 FIX: mk_mysql: fixed some issues with incorrect assembled command line...
     * 2847 FIX: mssql_backup: Fixed broken check caused by debug output in agent output
-<<<<<<< HEAD
+    * 2782 FIX: cups_queues: fix crash in case user name contains spaces
     * 2849 FIX: winperf_processor.util: Fixed crash in case no CPU infos are sent
-=======
-    * 2782 FIX: cups_queues: fix crash in case user name contains spaces
->>>>>>> e5f25f7e
 
     Multisite:
     * 2772 FIX: Fixed possible exception in icon column when showing some actions in the column...
