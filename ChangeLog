1.2.5i7:
    Core & Setup:
    * 1439 mk-job: now also available on solaris systems...
    * 1648 New installations have the service to check for unchecked services enabled by default...
    * 1723 New check API function get_average() as more intelligent replacement for get_counter()...
    * 1725 The get_average() function from now on only returns one argument: the average...
            NOTE: Please refer to the migration notes!
    * 1483 FIX: Savely replace illegal vertical bars in check plugin output...
    * 1431 FIX: windows_agent: fixed error on parsing unicode formatted logfiles...
    * 1545 FIX: Check_MK Inventory check is now resulting in correct state on duplicate host
    * 1555 FIX: Improved validation on timeperiod references of non existing periods...
    * 1574 FIX: Hosts named like used python modules do not break precompiled checks anymore...
    * 1624 FIX: Remove illegal characters from service descriptions of active checks...
    * 1628 FIX: Remove trailing backslashes from service descriptions...
    * 1649 FIX: Check_MK inventory service has been renamed to Check_MK Discovery...
    * 1706 FIX: Fix file permissions when installing MKPs to 0644 or 0755...

    Checks & Agents:
    * 1197 climaveneta_temp: New check for temperature sensors on Climaveneta clima devices
    * 1167 citrix_license/esx_license: Can now be configured to always show OK as state
    * 1198 climaveneta_fan: New check for fan speed on Climaveneta devices
    * 1199 climaveneta_alarm: New check to display the alarm states on Climaveneta devcies
    * 1484 dell_om_sensors: Use sensor name as item...
            NOTE: Please refer to the migration notes!
    * 1200 Docsis Checks: Now HW Rev2 of Arris Cable Modems are detected.
    * 1486 mk_oracle: completely overhauled ORACLE monitoring...
    * 1201 allnet_ip_sensoric: Detect Temperature Sensors now in more cases...
    * 1171 Added new check for monitoring mail delivery (SMTP -> IMAP/POP3 mailbox)...
    * 1444 f5_bigip_chassis_temp, f5_bigip_cpu_temp: Two new checks to replace the old f5_bigip_temp...
            NOTE: Please refer to the migration notes!
    * 1432 agent_vsphere: now able to monitor virtual machines snapshots...
    * 1507 New optional parse_function for check API...
    * 1445 quantum_libsmall_door, quantum_libsmall_status: Two new checks for monitoring small Quantum tape libraries
    * 1448 domino_info: check is extended to also show and monitor the lnNotesServerState
    * 1509 if, if64: New option for make inventory based on port alias...
    * 1440 livedump: now able to add hosts icon_image on config generation...
    * 1517 carel_sensors: New check for monitoring temperature sensors of Carel AC devices
    * 1551 f5_bigip_vserver: add performance data for connections and connection rate
    * 1554 mk_oracle: You can now monitor multiple ORACLE releases on the same host
    * 1518 raritan_pdu_inlet, raritan_pdu_inlet_summary: Modified existing check to give one item per phase and support setting levels....
            NOTE: Please refer to the migration notes!
    * 1592 AIX: New Plugin to monitor errpt in logwatch style...
    * 1565 mem.win: set default levels for page file to 80%/90%
    * 1608 zpool_status: Add an overall state check (thx to Craig Cook)...
    * 1594 ibm_svc_host: Can now be set to be always OK...
    * 1595 esx_vsphere_objects_count: New Check to Ouput the number of VMs
    * 1567 postfix_mailq: speedup in Linux agent for large mail queues...
    * 1611 mssql.vbs: Supporting SQL-Server 2014 now
    * 1568 f5_bigip_cluster_v11: new check for F5 cluster status for firmware version 11
    * 1450 checkpoint_connections, checkpoint_packets: new checks to monitor Checkpoint firewalls
    * 1569 check_mk_agent.openbsd: add sections for mem and lnx_if (memory and network interfaces)...
    * 1451 users: new check to monitor number of users logged in on a linux system...
    * 1615 qnap_disks: Added support for Fujitsu NAS QR802
    * 1616 drbd: Added support for Ahead/Behind cluster states (DRBD >= 8.3.10)
    * 1626 Renamed service descriptions of filesystem, process and logwatch checks...
    * 1627 megaraid_ldisks: Warn if current cache or write policy differs from logical drive default policy...
    * 1629 check_mk_agent.freebsd: several new features and improvements, now only use statgrab...
    * 1630 smart: update in plugin that also outputs information about disks attached to a MegaRAID controller...
    * 1631 juniper_bgp_state: check now detects and supports more differen device models...
    * 1645 Added basic kernel section to FreeBSD agent...
    * 1597 bluecat_dhcp, bluecat_dns: Checks can now be used in Check_MK Cluster Mode
    * 1599 check_mk_agent.aix: Simple run_cached Feature for plugins...
    * 1699 Windows agent: new option "file" for writing output into a file...
    * 1684 cisco_vpn_tunnel: Now supporting VPN 3000 Conncentrator devices
    * 1685 enterasys_*: Now supporting device C2G124-48 (Rev 05.02.18.0002)
    * 1694 cisco_wlc/cisco_wlc_clients: Added support for Cisco AIR-CT2504-K9
<<<<<<< HEAD
    * 1734 check_sql: Added support for DB2 (thanks to Troels Arvin)
=======
    * 1726 Move variable data of Linux/UNIX agents to /var/lib/check_mk_agent...
            NOTE: Please refer to the migration notes!
>>>>>>> 777b97e4
    * 1478 FIX: kernel.util, statgrab_cpu: fix computation of utilization...
    * 1480 FIX: brocade_vdx_status: disable check on some devices that do not support it...
    * 1485 FIX: dell_om_disks, dell_om_esmlog, dell_om_mem, dell_om_processors, dell_om_sensors: detect more devices...
    * 1202 FIX: cisco_power, cisco_temp_perf: Both checks now using a new service description...
            NOTE: Please refer to the migration notes!
    * 1446 FIX: cisco_temp_perf: Check now finds missing sensors in case where also cisco_temp_sensor is being used....
    * 1203 FIX: veeam_client: Now supports multiple Backups for one host...
            NOTE: Please refer to the migration notes!
    * 1437 FIX: veeam_jobs: fixed incorrect state for BackupSync job...
    * 1511 FIX: oracle_jobs: avoid broken checks, make compatible with old version...
    * 1513 FIX: Handle broken SNMP bulk walk implementation of Mikrotik Router firmware RouterOS v6.22...
    * 1503 FIX: Fixed monitoring of multiple SAP instances with one mk_sap plugin...
    * 1515 FIX: cisco_secure: fix service description, fix OK state in case of no violation
    * 1449 FIX: nginx_status: agent plugin no longer honours "http(s)_proxy" env variables of root user
    * 1387 FIX: mk_oracle: Correctly deal with underscore in SID for Oracle 9.2-10.1...
    * 1532 FIX: mk_sap: Cleaning up old state information from sap.state file...
    * 1548 FIX: bluecat_ntp: do not inventorized devices where NTP information is missing
    * 1549 FIX: bluecat_threads: do not inventorize this check where information is missing...
    * 1536 FIX: fritz!Box special agent now deals with new URLs (firmware >= 6.0) correctly
    * 1550 FIX: zfs_arc_cache: do not inventorize of no cache information available...
    * 1572 FIX: Sample configs, plugins etc. for windows agent use windows linebreaks now...
    * 1575 FIX: vSphere Monitoring works with RedHat 5.x now...
    * 1584 FIX: winperf_if: Fixed checks of interfaces with equal names but one with index...
    * 1590 FIX: printer_supply_ricoh: Fixed broken check
    * 1591 FIX: netapp_volumes: The state mixed_raid_type is now treated as non-critical state
    * 1602 FIX: dell_om_esmlog: Fixed typo in plugin output
    * 1603 FIX: ad_replication: fixed typo in plugin output
    * 1604 FIX: mysql_slave: Dealing with situation where connection with master is lost
    * 1563 FIX: Reworked configuration of process monitoring...
            NOTE: Please refer to the migration notes!
    * 1593 FIX: IBM SVC Checks: The Service Descriptions not longer contain IBM SVC as prefix...
            NOTE: Please refer to the migration notes!
    * 1564 FIX: check_mk_agent.linux: fix situation where async plugin is not executed after crash...
    * 1609 FIX: zpool_status: fix problem when the zpool has a separate log or cache device...
    * 1566 FIX: 3ware_disks: consider VERIFYING state as OK now...
    * 1612 FIX: job: Fixed wrong reported start time for running jobs
    * 1596 FIX: etherbox: Fix for the inventory in case of not connected temperature sensors...
    * 1571 FIX: check_mk_agent.linux: fix output of lnx_if on Ubuntu 8.04 (on older kernels), repairs tcp_conn_stats...
    * 1622 FIX: megaraid_bbu: handle case isSOHGood and consider it as critical...
    * 1617 FIX: lnx_if: Deal with data provided by cluster host
    * 1618 FIX: ad_replication: Output of timeLastSuccess and timeLastFailure was inverted...
    * 1623 FIX: hp_proliant_mem: support for some yet unhandled status situations
    * 1640 FIX: check_jolokia_metrics_serv_req: Fixed wrong levels shown for upper thresholds
    * 1632 FIX: hr_fs: remove ugly "mounted on:" information appearing on Juniper devices
    * 1646 FIX: hyperv_vms: Plugin garbles following plugin output when no VMs exist...
    * 1647 FIX: agent_ipmi: Check_MK service gets critical now when ipmi-sensors command fails
    * 1453 FIX: drbd.stats: tried to send non-numeric write order parameter to rrd...
    * 1598 FIX: bluecat_dhcp: Check is not longer found in inventory if dhcp service is not activated
    * 1635 FIX: multipath: fix parsing output of multipath on RedHat6 with space in alias
    * 1652 FIX: kaspersky_av_quarantine: Fixed exception when a file was found in quarantine
    * 1653 FIX: megaraid_pdisks: Resulting states are now hard coded within the check...
    * 1654 FIX: statgrab_disk: Fixed scaling of values shown in PNP graphs...
    * 1655 FIX: AIX Agent: Fixed broken filesystem checks when having PowerHA installed...
    * 1656 FIX: cisco_vpn_tunnel: Refactored complete check, fixed threshold bugs...
    * 1677 FIX: f5_bigip_interfaces: Cleaned up check a bit
    * 1679 FIX: ups_bat_temp: Now skipping sensors which are reported to have 0 upsBatteryTemperature
    * 1681 FIX: cmciii_lcp_fans: Skipping non FAN units now; cleaned up check
    * 1682 FIX: cmciii_lcp_waterflow: Check can now deal with devices with a different setup
    * 1701 FIX: Correctly show absolute level for CPU load in case of warn/crit...
    * 1702 FIX: Fix check_notify_count: notification had been counted twice...
    * 1703 FIX: ups_test: Fix computation of time since last self test...
    * 1454 FIX: megaraid checks: megacli binaries in lowercase (Ubuntu..) are now also detected by the linux agent
    * 1455 FIX: hp_proliant_mem:  avoid a crash of the check when module_condition is empty
    * 1688 FIX: juniper_screenos_mem: Fixed wrong total memory computation
    * 1658 FIX: agent_vsphere: no longer crashes when decommissioned vms report no hardware information...
    * 1708 FIX: cups_queues: fix outputting of current printer jobs if printer daemon is CUPS...
    * 1710 FIX: omd_status: Fix totally missing section in Linux agent...
    * 1711 FIX: win_printers.ps1: ignore temporary printers created by RDP terminal sessions...
    * 1712 FIX: hyper_vms: fixed for snapshot VMs with (...) in their names...
    * 1713 FIX: check_fstab_mounts: now correctly ignores swap space...
    * 1716 FIX: windows_tasks: consider state SCHED_S_TASK_QUEUED (0x00041325) as OK now
    * 1721 FIX: dell_om_mem: Handle formerly unhandled situations with multiple errors...
    * 1695 FIX: brocade_vdx_status: Is now not bein inventorized anymore for devices not supporting the check
    * 1722 FIX: lnx_thermal: fix invalid zero temperature if mode file is missing
    * 1696 FIX: cisco_temp_sensor: Value reported of check was not always correct (precision was wrong)...
    * 1727 FIX: cisco_secure: Fixed inventory exception when port security is not enabled
    * 1728 FIX: cisco_temp_perf: Not inventorized anymore for hosts supporting cisco_temp_sensor
    * 1724 FIX: emc_datadomain_temps: convert to new standard check output, add PNP template
    * 1729 FIX: apc_symmetra_test: Cleaned up check, fixed exception when self test date is zero
    * 1730 FIX: apc_symmetra: Fixed exception when last diagnose date was not known
    * 1731 FIX: ipmi_sensors: Fixed agent part when ipmi-sensors call on first agent run...
    * 1659 FIX: windows agent: fixed output of 64 bit performance counters...
    * 1732 FIX: dell_powerconnect_cpu: Fixed exception during inventory for incompatible devices
    * 1733 FIX: dell_powerconnect_psu: Skipping inventory of not supported System temp sesnor for M6220 devices...
    * 1747 FIX: zfsget: try to speed up agent code for Linux/Solaris/FreeBSD by using -t filesystem,volume...
    * 1748 FIX: win_dhcp_pools: fix naming of WATO rules and informal WARN/CRIT levels in performance data

    Multisite:
    * 1508 Allow input of plugin output and perfdata when faking check results...
    * 1493 Added config option "Default filter group" to set the initial network topology view filter...
    * 1497 Implemented password policy capabilities for local users...
    * 1499 SEC: Fixed XSS injections in different places...
    * 1069 SEC: Replaced insecure auth.secret mechanism...
            NOTE: Please refer to the migration notes!
    * 1500 SEC: Preventing livestatus injections in different places...
    * 1530 Dashboard: Host/service statistics dashlets now deal with the context...
    * 1558 Better visualize manually changed notification enable/disable
    * 1621 Sorting Check_MK* services always on top of services lists
    * 1636 Crash checks now have an icon for viewing and sending a crash dump...
    * 1700 Enable icon for link to host/service parameters per default now...
    * 1705 Better styling of dashboard designer
    * 1714 Add support for jsonp export (next to json and python)...
    * 1715 Output icon information in CSV/JSON/Python export of views...
    * 1164 FIX: Fixed links from servicegroup overviews to single servicegroups
    * 1166 FIX: Also prevting stylesheet update issues during version updates (just like for JS files)
    * 1481 FIX: Fix broken layout of Host-, Service- and Contactgroup filters
    * 1482 FIX: Fix exception when editing a visual of type single host group...
    * 1487 FIX: Fixed exception in Web GUI "Internal error:: name 'Filter' is not defined" in manual setups (using setup.py)...
    * 1488 FIX: Fixed wrong information showing up on "Host Group" and "Service Group" views...
    * 1433 FIX: Quicksearch: no longer shows an invalid search result when looking for multiple hosts...
    * 1494 FIX: Fixed error in NagVis Maps snapin when some users had no contact groups assigned
    * 1496 FIX: Fixed exception after editing a dashboard as user without permission to publish dashboards...
    * 1436 FIX: quicksearch: search with multiple patterns (h: / s:) no longer discards the host pattern...
    * 1438 FIX: quicksearch: fixed various non-working quicksearch filters...
    * 1501 FIX: Legacy view formats created with 2014-09 snapshots are now converted...
    * 1506 FIX: Fixed randomly hidden dashboard title...
    * 1527 FIX: Fixed views missing values of some filters (serviceregex, hostgroup filters, ...)...
    * 1528 FIX: Fixed actions in mobile GUI...
    * 1529 FIX: Mobile-GUI: Fixed "all host problems" view not showing all problems...
    * 1533 FIX: Fixed sorting of hosts with same name in "services of host" view
    * 1534 FIX: Fixed filtering views in distributed setup lead to empty views...
    * 1553 FIX: Fix deleting (acknowleding) of logfiles in logwatch...
    * 1537 FIX: Added transformation code for user dashboards created between 2014-08 and 2014-10...
    * 1538 FIX: Only allow switching sites on/off when permitted to...
    * 1539 FIX: Fixed refreshing of PNP graphs in dashboards...
    * 1543 FIX: Hosttag columns are now available right ater creating a tag...
    * 1544 FIX: Fixed exception in complain phase in view editor...
    * 1573 FIX: WATO Quickaccess snapin: Pending button is not overlapped by icons anymore
    * 1557 FIX: Fix sorting of hostnames that only differ in lower/uppercaseness
    * 1577 FIX: Fixed editing of views using the "Downtime for host/service" sorter or column...
    * 1578 FIX: Folding states of containers with umlauts in titles are now persisted...
    * 1580 FIX: Views: Hardcoded single context filters are not shown in filter form anymore...
    * 1581 FIX: Single context views with missing context show an error message now...
    * 1585 FIX: Dashboard: Fixed mass client CPU load consumption when making graph dashlets too small...
    * 1586 FIX: Dashboard: Toggling edit/non-edit is now reflected when reloading the page
    * 1605 FIX: Fixed perfometer of check check_mk-printer_supply_ricoh
    * 1607 FIX: check_http: Fixed broken links in escaped plugin output
    * 1614 FIX: Fixed wrong URL in webapi.py documentation
    * 1619 FIX: Renamed "Hostgroups" and "Servicegroups" views to "Host Groups" and "Service Groups"
    * 1638 FIX: Fixed styling small styling problems in wiki snapin
    * 1641 FIX: Quicksearch: Now able to search for services with backslashes in names
    * 1642 FIX: Quicksearch: Improved error handling on invalid search statements (invalid regexes)
    * 1651 FIX: Consolidated painters of service list views...
    * 1678 FIX: Fixed problem with garbled styles on user profile page after saving
    * 1680 FIX: Fixed various dashlet designer position/resizing issues...
    * 1683 FIX: Replaced a lot of old GIF images with better looking PNG images
    * 1687 FIX: Add visual to dashboard menu can now be closed with click anywhere on page
    * 1709 FIX: Fix exception when a non-Ascii character is part of the variable part of a view title
    * 1691 FIX: Fixed problem when watching BI aggregations with umlauts in titles or group name

    WATO:
    * 1170 Added buttons to move rules to top/bottom of the list to ruleset edit dialog
    * 1489 Added iCalendar import for generating timeperiods e.g. for holidays...
    * 1495 Most WATO tables can now be sorted (where useful)...
    * 1504 WATO makes host tag and group information available for NagVis...
    * 1535 Disabled services on service discovery page now link to the ruleset
    * 1587 SEC: Prevent logging of passwords during initial distributed site login...
    * 1560 Put host and service groups into one WATO menu item...
    * 1561 Remove Auditlog from the main WATO menu and put it into the activate Changes page
    * 1562 Move manual checks into a new WATO module...
    * 1697 Allow non-Ascii characters in topic of host tag groups
    * 1707 WATO rule editor: show title of tag group when rendering the conditions of a rule...
    * 1689 Creating WATO backends for each configured site now...
    * 1690 Pending changes can now be discarded...
    * 1693 Added search form to global settings page...
    * 1717 Split up LDAP configuration dialog into four boxes...
    * 1165 FIX: Fixed exception in service discovery of logwatch event console forwarding checks...
    * 1490 FIX: Timperiod excludes can now even be configured when creating a timeperiod...
    * 1491 FIX: Fixed bug in dynamic lists where removing an item was not always possible...
    * 1492 FIX: Fixed too long URL bug when deleting a timeperiod right after creating one
    * 1498 FIX: Fixed displaying of global settings titles / help texts...
    * 1502 FIX: Fixed removing elements from ListOf choices during complain phase
    * 1505 FIX: Snapshots are now bound to the used monitoring core...
    * 1540 FIX: Host diagnose page: Some tests were failing randomly
    * 1541 FIX: Fixed missing form fields for notification method when editing rbn default rule
    * 1542 FIX: Changed text of "debug_log" option to be clearer in distributed setups...
    * 1546 FIX: Fixed adding cluster nodes to new cluster in complain phase...
    * 1556 FIX: WATO inventory ignores already inventorized checks which does not exist anymore...
    * 1576 FIX: SNMP Community host attribute is now visible for IE<=8...
    * 1588 FIX: Renamed SNMP communities rule to SNMP credentials
    * 1589 FIX: Restructured SNMP credentials rule specification...
    * 1620 FIX: Fixed exception during host renaming when host has no perfdata
    * 1625 FIX: Safely handle characters that have a special meaning in regexes when creating service-specific rules...
    * 1637 FIX: Fixed exception in notification analysis when notifications have not NOTIFICATIONTYPE set
    * 1639 FIX: Interfaces with speed more than 10GBit/s can now be configured correctly
    * 1633 FIX: Fix problem that attributes of new WATO folders have not been saved...
    * 1634 FIX: Fix editing of cluster hosts in WATO: cluster-property no longer goes lost...
    * 1686 FIX: Host renaming also updates explicit negated hosts in rules

    Notifications:
    * 1512 Bulk notification can now be grouped according to custom macro values...
    * 1650 Enabled rule based notifications by default (for new installations)...
    * 1168 FIX: HTML mails can now be configured to display graphs among each other...
    * 1514 FIX: Try harder to detect previous hard state in notification when using Nagios as core...
    * 1582 FIX: Fixed missing graphs in mails when sending notifications to non-contacts...
    * 1583 FIX: Can use contact groups without hosts/services assigned in RBN rules now...
    * 1606 FIX: Moved notify.log to var/log/notify.log in OMD environments...
    * 1570 FIX: Fix notification of check_http active checks with Nagios core...
    * 1704 FIX: Fix notification analyser in case there are non-Ascii characters in the notification context

    BI:
    * 1435 FIX: Saving BI aggregations: No longer reports 'Request-URI Too Large'...
    * 1559 FIX: Fix link from BI icon to BI views (aggregations affected by this host/service)
    * 1692 FIX: Aggregations with umlauts in title/topic can now be displayed in BI/Availability

    Reporting & Availability:
    * 1720 FIX: Remove bogus column H.Down if "Consider times where the host is down" is switch off...

    Event Console:
    * 1169 Added host state type filter to "recent event history" view
    * 1718 Show groups of regex match of events in details views of Event Console
    * 1719 Allow to allow both host name and IP address when checking for events in Event Console...
    * 1531 FIX: Fixed exception in event history view when displaying CHANGESTATE events
    * 1610 FIX: Hostname translation now also works for incoming SNMP traps
    * 1643 FIX: Improved error handling of exceptions when processing log lines
    * 1644 FIX: Fixed matching dynamic number of regex match groups...
    * 1698 FIX: Fix specifying explicit path to unix socket for check_mkeventd

    Livestatus:
    * 1613 FIX: Fixed invalid json format in Stats query with requested heaeders...

    HW/SW-Inventory:
    * 1479 liveproxyd: new function for collecting remote inventory data...
            NOTE: Please refer to the migration notes!
    * 1452 Solaris HW/SW-Inventory added...
    * 1547 FIX: win_cpuinfo: fix case where NumberOfCores is missing (Windows 2003)...
    * 1552 FIX: mk_inventory.ps1: fix garbled or missing entries by removing bogus binary zeroes...

    inventory:
    * 1516 FIX: win_disks: fix exception in case of empty signature


1.2.5i6:
    Core & Setup:
    * 1008 Overall check timeout for Check_MK checks now defaults to CRIT state...
    * 1373 SEC: Do not ouput complete command line when datasource programs fail...
    * 1425 New section header option "encoding" for agent output...
    * 1129 FIX: Windows MSI-Installer: some systems created corrupted check_mk_agent.msi files...
    * 1426 FIX: windows agent: logwatch: no longer reports incorrect formatted texts (japanese characters)...
    * 1429 FIX: Disabled snmp checktypes are now sorted out before Check_MK contacts the snmp host...

    Checks & Agents:
    * 0185 knuerr_rms_humidity, knuerr_rms_temp: Two new Checks to Monitor the Temperature and the Humidity on Knürr RMS Devices
    * 1065 heartbeat_crm / heartbeat_crm.resources: Rewrote checks / formalized parameters...
    * 1068 livedump: Added optional check interval (detect staleness) / option to encrypt mails...
    * 1093 windows agent: performance counter can now be specified by name...
    * 0189 docsis_channels: Support for Frequency of Downstream Channels for Devices with DOCSIS MIB
    * 0190 docsis_channels_upstream: New check for monitoring upstream channels on cable modems with DOCSIS MIB
    * 0193 docsis_cm_status: New Check Status Check for Cable Modems with Docsis MIB.
    * 1070 printer_input/printer_output: New checks to monitor input/output sub-units of printers...
    * 0196 esx_vsphere_hostsystem: New subcheck for maintenance mode...
    * 0197 check_uniserv: New Check for Uniserv Data Management Services...
    * 0199 veeam_client: Check rewritten to get a nicer output
    * 0200 arris_cmts_cpu,arris_cmts_temp: New Checks for Arris CMTS Devices ( Temperature and CPU Utilization)
    * 0202 cisco_temp_sensor: It is now possible to configure this check in WATO....
    * 1172 New check sap.value_groups...
    * 1173 cisco_secure: Check creates now a summary instead one service by port...
            NOTE: Please refer to the migration notes!
    * 1174 rms200_temp: New Temperature check for RMS200 Devices
    * 1175 dell_idrac_disks: New Check for Harddisks using Dell iDrac
    * 0644 adva_fsp_if: instead of lower warning and critical levels check now supports lower and upper levels
            NOTE: Please refer to the migration notes!
    * 1006 printer_pages: add Perf-O-Meter and PNP template
    * 0646 brocade_fcport: the administrative states for which ports are inventorized can now be configured in WATO
    * 1010 chrony: new check for NTP synchronization via chrony on Linux...
    * 1011 ibm_svc_systemstats.disk_latency: introduce levels for alerting...
    * 1372 cisco_vss: new check for monitoring state of Cisco Virtual Switches
    * 0648 brocade_fcport: new speed calculation of isl_ports...
    * 0649 f5_bigip_pool: check now also prints the node names of down nodes
    * 1374 arc_raid_status: moved plugin into main Linux agent...
            NOTE: Please refer to the migration notes!
    * 1375 vxvm_enclosures, vxvm_multipath, vxvm_objstatus: joined into one agent plugin called vxvm...
    * 1376 dmraid: moved plugin code into normal Linux agent...
    * 1377 Renamed agent plugin resolve_hostname into dnsclient, make portable to all Unices...
    * 1146 nfsmounts: supported by AIX agent now...
    * 1103 windows agent: now able to omit context text of logfiles...
    * 1150 netstat: new check for monitoring TCP/UDP connections and Linux and AIX...
    * 0654 oracle_instance: now also monitors the log mode
    * 1176 winperf_msx_queues: The list of counters for inventory can now be configured host based using wato
    * 0656 brocade_fcport: inventory rule can now choose upon physical und operations states as well, state choices were also updated
    * 1177 Hivemanger: New agent to check hivemanager devices
    * 1383 oracle_asm_diskgroup: Account for offline disks and required mirror free space...
            NOTE: Please refer to the migration notes!
    * 1178 arris_cmts_mem: New check for Memory usage on arris cmts modules.
    * 1179 bluecat_dhcp: New Check for DHCP Service on bluecat adonis devices.
    * 1180 bluecat_dns, bluecat_dns_queries: New DNS Checks for Bluecat Adonis.
    * 1181 bluecat_ntp: New Check for NTP on bluecat adonis or proteus devices
    * 1105 wmic_if.ps1: Powershell version of the wmic_if.bat script...
    * 1182 bluecat_ha: New Check for HA Status on Bluecat Adonis devices
    * 1183 bluecat_commandserver: New Check for bluecat adonis devices
    * 1397 juniper_screenos_cpu, juniper_screenos_fan, juniper_screenos_mem, juniper_screenos_temp, juniper_screenos_vpn: new checks for Juniper ScreenOS Firewalls
    * 1106 mk_inventory.ps1: now uses the MK_CONFDIR environment variable from the agent (if available)...
    * 1107 windows agent: now sets additional environment variables...
    * 1108 printer_io.include: included tray description in check output
    * 0657 diskstat: cluster support added for single disk modes
    * 1111 vCenter monitoring: greatly improved performance (at least 40 times faster)...
    * 1112 esx_vsphere_hostsystem.mem_usage_cluster: allows to monitor total RAM usage of all nodes in a cluster...
    * 0658 brocade_info: new check to retrieve informational data about Brocade switches
    * 1385 oracle_instance: new WATO rules for archivelog, logging, login and uptime...
    * 1403 kernel.util: allow levels for the total CPU utilization...
            NOTE: Please refer to the migration notes!
    * 1117 agent_vsphere: now able to query license information from esx system...
    * 1118 bluecat_dns, bluecat_dhcp: no able to run as clustered checks...
    * 1409 Extended Check_MK-API: check function may return None...
    * 0659 domino_tasks: new check to monitor tasks on a lotus domino server via snmp
    * 1187 Hivemanager: Extended Check and Agent...
    * 1130 esx monitoring: agent_vsphere now retrieves additional data (used by HW-inventory)...
    * 1422 agent_vsphere: now able to configure where the power state of a vm or esx-host should be assigned...
    * 1442 ups_socomec_out_source: New check for checking the power source of out phases for Socomec UPSs
    * 0662 domino_mailqueues: new check to monitor mail queues in Lotus Domino
    * 1188 veeam_client: Check now also outputs ReadSize and TransferedSize...
    * 0663 domino_info: new check to extract informational data about a Lotus Domino Server
    * 0664 domino_users: new check to monitor the number of users on a Domino Notes server
    * 1447 domino_transactions: new check to monitor the number of transactions per minute on Lotus Domino servers
    * 1190 statgrab_cpu: Check can now handle parameters
    * 1191 Linux agent now also sends information about tmpfs...
    * 1193 ps: Manual Checks can now use RegEx for user matching...
    * 1194 Linux Agent now supports monitoring of cifs mounts
    * 1195 AIX Agent now also supports monitoring of cifs mounts
    * 1196 apache_status: Added timeout...
    * 1443 ups_socomec_outphase: New check for monitoring the out phases of Socomec UPSs
    * 1051 FIX: tcp_conn_stats: fix missing performance data...
    * 1142 FIX: winperf_ts_sessions: fix computation, check has never really worked
    * 1090 FIX: zfsget: fixed exception which happened on incomplete zfs entries
    * 0187 FIX: hp_proliant_power: Fixed Wato configuration
    * 0192 FIX: oracle_rman_backups: Not longer try to make a inventory for broken plugin outputs
    * 0194 FIX: raritan_pdu_inlet: Check now outputs the correct values...
            NOTE: Please refer to the migration notes!
    * 1071 FIX: oracle_rman_backups: Only inventorize ARCHIVELOG / DB FULL / DB INCR entries...
    * 1152 FIX: mk-job: The check now captures currently running jobs and their start time...
    * 0198 FIX: cisco_temp_sensor: Removed dicey detection for temperature value....
    * 0645 FIX: brocade_fcport: since in newer firmware (7.*) swFCPortSpeed is deprecated, we then calculate port speed from IF-MIB::ifHighSpeed
    * 1097 FIX: windows_agent: preventing missing agent sections on first query...
    * 1009 FIX: df: deal with space in file system type for PlayStation file system...
    * 1098 FIX: esx_vsphere_counters.diskio: Now reports unknown when counter data is missing
    * 1143 FIX: dell_powerconnect_temp: fix configuration via WATO...
    * 1144 FIX: blade_bx_temp, dell_chassis_temp, emerson_temp, ibm_svc_enclosurestats, ups_bat_temp: rename service description...
            NOTE: Please refer to the migration notes!
    * 1145 FIX: windows_tasks: handle case correctly where task is currently running...
    * 1378 FIX: mk_logwatch: remove exceeding \n when rewriting message and using \0...
    * 1147 FIX: upc_capacity, ups_socomec_capacity: Fix checking of battery left levels...
    * 1099 FIX: tsm_scratch: now returns the variable name instead the values during inventory...
    * 0650 FIX: f5_bigip_pool: limits to the number of active nodes are now correctly applied...
            NOTE: Please refer to the migration notes!
    * 1102 FIX: esx_vsphere_counters: no longer raise false alarms because of invalid data from ESX Host...
    * 1149 FIX: check_mk-ibm_svc_systemstats.diskio, check_mk-ibm_svc_systemstats.iops: fix exception in Perf-O-Meter
    * 0651 FIX: f5_bigip_interfaces: Fix invalid throughput values, detect newer F5 devices...
    * 1393 FIX: casa_cpu_temp, casa_cpu_util: Change service description to standard...
            NOTE: Please refer to the migration notes!
    * 1104 FIX: winperf_if: Improved matching of data from wmic_if.bat / wmic_if.ps1 scripts...
    * 1110 FIX: windows agent: fixed missing agent section problem if a cached script ran into a timeout...
    * 1113 FIX: oracle_rman: fixed exception when backup was currently running
    * 1114 FIX: bluecat_threads: no longer detected on wrong systems...
    * 1116 FIX: megaraid_ldisk: now longer raises an exception for adapters with 'No Virtual Drive Configured'
    * 1122 FIX: windows agent: unicode logfile monitoring: now able to detect incomplete written lines...
    * 1184 FIX: cisco_power: Fixed detection of item. In some cases the status information was part of the item...
            NOTE: Please refer to the migration notes!
    * 1078 FIX: Fix compensation for daylight safing time in prediction
    * 1126 FIX: bluecat_ntp: check no longer crashes on evaluating sysLeap values higher than 1...
    * 1127 FIX: bluecat_dhcp: fixed exception when data was available.. returns UNKNOWN when data is missing
    * 1128 FIX: bluecat_dns: now reports UNKNOWN if no snmp data is available
    * 1131 FIX: esx_vsphere_hostsystem.maintenance: fixed misspelling in service description...
            NOTE: Please refer to the migration notes!
    * 1161 FIX: fc_port: Fixed invalid values of counters, fixed wrong values in graphs...
    * 1192 FIX: veeam_jobs: Check now recognize sync jobs...
    * 1386 FIX: oracle_jobs: Bugfix for forever running jobs...
    * 1427 FIX: esx_vsphere_hostsystem.multipath: no longer crashes at invalid multipath types...

    Multisite:
    * 1066 New Dashboard Designer...
    * 1392 WATO Folder filter: show only the paths a user is allowed to see
    * 1398 Allow to spread times of next check when rescheduling...
    * 1405 Checkbox for settings downtimes on the hosts of the selected services...
    * 1410 Output log text of scheduled downtime log entries...
    * 1411 New builting views for the history of scheduled downtimes
    * 1185 mobile ui: Added a new view to see events from the Event Console
    * 1412 Speed up of displaying and sorting after WATO folder path
    * 1477 New screenshot mode for Multisite...
    * 1067 FIX: Fixed login problem in LDAP connector when no user filter specified...
    * 1094 FIX: sidebar snaping 'Tree of folders': fixed exception
    * 1154 FIX: Availability: Fixed unwanted redirect to edit annotation page after editing availability options...
    * 1401 FIX: Display options in views are now again persistent...
    * 1120 FIX: Multisite filters Host/Service Contactgroup: Fixed livestatus exception...
    * 1158 FIX: Moved filter logic to visuals module...
            NOTE: Please refer to the migration notes!
    * 1077 FIX: Fixed labelling of Y achsis in prediction graphs...
    * 1162 FIX: User profiles can not be edited on WATO remote sites anymore...

    WATO:
    * 1096 New WATO web service: manage hosts via a new HTTP API...
    * 1155 NagVis map edit/view permissions can now be set using roles/groups...
    * 1115 Renamed rule: Hosts using SNMP v2c -> Legacy SNMP devices using SNMP v2c...
    * 1404 Make title/help of custom user attributes localizable...
    * 1159 Remote BI Aggregations can now be configured to be checked as single services...
    * 1163 Service discovery: Added direct link to check parameter ruleset of services...
    * 1428 Web-API: now able to add cluster hosts...
    * 1064 FIX: Fixed rare issue with WATO communication in distributed setups (different OS versions)...
    * 1089 FIX: Snapshot restore: fixed exception during exception handling......
    * 1091 FIX: logwatch patterns: allow unicode text in pattern comment
    * 1092 FIX: logwatch: now able to enter unicode text into the "Pattern (Regex)" field
    * 0191 FIX: Added swp files to the ignore list for the WATO git feature...
    * 1153 FIX: Changed custom user attributes can now be used immediately...
    * 0201 FIX: Fixed error message in Rulelist of RBN...
    * 1100 FIX: WATO backup domains: fixed bug were excluded files still got deleted on snapshot restore...
    * 1101 FIX: WATO check parameter: renamed 'Nominal Voltages' to 'Voltage Levels..'
    * 1396 FIX: Fix default setting of Enable sounds in views...
    * 1109 FIX: WATO active checks: passwords no longer shown as plain text....
    * 1119 FIX: WATO create rule: No longer raises an incorrect permission warning when creating a new rule...
    * 1121 FIX: Rule based notifications formular: No longer raises Request-Uri-Too-Large errors...
    * 1160 FIX: Fixed wrong named column in mkeventd rules
    * 1430 FIX: Clone group: Now displays correct alias name of cloned group...

    Notifications:
    * 1151 Add variables (HOST/SERVICE)ACK(AUTHOR/COMMENT) to notification context...
    * 1394 HTML notifications have a new content field for debugging variables...
    * 1400 Added example notification script for Pushover to doc/treasures/notifications...
    * 1123 Rule based notifications: New condition "Match Service Groups"
    * 1186 RBN: It's now possible to Filter for contactgroups...
    * 1189 sms notification: also send information about Downtimes, Acknowledgments and Fallping now
    * 1424 mknotifyd: now able to check if its still listening for telegrams...
    * 1156 FIX: Graphs in HTML mails are now sent again where they where missing...
    * 1157 FIX: Fixed SMS plugin on at least debian (distrs which have no sendsms/smssend)...
    * 1407 FIX: Fix exception in rule based notification on non-Ascii characters in log message
    * 1408 FIX: mknotifyd now really reads all configuration files below mknotifyd.d...

    BI:
    * 1406 Assume PEND in count_ok aggregations if all nodes are PEND...

    Event Console:
    * 1148 Allow execution of actions when cancelling events...
    * 1395 Event Console can now create notifications via Check_MK RBN...
    * 1007 FIX: check_mkevents: fix case where events contain binary zeroes
    * 1399 FIX: Fix left-over tac processes when showing Event Console history...
    * 1402 FIX: Fixed cased where counting events did not reach required count...
    * 1124 FIX: WATO EC configuration: no longer raises an exception when user has restricted WATO access...
    * 1125 FIX: EC actions are now saved when an EC rule has "Send monitoring notification" set...

    HW/SW-Inventory:
    * 0643 windows inventory: OS now contains the install date, reg_uninstall now contains the path...
            NOTE: Please refer to the migration notes!
    * 0652 windows software inventory gives some more details about OS and installed software...
            NOTE: Please refer to the migration notes!
    * 0653 script to extract HW/SW-Inventory data in CSV format...
    * 0660 mk_inventory-ps1: new uses the Install Location as path for win_reg_uninstall
    * 0661 HW/SW-Inventory: install date of software packages no longer in unix timestamps but date format...
            NOTE: Please refer to the migration notes!
    * 1413 HW/SW-Inventory implementation step one finished...
    * 0655 FIX: win_cpuinfo and mk_inventory.ps1 agent: unit of CPU speed fixed, fixes for long output lines in agent
    * 1379 FIX: Fixed filter "Host has inventory data"...
    * 1423 FIX: Host HW-inventory: now longer generates an exception on displaying the BIOS date

    check:
    * 1384 oracle_jobs: new WATO rules, changed service name to SID.OWNER.NAME...
            NOTE: Please refer to the migration notes!


1.2.5i5:
    Core & Setup:
    * 1012 Fix quoting of backslashes in custom checks with nagios core...
            NOTE: Please refer to the migration notes!
    * 1038 Massive speedup of cmk --snmptranslate
    * 1035 FIX: Do not fail on errors in *.mk files anymore - except in interactive mode...
    * 0174 FIX: Fixed appending of --keepalive-fd parameters to checkhelpers...
    * 1053 FIX: Fixed events check always being reporting OK state...
    * 1045 FIX: Gracefully restart check_mk helpers in case of memory leak...
    * 0633 FIX: diskstat: fixed performance data of old legacy disk IO read/write data...

    Checks & Agents:
    * 0168 f5_bigip_pool: Added Wato configuration...
    * 0995 raritan_pdu_outletcount: new check for outlet count of Raritan PX-2000 family PDUs
    * 0169 websphere_mq_channels,ebsphere_mq_queues: New Checks to monitor IBM Websphere MQ Queues and Channels...
    * 1034 Always provide also 64 bit version of Windows agent
    * 0170 hp_proliant_power: New check to monitor the Power Meter on Prolaint Servers and iLO Boards
    * 0172 zfsget: Check is now usable in cluster_mode...
    * 1039 aix_diskiod: new check for disk IO on AIX
    * 0997 New checks and a special agent for ALLNET IP Sensoric devices...
    * 0175 logwatch.groups: New logwatch subcheck who can be used to group logfiles together....
    * 1041 aix_memory: new check for RAM and SWAP on AIX
    * 0998 ibm_imm_health: Trying to recognice newer versions of IBM IMM now too
    * 0628 raritan_pdu_inlet: now also monitors the three phases of the inlet
    * 1073 sni_octopuse_cpu: added PNP graph definition and Perf-O-Meter
    * 0178 mssql_tablespaces: It is now possible to define thresholds
    * 0999 allnet_ip_sensoric.pressure: New Check for Pressure Sensors in ALLNET IP Sensoric devices
    * 1082 windows agent: now also available as msi installer...
    * 0179 check_dns: It is now possible to use the local dns server in wato configuration...
    * 1058 livedump-mail-fetch: Now supporting either quoted-printable or non encoded mails...
    * 0180 sap: It is now possible to add multiple sap instances to the sap.cfg file...
    * 0181 citrix_sessions, citrix_serverload: New checks for Citrix Load (a Score calculated by citrix) and the number of sessions
    * 0637 jolokia_metrics.gc, jolokia_metrics.tp, jolokia_info: two new subchecks for the jolokia_metrics checks and better error handling for jolokia_info...
    * 1000 qlogic_sanbox.temp: New Check for temperature sensors in QLogic SANbox Fibre Channel Switches
    * 1001 qlogic_sanbox.psu: New Check for power supplies in QLogic SANbox Fibre Channel Switches
    * 0182 MegaCli: Agent now also supports the 64bit version (Thanks to Philipp Lemke)
    * 1132 qlogic_fcport: New Check for Fibre Channel Ports in QLogic SANbox FC Switches
    * 1133 qlogic_sanbox_fabric_element: New Check for Fabric Elements in QLogic SANbox Fibre Channel Switches
    * 1134 bintec_sensors.fan: New Check for Fan Speed of Bintec Routers
    * 1135 bintec_sensors.voltage, bintec_sensors.temp: New Checks for Voltage and Temperature Sensors of Bintec Routers
    * 1048 mem.win: support predictive levels...
    * 1136 bintec_brrp_status: New Check for BRRP States on Bintec Routers
    * 0640 jolokia_metrics.gc, jolokia_metrics.tp: now come with its own pnp templates
    * 1088 included check_mk_agent windows msi installer...
    * 0183 sentry_pdu: New check to monitor plugs of sentry PDUs
    * 0184 knuerr_sensors: New Check to monitor Sensors on a Knürr RMS Device
    * 0994 FIX: agent plugin smart: fixed syntax error
    * 0989 FIX: logwatch.ec: Fix forwarding multiple messages via syslog/TCP...
    * 0943 FIX: if.include: fixed incorrect traffic percentage values in the check output of if checks...
    * 0944 FIX: oracle_tablespaces: fixed calculation of space left and number of remaining increments...
    * 1032 FIX: check_traceroute: Fix option Use DNS, worked vice versa
    * 0171 FIX: hp_blade_psu: Fixed pnp template...
    * 0996 FIX: apc_symmetra_test: Handle unknown date of last self test as intended...
    * 0173 FIX: hitachi_hnas_volume: Fixed bug when snmp outputs empty lines
    * 1037 FIX: bintec_info: support bintec RXL12500
    * 0948 FIX: mk_inventory.ps1: increased caching time to 14400, fixed incorrect default cachefile path
    * 0827 FIX: lnx_thermal: Not checking active trip points (e.g. cooling device triggers) anymore
    * 1043 FIX: printer_supply: fix value error in default parameters...
    * 0626 FIX: veeam_jobs: agent now supports output lines longer than 80 chars
    * 1072 FIX: printer_supply: fix colors of Perf-O-Meter on HP OfficeJet...
    * 0950 FIX: check_mkevents: now able to resolve the hostname of the remote hosts...
    * 0177 FIX: esx_vsphere_hostsystem.multipath: Fixed return state in case of paths in standby...
    * 1054 FIX: mysql_slave: Only monitor the age of the slave when it is running
    * 1075 FIX: if, if64: Fixed PNP template in order to correctly scale Y axis
    * 0631 FIX: fc_port: several fixes for the perfometer to display the right values...
    * 0632 FIX: brocade_fcport: fix perfometer output of out bandwidth when averaging is switched on
    * 1055 FIX: mysql_slave: Fixed detecting CRIT states when IO/SQL slaves are not running
    * 0634 FIX: Max Bandwidth for PNP-Graphs of Interface checks corrected...
    * 0635 FIX: fc_port: the check no longer inventorizes ports with administrative state of 'unknown' or 'offline'
    * 0636 FIX: fc_port: do not inventorize if brocade fibre channel mib is also supported on the device...
    * 1083 FIX: ad_replication.bat: does not return data if the server is no DC
    * 0638 FIX: windows_updates: agent plugin now always sends section header, even if no update information provided...
    * 1084 FIX: ps: now able to handle bigger process groups without constant MKCounterWrapped Exceptions...
    * 1087 FIX: Active checks: Non-ascii check commands now converted into utf-8...
    * 1049 FIX: ups_capacity: Fix exception when running on battery...
    * 0639 FIX: jolokia_metrics: fix for problem when catalina uses the standalone engine
    * 1050 FIX: websphere_mq_queues: make compatible with old agent, fix not-found case

    Multisite:
    * 1013 Sort host names naturally, e.g. foobar11 comes after foobar2...
    * 1033 New Mutisite filter for the number of services a host has...
    * 0949 quicksearch: now able to search for multiple hosts at once...
    * 1052 SEC: index start URL can not be used to redirect to absolute URLs anymore...
    * 1085 quicksearch: multiple hostname matches now lead to the searchhost view instead of the hosts view...
    * 1047 Virtual Host Tree: Allow to use topic as tree level...
    * 1062 SEC: Fixed several XSS issues on different pages...
    * 1063 SEC: Fixed several XSS issues on different pages...
    * 0945 FIX: Sidebar snapin "Problem hosts": Now excludes hosts and services in downtime
    * 1036 FIX: doc/treasures/downtime: fix --url option, better error output
    * 1074 FIX: Fix Virtual Host Tree snapin...
    * 1059 FIX: LDAP: Using configured user filter during login to prevent temporary created users...
    * 1060 FIX: Fixed exception during first login of a user when saving of access times is enabled...

    WATO:
    * 0825 WATO: Hover menu of user online state shows the last seen date/time now
    * 1057 WATO folder permissions are only exported to NagVis when configured...
    * 1086 check_http: now able to enter non-ascii signs in "Send HTTP POST data" rule...
    * 0990 FIX: Fix HTTP error handling in bulk inventory...
    * 1004 FIX: Fix exception when saving rules, caused by empty item
    * 0947 FIX: WATO snapshots: fixed missing files on restoring nagvis backup domains
    * 0826 FIX: Fixed problem where user access times were not updated correctly
    * 1044 FIX: Remove icon for service parameters in WATO service list for missing services...
    * 1056 FIX: Fixed selection of hosts for bulk actions

    Notifications:
    * 1042 Rule based notifications: allow matching on host groups...
    * 0828 FIX: Mails sent with mail/asciimail plugin now really set the from address
    * 1061 FIX: SMS notifications: correctly handling spaces in phone numbers...

    Reporting & Availability:
    * 0991 FIX: Availability: optionally show time stamps as UNIX epoch time...
    * 1076 FIX: Fix wrong percentual host availability > 100% when excluding downtimes...

    Event Console:
    * 1040 FIX: Avoid sporadic errors when checking event state in Event Console...

    Livestatus:
    * 0988 FIX: livedump: Fix exception in case no contact groups are defined for a service
    * 0951 FIX: table servicegroups: fixed service visibility when using group_authorization AUTH_STRICT...

    HW/SW-Inventory:
    * 0625 hw/sw inventory now reads the kernel version and architecture for linux and windows
    * 0627 lnx_video, win_video: added inventory function and agent for linux video cards, modified windows inventory function
    * 0629 improvements to windows sw/hw inventory (encoding, more details for sw inventory)
    * 0630 win_disks: hardware inventory for physical disks in windows
    * 1046 Added AIX support for HW/SW-Inventory...
    * 0167 FIX: mk_inventory.linux: Changed field separator from pipe to tab...
    * 1005 FIX: Fix exception when using pretty-print output format
    * 0946 FIX: hw/sw inventory: fixed display bug for byte fields with the value 0...
    * 0641 FIX: windows inventory: moved encoding from checks to windows agent plugin


1.2.5i4:
    Core & Setup:
    * 0940 SEC: Fixed various core SIGSEGV when using malformed livestatus queries...

    Checks & Agents:
    * 0812 nginx_status: New check for monitoring status information of the Nginx web server...
    * 0986 citrix_licenses: new check for monitoring Citrix licenses
    * 0814 Agent versions can now be checked with "at least version X" parameters...
    * 0815 mysql_slave: New check for monitoring MySQL slave sync state
    * 0617 adva_fsp_if: new check to monitor interfaces of the ADVA FSP 3000 scalable optical transport solution
    * 0618 adva_fsp_current: new check for the power supply units of the ADVA FSP 3000 scalable optical transport solution
    * 0619 adva_fsp_temp: new check to monitor temperature and temperature trends on ADVA scalable optical transport solutions
    * 0993 raritan_pdu_inlet: now delivers performance data
    * 0624 fc_port: new check for fibre channel devices supporting the FCMGMT MIB
    * 1003 ibm_svc_enclosure: support new firmware, also check fan modules
    * 0616 FIX: brocade.fan, brocade.power, brocade.temp: will now only discover services which are not marked as absent
    * 0992 FIX: zfs_arc_cache: returns OK even if values of arc meta are missing...
    * 0936 FIX: agent_ibmsvc: improved error messages on using wrong credentials
    * 0621 FIX: zfsget: better filesystem selection and calculation of sizes...
    * 0819 FIX: Fixed keepalive termination in case of exceptions during checking...
    * 0622 FIX: cisco_temp_sensor: fix to also work with newer IOS versions
    * 0623 FIX: fsc_fans: upper levels for fan RPMs are now optional also for the check
    * 0823 FIX: mk_sap: Fixed some wrong calculated values (decimal numbers)...

    Multisite:
    * 0982 SEC: Fix two XSS weaknesses according to CVSS 8.5 AV:N/AC:M/Au:S/C:C/I:C/A:C...
    * 0983 SEC: Fix security issue in code of row selections (checkboxes) (CVSS 4.9 AV:N/AC:M/Au:S/C:N/I:P/A:P)...
    * 0934 FIX: Logwatch messages with class unknown ( 'u' ) now displayed as WARN...
    * 0166 FIX: mobile gui: Fixed colors of command list...
    * 0820 FIX: Fixed wrong NagVis links in "custom links" snapin
    * 0938 FIX: logwatch: fixed incorrect display of warning messages
    * 0939 FIX: Fixed multisite exception caused by missing explanation text for a AUTODELETE event action
    * 0822 FIX: Sorting columns in view dashlets is now working again
    * 0941 FIX: esx_vsphere_hostsystem.cpu_usage: pnpgraph now displays AVERAGE instead of MAX values in all timeframes...
    * 0942 FIX: check_mk-winperf.cpuusage.php: now displays AVERAGE values instead of MAX...

    WATO:
    * 0984 Fix code injection for logged in users via automation url...
            NOTE: Please refer to the migration notes!
    * 0987 New button for updating DNS cache...
    * 0824 SEC: Valuespecs: Fixed several possible HTML injections in valuespecs...
    * 0813 FIX: LDAP: Improved slightly missleading logging of LDAP sync actions...
    * 0935 FIX: CPU utilization: increased maximum value to 10000...
    * 0821 FIX: Reducing size of auth.php (needed for authorisation in NagVis) in large environments...

    Notifications:
    * 1002 FIX: Fix crash when debugging notifications with non-Ascii characters...

    Reporting & Availability:
    * 0985 Availability: display phases of freqent state changes as "chaos"...

    Event Console:
    * 0816 States of events can now be set by patterns...

    HW/SW-Inventory:
    * 0620 new version of Check_MKs hardware and software inventory including a much extended windows agent and inventory functions
    * 0818 FIX: Fixed exception in HW/SW inventory search dialog...


1.2.5i3:
    Core & Setup:
    * 0884 New options --oid and --extraoid for cmk --snmpwalk...
    * 0785 FIX: Availability: fixed memory leak in table statehist...
    * 0903 FIX: availability: fixed bug causing the availability feature not considering timeperiod transitions
    * 0888 FIX: Fix SNMP inventory check in simulation mode

    Checks & Agents:
    * 0149 cisco_secure: New check for Port Security on Cisco swichtes
    * 0751 New localcheck for Linux that makes sure that filesystems in /etc/fstab are mounted...
    * 0783 enterasys_lsnat: new check monitoring the current LSNAT bindings
    * 0601 printer_alerts: check can now display a textual representation of the alert code...
            NOTE: Please refer to the migration notes!
    * 0799 ibm_svc_systemstats.cpu_util: New check for CPU Utilization of an IBM SVC / V7000 device in total
    * 0800 ibm_svc_nodestats.cache, ibm_svc_systemstats.cache: New checks for Cache Usage of IBM SVC / V7000 devices
    * 0150 printer_suply: New option to upturn toner levels...
    * 0801 ibm_svc_eventlog: New Check for Messages in Event log of IBM SVC / V7000 devices
    * 0151 enterasys_cpu_util: Changed check to not longer summarize all modules...
            NOTE: Please refer to the migration notes!
    * 0802 ibm_svc_nodestats.iops, ibm_svc_systemstats.iops: new checks for IO operations/sec on IBM SVC / V7000 devices
    * 0602 cmciii.humidity: new check for Rittals CMC III humidity sensors
    * 0829 oracle_tablespaces: improved formatting of levels text in check output...
    * 0757 Linux multipath check can now use the alias instead of the UUID as item...
    * 0879 windows_tasks: output last and next run time
    * 0881 rmon_stats: now needs to be activated via a rule in order to be inventorized...
            NOTE: Please refer to the migration notes!
    * 0804 ibm_svc_portfc: New check for status of FC Ports in IBM SVC / Storwize V3700 / V7000 devices
    * 0805 ibm_svc_enclosure: New Check for Enclosures, Canisters and PSUs in IBM SVC / Storwize V3700 / V7000 devices
    * 0806 ibm_svc_enclosurestats.temp: New Check for temperature in enclosures of IBM SVC / Storwize V3700 / V7000 devices
    * 0807 ibm_svc_enclosurestats.power: New check for power consumption of enclosures of IBM SVC / Storwize V3700 / V7000 devices
    * 0808 brocade_mlx*: Checks now also work correctly with Brocade ADX / FGS / ICX devices
    * 0892 wagner_titanus_topsense: new info check and overall status check for Wagner Titanus Top Sens devices
    * 0893 wagner_titanus_topsense.alarm: New check for Alarms Triggered on Wagner Titanus Top Sens devices
    * 0894 wagner_titanus_topsense.smoke: New check for Smoke Detectors in Wagner Titanus Top Sens devices
    * 0895 wagner_titanus_topsense.chamber_deviation: New Check for Chamber Deviation from Calibration Point in Wagner Titanus Top Sens devices
    * 0152 fsc_fans: Added support for Wato configuration and upper limits
    * 0896 wagner_titanus_topsense.airflow_deviation: New Check for Airflow Deviation in Wagner Titanus Top Sens devices
    * 0897 wagner_titanus_topsense.temp: New Check for Temperature measured by Wagner Titanus Top Sens devices
    * 0898 ibm_svc_nodestats.disk_latency, ibm_svc_systemstats.disk_latency: New Checks for Disk Latency in IBM SVC / Storwize V3700 / V7000 devices
    * 0156 akcp_daisy_temp: New Check for akcp daisyTemp sensor chains...
    * 0899 enterasys_temp: New Check for temperature sensor in Enterasys Switches
    * 0901 ibm_svc_portfc: more devices recognized...
    * 0952 ibm_svc_array: New check for Status of RAID Arrays in IBM SVC / Storwize devices.
    * 0911 esx_vsphere_hostsystem.multipath: now able to configure paths minimum count...
    * 0159 brocade: Added support for brocade fdx switches
    * 0160 brocade_vdx_status: New check to monitor the operational state of vdx switches.
    * 0916 if: now able to configure minimum bandwidth limits
    * 0917 df checks: now able to show time left until disk full as perfometer and pnpgraph...
    * 0954 juniper_bgp_state: New Check for BGP status at Juniper Routers
    * 0955 zfs_arc_cache, zfs_arc_cache.l2: New Checks for Hit Ratios and Sizes of ZFS arc Cache
    * 0162 if_brocade: New if64 Check version for Brocade VDX Switches...
            NOTE: Please refer to the migration notes!
    * 0956 fast_lta_headunit.status, fast_lta_headunit.replication: New checks for FAST LTA Storage Systems
    * 0957 fast_lta_silent_cubes.capacity: New check for Total Capacity over all Silent Cubes on FAST LTA Storage Systems
    * 0975 esx_vsphere_vm.guest_tools: renamed check (formerly esx_vsphere_vm.guestTools)...
            NOTE: Please refer to the migration notes!
    * 0920 blade_bays: now also detects if blade server is switched off
    * 0977 check_traceroute: new active check for checking presence and absence of routes...
    * 0959 libelle_business_shadow.info, libelle_business_shadow.process, libelle_business_shadow.status: New Checks for Libelle Business Shadow
    * 0960 libelle_business_shadow.archive_dir: New check for the Archive Dir of Libelle Business Shadow...
    * 0978 Fix security issue with mk-job on Linux...
            NOTE: Please refer to the migration notes!
    * 0925 ps: improved/fixed calculation of CPU utilization (linux)...
    * 0926 windows agent: local / plugin scripts now get the REMOTE_HOST as environment variable
    * 0163 kaspersky_av_quarantine,kaspersky_av_tasks,kaspersky_av_updates: New checks for kaspersky anti virus on linux
    * 0164 symantec_av_progstate,symantec_av_quarantine, symantec_av_updates: New checks for Symantec Anti Virus on Linux
    * 0615 apc_symmetra: check now also monitors the battery replacement status
    * 0927 windows agent: now able to evaluate logfiles written in unicode (2 bytes per character)...
    * 0165 ups checks now supports also GE devices (Thanks to Andy Taylor)...
    * 0928 runas: new plugin script to include and execute mrpe, local and plugin scripts as different user...
    * 0929 windows agent: now able to include and execute additional local and plugin scripts as different user...
    * 0812 nginx_status: New check for monitoring status information of the Nginx web server...
    * 0961 fast_lta_volumes: new check of capacity of volumes in FAST LTA Storage Systems...
    * 0777 FIX: special agent emcvnx: did not work with security file authentication...
    * 0786 FIX: zfsget: fixed compatibility with older Solaris agents...
    * 0809 FIX: brocade_fcport: Fixed recently introduced problem with port speed detection
    * 0787 FIX: df: fixed problems on some filesystem checks when legacy check parameters where used...
    * 0803 FIX: agent_ibmsvc: raw data for System Info Check and License Check now in correct format...
    * 0788 FIX: oracle_tablespaces: now able to bear None values as warn/crit levels...
    * 0789 FIX: oracle_tablespaces: fixed bug when using dynamic filesystem levels...
    * 0603 FIX: cmciii checks: more general scan function plus perf-o-meters for humidity and temperature checks
    * 0604 FIX: windows_updates: now handles situations with forced reboot and no limits correctly
    * 0605 FIX: enterasys_cpu_util enterasys_lsnat: syntax fixes
    * 0889 FIX: logwatch: fix case where rule wouldn't be applied...
    * 0882 FIX: check_bi_local.py: fix crash in case of non-ascii characters...
    * 0606 FIX: apache_status: now also sends an accept header to make it work with mod_security enables servers
    * 0832 FIX: solaris_mem: fixed invalid calculation of total swap...
    * 0810 FIX: fritz.link: Not inventorizing "unconfigured" interfaces anymore
    * 0154 FIX: zfsget: Fixed inventory of filesystems
    * 0155 FIX: mssql_counters: harded check agains odd agent output
    * 0907 FIX: windows agent: register_service: fixed ImagePath registry entry...
    * 0608 FIX: oracle_asm_diskgroup: check now also handles older oracle version 11.1.0
    * 0157 FIX: apc_symmetra_test: Fixed case of unkown last test date
    * 0910 FIX: brocade.power: fixed an error where the check reports an UNKNOWN on power supply failure...
    * 0158 FIX: dell_om_disks: Handle hotspares more correctly
    * 0161 FIX: cisco_fru_power: Exluded not existing devices from the inventory
    * 0969 FIX: blade_health: correctly output error message in non-OK state
    * 0611 FIX: nfsexports.solaris: fix in determination of path prefix
    * 0953 FIX: brocade_mlx_temp: special treatment for devices sometimes not delivering temperature by SNMP
    * 0958 FIX: df.include: failed for checks with grouping patterns...
    * 0924 FIX: windows agent: now able to execute python scripts again
    * 0614 FIX: cmciii.temp, cmciii.humidity: fixed bugs to get performance data back
    * 0932 FIX: prediction: fixed bug where predicted levels were not recalculated

    Multisite:
    * 0779 Hostgroups (Summary): Empty hostgroups are no longer shown (can be re-enabled by filter)
    * 0887 Add new column painter "Host Notifications Enabled"...
    * 0963 New snapin with virtual host trees...
    * 0914 Improved transaction handling to speedup the Web-GUI...
    * 0905 FIX: Multisite context buttons: links in context buttons are no longer called twice...
    * 0906 FIX: Improved transaction handling in Web GUI...
    * 0909 FIX: Table checkboxes: Fixed bug where selected checkboxes got ignored...
    * 0811 FIX: Fixed handling of exceptions occuring before login in debug mode
    * 0912 FIX: Multisite Views: Fixed bug where custom views could not get deleted
    * 0921 FIX: dashboards: fixed bug not updating header timestamp...
    * 0923 FIX: json export: fixed bug not stripping html tags from output
    * 0931 FIX: pnp-template ps.perf: fixed display bug of cpu averaging

    WATO:
    * 0784 Improved security of WATO bulk inventory by using transaction ids
    * 0880 Added support for 389 Directory Server to LDAP connector
    * 0607 online help text for host creation in WATO now also explains hostname caching
    * 0908 Check event state: New option "Less Verbose Output"...
    * 0965 Cumulative permissions and contact groups for WATO folders...
    * 0973 Renaming of hosts via WATO...
    * 0976 Show preview of active and custom checks in WATO services table...
    * 0930 WATO snapshots: disabled upload of legacy snaphots and snapshots with invalid checksums...
    * 0781 FIX: host diag page: fixed problem with update of diagnose subwindows...
    * 0904 FIX: Fixed exception in host parameter overview...
    * 0971 FIX: Fix missing authentication of PHP addons in D-WATO when activation mode is reload...
    * 0972 FIX: Do not loose site specific global settings anymore when chaning a site's configuration...
    * 0933 FIX: WATO snapshots: excluded some superfluous files from nagvis backup domaim...

    Notifications:
    * 0754 Allow users to disable their notifications completely...
    * 0755 Added variables LASTHOSTUP_REL and LASTSERVICEOK_REL to notification context...
    * 0883 Added Date / Time to HTML notification email
    * 0900 notify_multitech.py: new treasures script for notifying via MultiTech SMS Gateway...
    * 0968 Notification scripts are now configurable via WATO...
    * 0974 New notification plugin for ASCII emails...
    * 0752 FIX: FIX: compute correct state transitions for notifications...
    * 0753 FIX: FIX: correctly show original state in HTML notification mails...
    * 0609 FIX: mail notification script now uses 6 digit hex codes for colors to be better compatible with web based mail browsers
    * 0964 FIX: Fix hanging shutdown of CMC on RedHat 5.X...
    * 0918 FIX: notification: fixed exception when sending notifications as sms / ascii mail...

    Reporting & Availability:
    * 0756 Allow availability of multisite BI aggregates at once...
    * 0966 CSV export for availability works now also for BI aggregates
    * 0967 BI Availability timewarp: new buttons for moving back and forth
    * 0962 FIX: Fix CSV-Export in availability table
    * 0890 FIX: Fix availability computation for hosts...
    * 0891 FIX: Fix HTML encoding of tootip in inline timeline of availability

    Event Console:
    * 0885 New option for writing all messages into a syslog-like logfile...
    * 0902 FIX: event console view: fixed exception on rendering host tags for unknown hosts...

    Livestatus:
    * 0747 FIX: livestatus table hostsbygroup: fixed bug with group_authorization strict...
    * 0831 FIX: table statehist: no longer crashes on TIMEPERIOD TRANSITION entries with an invalid syntax...

    Livestatus-Proxy:
    * 0970 FIX: liveproxyd: handle situations with more then 1024 open files...
    * 0613 FIX: liveproxyd: fewer log messages in case a site is unreachable

    HW/SW-Inventory:
    * 0913 lnx_distro: Now able to detect SuSE distributions...
    * 0610 mk_inventory: windows inventory check now included, install date added to data
    * 0886 FIX: Fix exception on non-UTF-8 encoded characters in software list
    * 0922 FIX: dmidecode: fixed exceptions on missing/unknown data


1.2.5i2:
    Checks & Agents:
    * 0147 enterasys_fans: New Check to monitor fans of enterasys swichtes
    * 0773 ibm_svc_system: new check for System Info of IBM SVC / V7000 devices
    * 0774 ibm_svc_nodestats.diskio: new check for disk troughput per node on IBM SVC / V7000 devices
    * 0775 ibm_svc_systemstats.diskio: new check for disk throughput in IBM SVC / V7000 devices in total
    * 0764 lnx_quota: Added new check to monitor Linux File System Quota...
    * 0776 ibm_svc_nodestats.cpu_util: new check for CPU Utilization per Node on IBM SVC / V7000 devices
    * 0600 nfsexports.solaris: new agent plugin for monitoring nfs exports on solaris systems...
    * 0743 mem, fortigate_memory, solaris_mem: display total SWAP info in check output
    * 0745 drbd: Roles and diskstates are now configurable via WATO...
    * 0740 FIX: winperf_if: now able to handle bandwidth > 4GBit...

    Multisite:
    * 0765 NagVis-Maps-Snapin: Now visualizes downtime / acknowledgment states of maps...
    * 0766 FIX: Changed transid implemtation to work as CSRF protection (Fixes CVE-2014-2330)...

    WATO:
    * 0767 FIX: Signing and verification of WATO snapshot (addresses CVE-2014-2330)...

    BI:
    * 0741 FIX: BI editor: fixed display bug in "Create nodes based on a service search"...

    Livestatus:
    * 0742 FIX: table statehist: now able to cancel a running query if limit is reached...


1.2.5i1:
    Core & Setup:
    * 0386 Added all active checks to check_mk -L output...
    * 0452 Speedup generation of configuration...
    * 0124 Support multiline plugin output for Check_MK Checks...
    * 0675 Activate inline SNMP per default (if available)...
    * 0695 Remove obsolete option -u, --cleanup-autochecks...
            NOTE: Please refer to the migration notes!
    * 0087 FIX: Fixed possible locking issue when using datasource program with long output...
    * 0313 FIX: Avoid duplicate reading of configuration file on --create-rrd...
    * 0379 FIX: check_mk -c: Now also rewrites the location of conf.d directory
    * 0354 FIX: Catch exception when check plugins do not return a state...
    * 0398 FIX: Tolerate debug output in check plugins when using CMC...
    * 0314 FIX: Fix CMC not executing any Check_MK checks after config reload...
    * 0401 FIX: Fix rule precedence in WATO-configured manual checks...
    * 0402 FIX: Fix exception in case of missing agent sections of cluster-aware checks...
    * 0426 FIX: Fixed processing of cached agent plugins / local scripts...
    * 0451 FIX: Ignore missing check types when creating configuration for Nagios
    * 0259 FIX: Fixed htpasswd permission problem in check_mk standalone installation...
    * 0453 FIX: Fix ugly Python exception in host diagnosis page in case of SNMP error...
    * 0696 FIX: Remove garbled output of cmk -v in state of CMC
    * 0682 FIX: Allow overriding of active and custom checks by more specific rule...
    * 0267 FIX: Fixed auth.serials permission problem in check_mk standalone installation...
    * 0282 FIX: TIMEPERIOD TRANSITION messages no longer cut at 64 bytes...
    * 0730 FIX: cmc: fixed bug displaying logentries after a logfile rotation...
    * 0140 FIX: Fixed unwanted handling of hostname as regex...
    * 0739 FIX: Availablity: Prevent crash if the notification period is missing...

    Checks & Agents:
    * 0306 esx_vsphere_counters: added missing ramdisk levels sfcbtickets
    * 0073 moxa_iologik_register: new check to monitor moxa e2000 series registers
    * 0105 apc_humidity: New Check for humidity levels on APC Devices
    * 0106 3ware_units: The verifying state is now handled as ok...
    * 0086 timemachine: new check checking the age of latest backup by timemachine on MAC OS
    * 0074 raritan_pdu_plugs: new check for Raritan PX-2000 family PDUs...
    * 0107 stulz_alerts, stulz_powerstate, stulz_temp, stulz_humidity: New Checks for Stulz clima devices
    * 0075 raritan_pdu_inlet: new check to monitor inlet sensors of the Raritan PX-2000 PDUs
    * 0315 hitachi_hnas_quorumdevice, hitachi_hnas_pnode, hitachi_hnas_vnode: New checks for Hitachi HNAS devices
    * 0316 hitachi_hnas_cpu: New check for CPU utilization of Hitachi HNAS devices
    * 0373 wut_webtherm: Supporting several other devices now
    * 0377 check_http: Certificate Age mode now supports SNI...
    * 0317 emc_isilon: New checks for EMC Isilon Storage System
    * 0395 cmctc.temp: also detect older CMC devices
    * 0396 cmciii_access cmciii_io cmciii_psm_current cmciii_psm_plugs: Support other firmeware versions as well...
    * 0111 kemp_loadmaster_ha, kemp_loadmaster_realserver, kemp_loadmaster_services: New Checks for Kemp Loadbalancer
    * 0318 hitachi_hnas_fan: New check for fans in Hitachi HNAS systems
    * 0319 hitachi_hnas_psu, hitachi_hnas_psu: New checks for Hitachi HNAS storage systems
    * 0320 hitachi_hnas_fpga: new check for Hitachi HNAS storage systems
    * 0321 brocade_mlx: enhancing checks (BR-MLX modules, more OK states)...
    * 0323 emcvnx_hwstatus, emcvnx_hba, emcvnx_disks: new checks for EMC VNX storage systems
    * 0254 agent_vsphere: Make handling of spaces in hostnames of ESX configurable...
    * 0077 cmciii.psm_current, cmciii_psm_plugs, cmciii_io, cmciii.access, cmciii.temp, cmciii.can_current, cmciii.sensor, cmciii.state: new sub checks included in one new check cmcmiii superseding and improving several previous checks of the Rittal CMCIII device...
            NOTE: Please refer to the migration notes!
    * 0078 job: check now monitors the time since last start of the job, limits can be configured in WATO
    * 0079 f5_bigip_conns: new check to monitor number of current connections
    * 0324 hitachi_hnas_cifs: new check for the number of users using a CIFS share
    * 0455 hitachi_hnas_span: new check for Spans (Storage Pools) in Hitachi HNAS storage systems
    * 0445 mem.win: Allow time-averaging of values before applying levels...
    * 0446 mem.used, solaris_mem: Introduce optional averaging of used memory...
    * 0566 services.summary: new check to monitor stopped services of mode autostart in windows
    * 0568 f5_big_ip_conns: check now supports predictive monitoring and both connections types are merged in one check
    * 0257 windows_agent: now reports extended process information (obsoletes psperf.bat plugin)...
    * 0457 hitachi_hnas_volume: New check for Usage and Status of Volumes in Hitachi HNAS storage systems
    * 0450 mem.used: Add information about shared memory (on Linux hosts)
    * 0458 hitachi_hnas_fc_if: New check for FibreChannel Interfaces in Hitachi HNAS storage systems
    * 0459 emcvnx_info: New info check providing Model, Revision and Serial Number of EMC VNX storage systems
    * 0461 emcvnx_raidgroups.list_luns: New check for EMC VNX storage system...
    * 0462 emcvnx_raidgroups.list_disks: New check for EMC VNX storage system...
    * 0463 emcvnx_raidgroups.capacity, emcvnx_raidgroups.capacity_contiguous: New Checks for EMC VNX Storage systems...
    * 0570 fileinfo.groups: file groups now allow exclude patterns as well
    * 0464 stulz_pump: new check for the status of pumps of Stulz clima units
    * 0125 unitrends_backup:Unitrends Backup...
    * 0126 mikrotik_signal: Check for mikrotik wifi bridges
    * 0127 hp_proliant_raid: Check for proliant RAID status.
    * 0571 cmciii_lcp_fans: now monitors the lower limit for the rpm
    * 0572 cmciii_lcp_waterflow: lower and upper limits to the flow are now monitored
    * 0573 cmciii_lcp_airin, cmciii_lcp_airout, cmciii_lcp_waterin, cmciii_lcp_waterout: checks now observe limits to the temperatures
    * 0128 unitrends_replication: Check for monitoring  Replicaion staus on Unitrend systems
    * 0265 mpre_include: run additional mrpe configs within user context...
    * 0266 windows_agent: now supports mrpe include files...
    * 0574 if64: check now supports clustering...
    * 0576 fileinfo.groups: new feature to include current date in file pattern
    * 0130 Support of new Firmware version of various Fujitsu Sotarge Systems
    * 0698 emc_isilon.nodehealth: new check for EMC Isilon Storage systems: NodeHealth
    * 0699 emc_isilon_iops: New check for Disk Operations per Second (IOPS) in EMC Isilon Storage
    * 0132 New checks fjdarye101_disks fjdarye101_rluns: Fujitsu Storage Systems with 2013 Firmware
    * 0697 check_dns: allow to specify multiple expected answers
    * 0700 arcserve_backup: new check for status of backups in an Arcserve Backup Server
    * 0580 emc_datadomain_fans, emc_datadomain_nvbat, emc_datadomain_power, emc_datadomain_temps: new hardware checks for EMC Datadomain
    * 0691 Solaris agent: include lofs in list of monitored filesystem types
    * 0694 wut_webtherm: Support new versions of WUT-Thermometer...
    * 0135 apc_inputs: New Check for APC Input Contacts
    * 0701 emc_isilon_diskstatus: new check for Status of Disks in EMC Isilon Storage Systems
    * 0581 emc_datadomain_disks emc_datadomain_fs:  new checks to monitor disks and filesystems of EMC Datadomain
    * 0718 logwatch.ec: Optionally monitor the list of forwarded logfiles...
    * 0556 esx_vsphere_counters.diskio: now also shows disk latency
    * 0583 stulz_pump: now monitors the pumps rpm in precent of maximum and gathers performance data
    * 0560 check_mk_agent.solaris: report statgrab_mem section if solaris_mem section is missing...
    * 0702 Rule for checking agents for wanted version...
    * 0586 rmon_stats: new snmp check to gather network traffic statistics on RMON enabled network interfaces
    * 0704 windows_os_bonding: new check for bonding interfaces on windows...
    * 0562 esx_vsphere_vm.guest_tools: new check to monitor guest tools status...
    * 0674 brocade_fcport: Now supporting interface speed of 16 Gbit (just discovered in the wild)
    * 0138 Removed caching function in Windows Update agent plugin...
            NOTE: Please refer to the migration notes!
    * 0564 esx_vsphere_vm.datastores: displays the datastores of the VM...
    * 0731 mk_postgres: improved support for versions postgres < 9.2...
    * 0588 dell_poweredge_amperage.current, dell_poweredge_amperage.power, dell_poweredge_cpu, dell_poweredge_status, dell_poweredge_temp: new checks for the Dell PowerEdge Blade Server
    * 0589 brocade_tm: new check monitoring traffic manager statistics for interfaces of brocade devices
    * 0591 dell_poweredge_mem: new check to monitor memory modules of Dell PowerEdge Servers
    * 0592 dell_poweredge_pci: new check for pci devices on dell PowerEdge Servers
    * 0141 ups_socomec_capacity: Battery Capacity Check for Socomec UPS Devices.
    * 0705 arcserve_backup: improved documentation (check manpage and comments in the agent plugin)
    * 0143 ups_socomec_in_voltage, ups_socomec_out_voltage: Socomec UPS Devices, Input and Output Voltages...
    * 0732 df: now able to monitor inodes...
    * 0716 Add Linux caching agent also to normal agent RPM...
    * 0594 dell_poweredge_netdev: new check to monitor the status of network devices on Dells Poweredge Servers
    * 0733 mem, solaris_mem: now able to configure amount of free memory...
    * 0706 EMC VNX: special agent can alternatively authenticate via security files...
    * 0734 esx_vsphere_vm.running_on: shows the esx host of the VM
    * 0144 enterasys_cpu_util enterasys_powersupply: New Checks for CPU Utilization and Power Supplies on enterasys switches
    * 0595 dell_chassis_power, dell_chassis_powersupplies: new checks for Dell Poweredge Chassis Ppower consumption...
    * 0596 dell_chassis_status, dell_chassis_temp, dell_chassis_kvm, dell_chassis_io, dell_chassis_fans: new checks to monitor the overall status of various sections of the Dell Poweredge Chassis via CMC
    * 0597 dell_chassis_slots: new check to monitor the status of the blade slots of the Dell Poweredge Blade Servers
    * 0145 apc_symmetra: Changed naming of Batterie Temperature to System Temerature...
            NOTE: Please refer to the migration notes!
    * 0146 innovaphone_priports_l1, innovaphone_priports_l2: New Checks for Innovaphone PRI Ports
    * 0707 ibm_svc_host: New check: Status of hosts an IBM SVC / V7000 presents volumes to
    * 0598 kentix_temp, kentix_humidity: new checks for Kentix MultiSensor-Rack
    * 0768 ibm_svc_license: New check for Licensing Status on IBM SVC / V7000 devices
    * 0778 New Special Agent for innovaphone gateways...
    * 0769 juniper_trpz_cpu_util, juniper_trpz_flash, juniper_trpz_info, juniper_trpz_power: new Checks for juniper trapeze switches
    * 0770 innovaphone_licenses: New check to monitor licenses on innovaphone devices"
    * 0771 juniper_trpz_aps: Show the number of connected access points on juniper wlan controllers
    * 0772 added special agent for IBM SVC / V7000 storage systems...
    * 0147 enterasys_fans: New Check to monitor fans of enterasys swichtes
    * 0759 check_notify_count: New active check to monitor the number of notifications sent to contacts...
    * 0760 The windows agent contains meta information about version, manufacturer etc....
    * 0103 FIX: services: Fixed bug with service inventory defined in main.mk...
    * 0299 FIX: borcade_mlx_fan: Prettified output, handling "other" state now
    * 0300 FIX: cisco_fru_power: Trying not to inventorize not plugged in FRUs...
    * 0305 FIX: apache_status: Fixed exception when agent reports HTML code as apache-status data...
    * 0104 FIX: mssql: Server instances with underline in name are now supported....
    * 0240 FIX: Virtualmachine names with space no longer have missing piggyback data...
    * 0310 FIX: apache_status: Improved handling of unexpeted data sent by agents...
    * 0088 FIX: esx_vsphere_datastores: fixed error with reported capacity of 0 bytes...
    * 0243 FIX: cisco_qos: no longer crashes when the qos policy name is not set...
    * 0326 FIX: hr_fs printer_supply: Improved translation of wrong encoded chars...
    * 0059 FIX: agent_vpshere: new option for supporting ESX 4.1...
    * 0334 FIX: cisco_fantray: Fixed error on Cisco devices which do not support this check...
    * 0355 FIX: heartbeat_crm: Now handling "Failed actions:" output in agent...
    * 0357 FIX: megaraid_bbu: Fixed expected state checking...
    * 0358 FIX: df: now ignores filesystems with a reported size of '-'...
    * 0360 FIX: multipath: Inventory handles non loaded kernel module now...
    * 0339 FIX: blade_bays blade_blades blade_blowers blade_health blade_mediatray blade_powerfan blade_powermod: fix scan function...
    * 0340 FIX: blade_health: fix check, it was totally broken...
    * 0363 FIX: mysql_capacity: Did use wrong calculated warn / crit thresholds...
    * 0364 FIX: brocade_mlx*: Several cleanups, fixed bug in brocade_mlx_fan where only the first worst state was shown in output
    * 0365 FIX: RPMs: Cleaning up xinetd checkmk.rpmnew file after updating package...
    * 0366 FIX: heartbeat_crm: Agent code is now compatible to pacemaker 1.1.9...
    * 0367 FIX: Now using /dev/null instead of closing stdin in linux agent...
    * 0342 FIX: postgres_stat_database: make agent compatible with PostgreSQL 8.4.x...
    * 0343 FIX: postgres_sessions: make agent plugin compatible with PostgreSQL 9.2...
    * 0369 FIX: cups_queues: Fixed bug checking the last queue reported by agent...
    * 0370 FIX: brocade_mlx_module*: Improved output of checks
    * 0372 FIX: megaraid_ldisks: Ignoring adapters without configured logical disks...
    * 0345 FIX: Linux agent: fix detaching of background plugins...
    * 0378 FIX: agent_vsphere.pysphere: Trying to deal with permissions only on some guests/hosts
    * 0245 FIX: Inline SNMP no longer throws an exception when using SNMPv3 credentials...
    * 0380 FIX: jolokia_metrics.mem: PNP-Template now handles non existant max values...
    * 0381 FIX: win_printers: Fixed creation of duplicate services...
    * 0347 FIX: smart.stats: Remove duplicate disks...
    * 0349 FIX: winperf.cpuusage: update man page: this check is deprecated
    * 0383 FIX: solaris_mem: Is now compatible to more systems...
    * 0109 FIX: cisco_fantray: Prevent inventory for not available fans
    * 0110 FIX: cisco_fru_power:  Prevent inventory for not available FRUs
    * 0350 FIX: nfsmounts: correctly handle mount points with spaces...
    * 0387 FIX: df*: Negative filesystem space levels get a more clear text in check output...
    * 0351 FIX: local: Catch invalid state codes and map to 3 (UNKNOWN)...
    * 0397 FIX: mrpe: tolerate performance variable names with spaces...
    * 0399 FIX: check_ftp: cleanup configuration via WATO, remove Hostname field...
    * 0435 FIX: esx_vsphere_sensors: Fix garbled output in case of placeholder VMs...
    * 0251 FIX: agent_vsphere / check_mk agent: fixed outdated systemtime of check_mk agent...
    * 0439 FIX: postfix_mailq: Linux agent better detects Postfix installation...
    * 0440 FIX: heartbeat_crm: Inventory more gracefully handles case where agent output is invalid...
    * 0113 FIX: blade_blades: Now only make inventory for blades that are powered on...
    * 0441 FIX: megaraid_bbu: Fix several false alarms and cases where inventory failed
    * 0442 FIX: dell_om_disks: Treat global hot spare disks as OK, instead of WARN...
    * 0443 FIX: brocade_fcport: cope with firmware that does not provide speed information...
    * 0322 FIX: timemachine: Check now also works if there are spaces in the name of the backup volume or the hostname
    * 0253 FIX: windows agent: fixed crash on processing eventlog records...
    * 0403 FIX: mem.used: Prefer statgrab on FreeBSD for supporting more than 4GB...
    * 0404 FIX: cups_queues: fix exception in case of alternative time format...
    * 0444 FIX: timemachine: do not inventorize check when timemachine is not used
    * 0116 FIX: cisco_vpn_tunnel: Fixed typo that lead to an exception
    * 0118 FIX: stulz_humidity: Fixed coloring in pnp template...
    * 0119 FIX: stulz_humidity: Fixed lower thresholds...
    * 0565 FIX: windows_updates: fix for some cases when forced_reboot is not set
    * 0255 FIX: windows_agent: now able to handle the removal of local/plugin scripts during runtime...
    * 0447 FIX: fortigate_memory: Fix inventory, do not add check if no info available...
    * 0567 FIX: apc_symmetra: transformation from old tuple to new dict format fixed and improved
    * 0432 FIX: stulz_humidity: Fixed syntax error...
    * 0120 FIX: stulz_humidity, apc_humidity: Fixed bug while processing check params...
    * 0460 FIX: endless waiting for printer queues fixed...
    * 0260 FIX: Fixed incorrect formatting of checks with long output...
    * 0261 FIX: df_netapp32 / df_netapp: Fixed bug with negative size in check output...
    * 0262 FIX: ps: Now able to skip disabled "Process Inventory" rules...
    * 0264 FIX: printer_supply_ricoh: now reports correct filling levels...
    * 0575 FIX: cmciii_lcp_airin, cmciii_lcp_airout, cmciii_lcp_waterin, cmciii_lcp_waterout: improved handling of warning state...
    * 0272 FIX: if checks: port type 56 (fibrechannel) is no longer inventorized per default...
    * 0577 FIX: fileinfo.groups: new date pattern is now available for inventory check as well
    * 0688 FIX: winperf_msx_queues: Support output of Exchange 2013...
    * 0578 FIX: zypper: check is always registered as soon as mk_zypper plugin detects zypper tool...
    * 0689 FIX: postgres_sessions: fix empty agent section in case of 0 sessions...
    * 0579 FIX: veeam_client: fix for case when no StopTime section in agent output
    * 0692 FIX: fileinfo: Avoid duplicate entries in Solaris agent...
    * 0693 FIX: hpux_lvm: avoid problem when alternative vgdisplay is installed...
    * 0708 FIX: ntp.time, ntp: avoid DNS lookups in NTP queries and avoid timeouts...
    * 0277 FIX: solaris agent: ntp now able to work with ntpd and xntpd...
    * 0279 FIX: check_mk_agent.solaris: removed proc section from statgrab...
    * 0281 FIX: statgrab_net.ctr: only inventorize interfaces with actual traffic...
    * 0582 FIX: cisco_sys_mem: check now has a man page and a new WATO integration
    * 0667 FIX: oracle_asm_diskgroup: Now really uses the generic filesystem levels...
    * 0555 FIX: snmp_uptime: no longer fails if uptime is < 1 seconds
    * 0136 FIX: cisco_fru_power: Prevent inventory of not exsisting devices
    * 0557 FIX: check_mk_agent.solaris: removed section statgrab mem...
    * 0673 FIX: zfsget: Fixed broken check - was not compatible to current agent output of "df"
    * 0719 FIX: postfix_mailq: fix Linux agent in case of ssmtp being installed
    * 0584 FIX: agent_vsphere: special agent now handles non-standard https port correctly...
    * 0585 FIX: check_mk_agent.linux: more efficient handling of cups printer queues...
    * 0703 FIX: brocade_mlx: omit inventory of cpu and memory on more states...
    * 0137 FIX: Fixed printer_pages...
    * 0587 FIX: if64: problems resolved when running as a clustered service...
    * 0563 FIX: windows agent: now able to process perl scripts...
    * 0729 FIX: esx_vsphere_hostsystem: fixed incorrect status label (not state)...
    * 0142 FIX: winperf_if: treat unknown packets no longer as error packets
    * 0593 FIX: zypper: agent plugin and check now lead to UNKNOWN result in case of repo problems
    * 0758 FIX: check_sql: Fixed monitoring of stored procedures with oracle
    * 0599 FIX: esx_vsphere_datastores: provisioning levels in WATO are no longer limited to 101%
    * 0737 FIX: megaraid_ldisks: now able to handle "No Virtual Drive Configured" states...
    * 0763 FIX: hpux_if: Fixed exception during parsing of provided data on some systems...

    Multisite:
    * 0371 Added log class filter to hostsvcevents view
    * 0352 Avoid Livestatus connections on pages that do not need them...
    * 0390 Added an icon selector to the view editor...
    * 0391 Added sorter / filter for host/service service levels...
    * 0247 New mkp package for web applications: iNag / nagstatus / nagios status.dat...
    * 0429 Implemented role permissions for dashboards...
    * 0430 It is now possible to define custom time ranges in PNP graph search...
    * 0449 Show all custom variables of hosts and services in the detail views...
    * 0665 Added mail notificaton method to custom user notification dialog...
    * 0123 New time range filter for Downtimes and Comments...
    * 0683 New column painter for the last time a service was OK...
    * 0561 quicksearch: now able to search with multiple filters...
    * 0748 Also custom views now have permissions...
    * 0302 FIX: Fixed highlight of choosen elements in foldertee/views snapin in Chrome/IE
    * 0239 FIX: Fixed incorrect html formatting when displaying host or service comments...
    * 0307 FIX: Increased performance of multisite GUI with a large userbase...
    * 0312 FIX: Hiding views related to not existing datasources, like the EC now...
    * 0325 FIX: Removed CSV export icon from availability views...
    * 0327 FIX: Most forms did now work with "Profile Requests" enabled...
    * 0333 FIX: Fixed too long page title during performing several actions...
    * 0356 FIX: Fixed exception caused by utf8 chars in tooltip text...
    * 0368 FIX: Generating selection id is hopefully now compatible to more systems...
    * 0374 FIX: Fixed syntax error in exception handler of LDAP search code...
    * 0375 FIX: LDAP: Now handling user-ids with umlauts...
    * 0246 FIX: brocade_fcport: fixed error in pnp-template...
    * 0393 FIX: LDAP: Enabled paged LDAP search by default now with a page size of 1000...
    * 0394 FIX: LDAP: Auth expiration plugin now checks users for being disabled (in AD)...
    * 0436 FIX: Fix broken Site status switching via sidebar snapin...
    * 0420 FIX: LDAP: Roles/Groups are now synced even if case of DNs do not match...
    * 0421 FIX: UserDB: Fixed lost passwords when changing users in large user databases...
    * 0423 FIX: Users are not logged out anymore during changing their own passwords...
    * 0424 FIX: Improved error handling in case of incorrect auth config in distributed WATO environments
    * 0425 FIX: Fix login loop bug in distributed environments with different auth secrets
    * 0117 FIX: Availability button is now visible for users without the right to edit views
    * 0431 FIX: LDAP: Fixed group syncrhonisation when nested group sync is enabled
    * 0122 FIX: Multisite view editor not longer throwing a exception when loading views from other users
    * 0569 FIX: recurring updates of serial numbers of disabled ldap users fixed...
    * 0676 FIX: Move view "Stale services" to Problems folder
    * 0270 FIX: Multisite host tag filter: Now uses exact match...
    * 0273 FIX: Fixed exceptions when modifying / cloning views...
    * 0274 FIX: Fixed exception when view title or description was missing
    * 0278 FIX: Fixed bookmark icon images for non-english user languages...
    * 0670 FIX: LDAP: Fixed sync when non lower case attributes are configured...
    * 0671 FIX: LDAP: Disable logging of password changes received from LDAP
    * 0558 FIX: availability: fixed exception on specific filter settings...
    * 0712 FIX: Fix multiple groups with same tag when grouping hosts after a tag...
    * 0738 FIX: csv_export: now able to handle umlauts in download filenames...
    * 0762 FIX: Fixed availability filters not opening in IE7

    WATO:
    * 0308 Multisite can now set rotation view permissions for NagVis...
    * 0329 Removed Distributed WATO peer mode...
            NOTE: Please refer to the migration notes!
    * 0244 New features for WATO page Backup & Restore...
    * 0382 Active HTTP check now supports multiline regexp matching...
    * 0112 Explicit mapping of clustered services can now be done with WATO...
    * 0437 Convert WATO rule for debug_log into simple Checkbox...
    * 0428 Changed user profiles (e.g. pw changes) are now replicated in distributed setups...
    * 0114 User Custom Attributes can now be exported to the core...
    * 0448 New button in WATO service list for displaying check parameters...
    * 0454 Add output of traceroute to host diagnostic page
    * 0677 Make title of tags and tag groups localizable...
    * 0685 Distributed WATO now disabled WATO on slave sites per default...
    * 0687 New summary pages with all settings of a host or service...
    * 0275 WATO "Notify Users" feature: Improved confirmation info...
    * 0134 New option to use expect string in response heads for check_http in wato...
    * 0717 Sort permissions of views, dashboards, commands and snapins alphabetically
    * 0761 New bulk host import mode in WATO...
    * 0057 FIX: Fix exception in WATO host editor on custom tag without topic...
    * 0241 FIX: Improved sorting of WATO folders in dropdown menu...
    * 0019 FIX: Fixed wording in WATO rule for MSSQL check
    * 0242 FIX: Parameters for clustered services can now be configured on the cluster host...
    * 0309 FIX: Trying to prevent read/write conflicts with a large user base...
    * 0311 FIX: Fixed "Inventory failed" message when trying an inventory on clusters via WATO...
    * 0330 FIX: Improved performance of WATO slave push with a large user base...
    * 0331 FIX: LDAP diagnostic LOG can now have the $OMD_SITE$ macro configured via WATO...
    * 0332 FIX: Own host tag groups without topics resulted in two groups "Host tags" in the rule editor
    * 0361 FIX: The page linked by "new rule" can now be bookmarked again
    * 0341 FIX: Avoid rare exception in WATO when deleting a host...
    * 0376 FIX: LDAP: Default configuration of attributes is reflected within WATO now
    * 0346 FIX: Fix folder visibility in WATO for unpriviledged users...
    * 0385 FIX: Better error handling for invalid service regex in rule conditions...
    * 0389 FIX: Showing LDAP settings on site specific global settings page now...
    * 0400 FIX: WATO BI editor now supports percentages for count_ok...
    * 0392 FIX: LDAP: Improved error messages of LDAP configuration test...
    * 0415 FIX: LDAP: The LDAP Settings dialog is now disabled when the LDAP Connector is disabled
    * 0416 FIX: When doing user sync on user page rendering, contact group memberships are shown correctly now...
    * 0417 FIX: LDAP: Fixed "Sync-Plugin: Roles" test with OpenLDAP
    * 0248 FIX: Backup & Restore: Snapshot comments now support unicode character...
    * 0418 FIX: LDAP: Fixed broken role sync plugin with OpenLDAP...
    * 0419 FIX: LDAP: The default user profile roles are only assigned to users without roles...
    * 0249 FIX: Backup & Restore: fixed bug when uploading legacy snapshots...
    * 0250 FIX: Fixed error on creating very large WATO snapshots...
    * 0422 FIX: Fixed numbers shown in log entries of bulk inventory...
    * 0252 FIX: ESX vSphere configuration: Fixed non-working configuration parameters...
    * 0456 FIX: Column was too short...
    * 0256 FIX: wato snapshots: snapshot restore no longer fails with older python versions...
    * 0433 FIX: Creating WATO lock during automations (like e.g. master to slave syncs)...
    * 0434 FIX: Fixed wrong count of failed hosts in bulk inventory mode...
    * 0678 FIX: Move two last global settings of Event Console to proper places
    * 0268 FIX: wato inventory: fixed missing services...
    * 0686 FIX: Fix replication with WATO if EC is enabled on master and disabled on slave
    * 0129 FIX: Fixed permission bug in "Edit user profile" dialog....
    * 0269 FIX: brocade_fcport: fixed problem on displaying check_parameters in WATO...
    * 0271 FIX: Fixed sorting in duallist element (two lists with interchangable elements)...
    * 0131 FIX: Error rates for network interfaces can now be set smaller then 0.1 when using Wato....
    * 0690 FIX: Fix language jumping to German when saving user profiles
    * 0666 FIX: Minimum port for the mknotifyd is now 1024 (never use well known ports)...
    * 0559 FIX: WATO snapshots: improved validation of (uploaded) snapshots...
    * 0709 FIX: Fix NoneType has not attribute userdb_automatic_sync bug in D-WATO
    * 0728 FIX: mem.win: fixed bug in WATO configuration rule...
    * 0139 FIX: ldap sync: syncing if rules against ldap is not longer case sensitiv
    * 0736 FIX: WATO backup and restore: improved error handling...

    Notifications:
    * 0362 sms: now searching PATH for sendsms and smssend commands...
    * 0684 New notification variables NOTIFY_LASTSERVICEOK and NOTIFY_LASTHOSTUP...
    * 0711 New rules based notifications...
    * 0713 New bulk notifications...
    * 0108 FIX: Prevent service notification on host alerts...
    * 0058 FIX: Fix email notifications containing non-ASCII characters in some situtations...
    * 0133 FIX: Fixed mkeventd notification plugin...
    * 0720 FIX: Fix timeperiod computation with CMC and flexible notifications...

    BI:
    * 0721 Use hard states in BI aggregates...
    * 0714 BI aggregations now also honor scheduled downtimes...
    * 0715 BI aggregates now acknowledgement information...
    * 0669 FIX: Fixed regex matching in BI when using character groups [...]...

    Reporting & Availability:
    * 0018 New option for displaying a legend for the colors used in the timeline...
    * 0405 Add CSV export to availability views...
    * 0338 FIX: Introduce time limit on availability queries...
    * 0681 FIX: Display correct year for availability range for last month in january
    * 0750 FIX: Availability: fix exception when summary is on and some elements have never been OK

    Event Console:
    * 0301 Handling messages of special syslog format correctly...
    * 0388 Moved Event Console related settings to own settings page...
    * 0710 Create a history entry for events that failed their target count...
    * 0749 Allow to restrict visibility of events by their host contacts...
    * 0303 FIX: Old log entries were shown in event history first...
    * 0304 FIX: Escaping several unwanted chars from incoming log messages...
    * 0089 FIX: CSV export of event console was broken...
    * 0359 FIX: Fixed exception in event simulator when one match group did not match
    * 0384 FIX: Trying to prevent problem when restarting mkeventd...
    * 0427 FIX: Fixed exception when handling connections from event unix socket...
    * 0679 FIX: Allow non-Ascii characters in generated events
    * 0680 FIX: Do not allow spaces in host names in event simulator...
    * 0672 FIX: Service item of "Check event state in event console" checks can now be configured...
    * 0590 FIX: mkeventd: fixed encoding of unicode characters in the snmptrap receiver...

    Livestatus:
    * 0337 New header for limiting the execution time of a query...
    * 0276 nagios4 livestatus support...
    * 0335 FIX: Parse state of downtime notification log entries correctly...
    * 0336 FIX: Limit the number of lines read from a single logfile...
    * 0344 FIX: Fix semantics of columns num_services_hard_*...

    Livestatus-Proxy:
    * 0263 FIX: livestatus log table: fixed missing logentries of archived logfiles...


1.2.3i7:
    Core & Setup:
    * 0011 Introduce optional lower limit for predicted levels...
    * 0217 FIX: More verbose error output for SNMP errors on the command line...
    * 0288 FIX: Error messages of datasource programs (e.g. VSphere Agent) are now visible within WATO...
    * 0010 FIX: Fix computation of hour-of-the-day and day-of-month prediction...
    * 0292 FIX: Inline SNMP: Check_MK check helpers are closing UDP sockets now...

    Checks & Agents:
    * 0060 cisco_fantray: new check for monitoring fan trays of Cisco Nexus switches
    * 0061 cisco_cpu: check now recognizes new object cpmCPUTotal5minRev...
    * 0063 veeam_client: new check to monitor status of veeam clients with special agent plugin...
    * 0064 veeam_jobs: new check to monitor the backup jobs of the veeam backup tool...
    * 0047 fritz.conn fritz.config fritz.uptime fritz.wan_if fritz.link: New checks for monitoring Fritz!Box devices...
    * 0027 esx_vsphere_sensors: it is now possible override the state of sensors...
    * 0090 apc_ats_status: New Check for monitoring APC Automatic Transfer Switches
    * 0080 Added new checks for Brocade NetIron MLX switching / routing devices...
    * 0091 apc_ats_output: new check for output measurements on APC ATS devices
    * 0068 check_sql: support for mssql databases included
    * 0208 fileinfo.groups: Added minimum/maximum file size parameters...
    * 0093 check_http: Default service description prefix can be avoided...
    * 0004 df: dynamic filesystem levels now reorder levels automatically...
    * 0069 veeam_client: limits for time since last backup introduced
    * 0214 Logwatch: context lines can now be disabled using nocontext=1...
    * 0038 casa_cpu_mem casa_cpu_temp casa_cpu_util casa_fan casa_power: New checks for casa Cable Modem Termination Systems...
    * 0097 arc_raid_status: New check for Areca RAID controllers
    * 0070 cmciii_lcp_airin cmciii_lcp_airout cmciii_lcp_fans cmciii_lcp_waterflow cmciii_lcp_waterin cmciii_lcp_waterout: new checks for the Rittal CMC-III LCP device
    * 0098 apc_inrow_airflow, apc_inrow_fanspeed, apc_inrow_temp: New checks for APC inrow devices
    * 0099 apc_mod_pdu_modules: New check for APC Modular Power Distribution Unit
    * 0072 cmciii_pu_access cmciii_pu_canbus cmciii_pu_io cmciii_pu_temp: New checks for the Rittal CMC-III PU Unit
    * 0100 juniper_cpu: New check for CPU utilization on Juniper switches
    * 0236 windows_agent: each script can now be configured to run sync / async...
    * 0101 liebert_chiller_status: New check for Liebert Chiller devices
    * 0083 brocade_mlx: Temperature sensors of one module now in one common check...
    * 0008 df: Solaris agent now also supports samfs
    * 0084 brocade_mlx: single checks now instead of sub checks...
    * 0291 winperf_ts_sessions: New check to monitor Microsoft Terminal Server sessions...
    * 0102 modbus_value: New check and Agent to modbus devices...
    * 0013 Solaris Agent: implement cached async plugins and local checks...
    * 0238 vsphere monitoring: new option to skip placeholder vms in agent output...
    * 0016 Linux+Windows agent: allow spooling plugin outputs via files...
    * 0017 local: New state type P for state computation based on perfdata...
    * 0085 brocade_mlx: now handles more different module states...
    * 0024 FIX: cisco_wlc: removed check configuration parameter ap_model...
    * 0003 FIX: ps: Remove exceeding [ and ] in service description when using process inventory...
    * 0037 FIX: checkman browser (cmk -m) was not working properly in network subtree...
    * 0283 FIX: Interface Checks: ignore invalid error counts while interface is down...
    * 0081 FIX: Fixed corruption in SNMP walks created with cmk --snmpwalk...
    * 0286 FIX: esx_vsphrere_counters.ramdisk: Better handling for non existant ramdisks...
    * 0290 FIX: winperf_processor mem.win: Handling no/empty agent responses correctly now...
    * 0293 FIX: esx_vsphere_counters_ramdisk_sizes: Handles ram disk "ibmscratch" by default now
    * 0012 FIX: Solaris Agent: fixed broken fileinfo section...
    * 0297 FIX: mk-job is now also usable on CentOS 5+...
    * 0298 FIX: win_dhcp_pools: Fixed wrong percentage calculation
    * 0237 FIX: tsm_sessions: fixed invalid check output during backups...

    Multisite:
    * 0001 New filters for selecting several host/service-groups at once...
    * 0050 New concept of favorite hosts and services plus matching filters and views...
    * 0211 GUI Notify: Added notify method "popup" to really create popup windows...
    * 0215 Added option to make HTML escape in plugin outputs configurable...
    * 0071 livedump: new option to include contact_groups instead of contacts when dumping configuration
    * 0043 FIX: LDAP: Improved error reporting during synchronisation...
    * 0044 FIX: LDAP: Fixed error with empty groups during non nested group sync...
    * 0045 FIX: LDAP: Fixed error when synchronizing non nested groups to roles...
    * 0046 FIX: Fixed editing contactgroup assignments of hosts or folders with "-" in names...
    * 0049 FIX: Fixed useless I/O during page processing...
    * 0203 FIX: Changed sidebar reload interval to be more random...
    * 0204 FIX: Reduced I/O on logins with access time recording or failed login counts...
    * 0206 FIX: Fixed logwatch permission check when using liveproxy for normal users...
    * 0210 FIX: LDAP: Fixed problem syncing contactgroups of a user with umlauts in CN
    * 0035 FIX: Convert HTTP(S) links in plugin output into clickable icon...
    * 0006 FIX: Checkboxes for hosts/services were missing on modified views...
    * 0284 FIX: Context help toggled on/off randomly...
    * 0285 FIX: Fixed bookmarking of absolute URLs or PNP/NagVis URLs in sidebar snapin...
    * 0296 FIX: Fixed moving of snapins while in scrolled sidebar...

    WATO:
    * 0053 New rule for configuring the display_name of a service...
    * 0216 Supporting float values as SNMP timeout value now...
    * 0082 Improved online help for LDAP connections...
    * 0009 Automatically schedule inventory check after service config change...
    * 0294 Added "services" button to host diagnose page
    * 0048 FIX: Tests on host diagnose page are executed parallel now...
    * 0033 FIX: Fixed problem when saving settings in WATOs host diagnostic page...
    * 0205 FIX: NagVis related permissions of roles can be edited again...
    * 0207 FIX: Explicit communities were not saved in all cases...
    * 0094 FIX: Hide SNMPv3 credentials in WATO...
    * 0212 FIX: Fixed broken site edit page in case a TCP socket has been configured...
    * 0095 FIX: Fixed problem with portnumber in Wato Distributed Monitoring dialog
    * 0213 FIX: LDAP: Various small improvements for handling the LDAP user connector...
    * 0039 FIX: Fixed exception on displaying WATO helptexts in the global settings...
    * 0219 FIX: Fixed display problems in WATO folders with long contact group names
    * 0220 FIX: Added HTML escaping to several global settings attributes...
    * 0234 FIX: Improved handling of interface inventory states / types...
    * 0289 FIX: Renamed "Hosts & Folders" page to "Hosts"
    * 0295 FIX: Fixed problem with new created tag groups with "/" in title...

    Notifications:
    * 0005 Added notification script for sending SMS via mobilant.com...
    * 0032 FIX: Fixed problem when forwarding notification mails in windows...
    * 0218 FIX: Fixed rendering of HTML mails for Outlook (at least 2013)...

    BI:
    * 0287 FIX: Fixed assuming states of services with backslashes in descriptions...

    Reporting & Availability:
    * 0051 Option for showing timeline directly in availability table...
    * 0052 Visual colorization of availability according to levels...
    * 0054 New labelling options for availability table...
    * 0055 Allow grouping by host, host group or service group...
    * 0056 New concept of service periods in availability reporting...
    * 0002 You can now annotate events in the availability reporting...
    * 0014 FIX: Fix styling of tables: always use complete width...
    * 0015 FIX: Fixed summary computation in availability when grouping is used...

    Event Console:
    * 0026 FIX: snmptd_mkevent.py: fixed crash on startup
    * 0036 FIX: Fixed bug where multsite commands did not work properly...

    Livestatus:
    * 0067 livedump: new option to mark the mode at the beginning of the dump and documentation fixes...
    * 0023 FIX: Fixed incorrect starttime of table statehist entries...
    * 0034 FIX: Availability no longer showes incorrect entries when only one logfile exists...
    * 0233 FIX: Fixed missing entries in log file and availability view...


1.2.3i6:
    Core & Setup:
    * 0041 FIX: setup.py now handles non existing wwwuser gracefully...

    Checks & Agents:
    * 0040 Add agent plugin to test local hostname resolving...
    * 0020 FIX: Inventory problem with inventory_processes parameter...

    Multisite:
    * 0000 Improved performance of LDAP sync by refactoring the group sync code

    WATO:
    * 0042 FIX: Removed debug outputs from service inventory...


1.2.3i5:
    Core:
    * Automatically remove duplicate checks when monitoring with Agent+SNMP
       at the same time. TCP based ones have precedence.
    * inventory check of SNMP devices now does scan per default (configurable)
    * FIX: inventory check now honors settings for exit code
    * FIX: avoid exception nodes of cluster have different agent type
    * FIX: continue inventory, if one check does not support it
    * FIX: fix configuration of explicit SNMP community, allow unicode
    * FIX: avoid invalid cache of 2nd and up hosts in bulk inventory
    * FIX: fixed error handling in SNMP scan, inventory check fails now
           if SNMP agent is not responding
    * FIX: Ignore snmp_check_interval cache in interactive situations (e.g.  -nv)
    * FIX: check_mk config generation: on computing the checks parameters
           there is no longer a small chance that existing rules get modified

    Event Console:
    * check_mkevents now available as C binary: check_mkevents_c
    * FIX: use default values for unset variables in actions

    Multisite:
    * Speed-O-Meter: now measure only service checks. Host checks
      are omitted, since they do not really matter and make the
      results less useful when using CMC.
    * Added host aliases filter to some views (host/service search)
    * It is now possible to enforce checkboxes in views upon view loading
      (needs to be confgured per view via the view editor)
    * Wiki Sidebar Snapin: showing navigation and quicksearch. OMD only.
    * Sidebar can now be folded. Simply click somewhere at the left 10 pixels.
    * Foldable sections now have an animated triangle icon that shows the folding state
    * Added new snapin "Folders", which interacts with the views snapin when
      both are enabled. You can use it to open views in a specific folder context
    * LDAP: Added option to make group and role sync plugin handle nested
            groups (only in Active Directory at the moment). Enabling this
	    feature might increase the sync time a lot - use only when really needed.
    * FIX: Fixed encoding problem in webservice column output
    * FIX: Fix output format python for several numeric columns
    * FIX: Fixed searching hosts by aliases/adresses
    * FIX: Remove duplicate entries from Quicksearch
    * FIX: Avoid timed browser reload after execution of exections
    * FIX: Hosttag filter now works in service related views
    * FIX: Added code to prevent injection of bogus varnames
           (This might break code which uses some uncommon chars for varnames)
    * FIX: Fixed computation of perfometer values, which did not care about
           the snmp_check_interval. Simplyfied computation of perfometer values
    * FIX: LDAP: Custom user attributes can now be synced again

    BI:
    * FIX: Fix exception when showing BI tree in reporting time warp
    * FIX: Fixed blue triangle link: would show more aggregations,
       if one name was the prefix of another

    Notifications:
    * Blacklisting for services in the felixble notification system
    * FIX: mail with graph plugin: set explicit session.save_path for php
           Fixes instances where the php command couldn't fetch any graphs

    Checks & Agents:
    * diskstat: removed (ever incorrect) latency computation for Linux
    * statgrab_load: support predictive levels, add perf-o-meter
    * ucd_cpu_load: support predictive levels
    * hpux_cpu, blade_bx_load: support predictive levels, add perf-o-meter,
       make WATO-configable
    * check_sql: Database port can now be explicitly set
    * steelhead_perrs: New check for Rivergate Gateways
    * alcatel_power: Check for power supplies on Alcatel switches
    * qnap_disks: New check for Hardisks in Qnap devices
    * Dell Open Manage: SNNP Checks for Physical Disks, CPU and Memory
    * check_tcp: Now able to set custom service description
    * Apache ActiveMQ: New Special Agent and Check to query ActiveMQ Queues
    * check_ftp: can now be configured via Wato
    * windows_tasks: New check to  monitor the Windows Task Scheduler
    * sensatronics_temp: New check for Sensatronic E4 Temperatur Sensor
    * akcp_sensor_drycontact: New Check for AKCP drycontact Sensors
    * esx_vsphere_vm.heartbeat: Heartbeat status alert level now configurable
    * ps:  new configuration option: handle_count (windows only)
    * FIX: Windows agent: gracefully handle garbled logstate.txt
    * FIX: esx_vsphere_counters: added missing ramdisk type upgradescratch
    * FIX: esx_vsphere_hostsystem: fixed bug in handling of params
    * FIX: local: tolerate invalid output lines
    * FIX: hp_proliant: Correct handling of missing snmp data
    * FIX: logwatch.ec: No longer forwards "I" lines to event console
    * FIX: check_dns: default to querying the DNS server on the localhost itself
    * FIX: ps: do not output perfdata of CPU averaging (use ps.perf for that)
    * FIX: nfsexports: also support systems with rpcbind instead of portmap
    * FIX: ups_in_freq: corrected spelling of service description
    * FIX: ups_bat_temp: renamed service description to "Temperature Battery",
           in order to make it consistent with the other temperature checks
    * FIX: hp_blade_blades: Fixed crash on inventory when receiving
           unexpected snmp data
    * FIX: apache_status: If ReqPerSec and BytesPerSec are not reported by
           the agent, no PNP graphs for them are drawn.
           (This is the case if ExtendedStatus set to Off in Apache config)
    * FIX: oracle_jobs: fixed issues with incorrect column count in check output
    * FIX: if/if64/...: layout fix in PNP template for packets


    WATO:
    * You can now have site-specific global settings when using
      distributed WATO (available in the "Distributed Monitoring")
    * bulk inventory: display percentage in progress bar
    * New option for full SNMP scan in bulk inventory
    * bulk operations now also available when checkboxes are off
    * LDAP: Added test to validate the configured role sync groups
    * LDAP: The sync hooks during activate changes can now be enabled/disabled
      by configuration (Global Settings)
    * Disabled replication type "peer" in site editor.
    * Added "permanently ignore" button to inventory services dialog which 
      links directly to the disabled services view
    * Added diagnose page linked from host edit dialog. This can be used to test
      connection capabilities of hosts
    * The rule "Process inventory" now offers the same configuration options 
      as its manual check equivalent "State and count of processes"
    * New configuration option handle_count (windows only) in the rules
      "Process inventory" and "State and count of processes"
    * FIX: correct display of number of hosts in bulk inventory
    * FIX: nailed down ".siteid" exception when added new site
    * FIX: fixed setting for locking mode from 'ait' to 'wait'
    * FIX: avoid removal of tags from rules when not yet acknowledged
    * FIX: avoid need for apache restart when adding new service levels
    * FIX: fix encoding problem on GIT integration

    Livestatus:
    * Removed "livecheck". It never was really stable. Nagios4 has something
      similar built in. And also the Check_MK Micro Core.
    * table statehist: no longer computes an unmonitored state for hosts and
                       services on certain instances.
                       (showed up as no hosts/services in the multisite gui)
    * table statehist: fixed SIGSEGV chance on larger queries

1.2.3i4:
    Core:
    * Create inventory check also for hosts without services, if they
          have *no* ping tag.

    WATO:
    * Bulk inventory: speed up by use of cache files and doing stuff in
          groups of e.g. 10 hosts at once
    * Multisite connection: new button for cloning a connection

    Checks & Agents:
    * Linux agent RPM: remove dependency to package "time". That package
         is just needed for the binary mk-job, which is useful but not
         neccessary.

    Multisite:
    * FIX: fix broken single-site setups due to new caching

1.2.3i3:
    Core:
    * FIX: fixed typo in core startup message "logging initial states"
    * FIX: livestatus table statehist: fixed rubbish entries whenever
           logfile instances got unloaded

    Livestatus:
    * FIX: check_mk snmp checks with a custom check interval no longer
           have an incorrect staleness value

    Notifications:
    * mkeventd: new notification plugin for forwarding notifications
       to the Event Console. See inline docu in share/check_mk/notification/mkeventd
       for documentation.
    * FIX: cleanup environment from notifications (needed for CMC)

    Checks & Agents:
    * Windows agent: increased maximum plugin output buffer size to 2MB
    * check_icmp: New WATO rule for custom PING checks
    * agent_vsphere: now able to handle < > & ' " in login credentials
    * if/if64 and friends: add 95% percentiles to graphs
    * services: inventory now also matches against display names of services
    * esx_vsphere_hostsystem.multipath: now able to set warn/crit levels
    * cpu_netapp: added Perf-O-Meter and PNP template
    * cisco_cpu: added Perf-O-Meter and PNP template
    * apc_symmetra: add input voltage to informational output
    * agent_vsphere: new debug option --tracefile
    * FIX: windows_agent: fixed bug in cleanup of open thread handles
    * FIX: cups default printer is now monitored again in linux agent
    * FIX: host notification email in html format: fixed formating error
           (typo in tag)
    * FIX: netapp_volumes: better output when volume is missing
    * FIX: winperf_phydisk: handle case where not performance counters are available
    * FIX: check_mk_agent.linux: limit Livestatus check to 3 seconds
    * FIX: esx_vsphere_vm: fixed exception when memory info for vm is missing
    * FIX: esx_vsphere_hostsystem: Fixed typo in check output
    * FIX: psperf.bat/ps: Plugin output processing no longer crashes when
           the ps service is clustered

    Multisite:
    * Filtering in views by Hostalias is possible now too
       (however the filter is not displayed in any standard view - user needs
       to enable it by customizing the needed views himself)
    * FIX: add missing service icons to view "All Services with this descr..."
    * FIX: ldap attribute plugins: fixed crash when parameters are None
    * FIX: avoid duplicate output of log message in log tables
    * FIX: fixed problem with ldap userid encoding
    * FIX: removed state-based colors from all Perf-O-Meters
    * FIX: brocade_fcport pnp-template: fixed incorrect display of average values
    * FIX: all log views are now correctly sorted from new to old

    Livestatus-Proxy:
    * Implement caching of non-status requests (together with Multisite)
    * FIX: fix exception when printing error message
    * FIX: honor wait time (now called cooling period) after failed TCP connection
    * FIX: fix hanging if client cannot accept large chunks (seen on RH6.4)

    WATO:
    * Rule "State and count of processes": New configuration options:
           virtual and resident memory levels
    * Added title of tests to LDAP diagnose table
    * Bulk inventory: new checkbox to only include hosts that have a failed
        inventory check.
    * Bulk inventory: yet another checkbox for skipping hosts where the
        Check_MK service is currently critical
    * New rule: Multipath Count (used by esx_vsphere_hostsystem.multipath)
    * FIX: The rule "State and count of processes" is no longer available
           in "Parameters for inventorized check". This rule was solely
           intented for "Manual checks" configuration
    * FIX: Trying to prevent auth.php errors while file is being updated

1.2.3i2:
    Core:
    * New option -B for just generating the configuration
    * Introduced persistent host address lookup cache to prevent issues
      loading an unchanged configuration after a single address is not resolvable anymore
    * Assigning a service to a cluster host no longer requires a reinventory
    * Setting a check_type or service to ignore no longer requires a reinventory
      Note: If the ignore rule is removed the services will reappear
    * Config creation: The ignore services rule now also applies to custom, active
                       and legacy checks
    * Predictive monitoring: correctly handle spaces in variable names (thanks
       to Karl Golland)
    * New man page browser for console (cmk -m)
    * New option explicit_snmp_communities to override rule based SNMP settings
    * Preparations for significant SNMP monitoring performance improvement
      (It's named Inline SNMP, which is available as special feature via subscriptions)
    * Allow to specify custom host check via WATO (arbitrary command line)
    * Implement DNS caching. This can be disabled with use_dns_cache = False

    Livestatus:
    * new service column staleness: indicator for outdated service checks
    * new host    column staleness: indicator for outdated host checks

    Checks & Agents:
    * esx_hostystem multipath: criticize standby paths only if not equal to active paths
    * mk_logwatch: fixed bug when rewriting logwatch messages
    * check_mk: Re-inventory is no longer required when a service is ignored via rule
    * check_mk: Now possible to assign services to clusters without the need to
                reinventorize
    * lnx_if: Fixed crash on missing "Address" field
    * viprinet_router: Now able to set required target state via rule
    * windows_agent: Now available as 64 bit version
    * agent_vsphere: fix problem where sensors were missing when
      you queried multiple host systems via vCenter
    * cached checks: no longer output cached data if the age of the
                     cache file is twice the maximum cache age
    * windows agent: no longer tries to execute directories
    * fileinfo: no longer inventorize missing files(reported by windows agent)
    * New checks for Brocade fans, temperature and power supplies
    * cluster hosts: removed agent version output from Check_MK service (this
      was misleading for different agent versions on multiple nodes)
    * job check: better handling of unexpected agent output
    * lnx_thermal: Added check for linux thermal sensors (e.g. acpi)
    * hwg_temp: Make WATO-Rule "Room Temperature" match, add man page, graph
                and Perf-O-Meter
    * ps.perf: Support Windows with new plugin "psperf.bat". wmicchecks.bat
               is obsolete now.
    * Special Agent vSphere: support ESX 4.1 (thanks to Mirko Witt)
    * esx_vsphere_object: make check state configurable
    * mk_logwatch: support continuation lines with 'A'. Please refer to docu.
    * mk_oracle: Added plugin for solaris
    * win_netstat: New check for Windows for checking the existance of a UDP/TCP
        connection or listener
    * ps/ps.perf: allow to set levels on CPU util, optional averaging of CPU
    * diskstat: Agent is now also processing data of mmcblk devices
    * qmail: Added check for mailqueue 
    * cisco_locif: removed obsolete and already disabled check completely
    * fc_brocade_port: removed obsolete check
    * fc_brocade_port_detailed: removed obsolete check
    * tsm_stgpool: removed orphaned check
    * vmware_state: removed ancient, now orphaned check. Use vsphere_agent instead.
    * vms_{df,md,netif,sys}: remove orphaned checks that are not needed by the current agent
    * tsm: Added new TSM checks with a simple windows agent plugin
    * windows_agent: now starts local/plugin scripts in separate threads/processes
                     new script parameters cache_age, retry_count, timeout
                     new script caching options "off", "async", "sync"
    * windows_agent: increased maximum local/plugin script output length to 512kB
                     (output buffer now grows dynamically)
    * jolokia_metrics: fixed incorrect plugin output for high warn/crit levels
    * jolokia_metrics.uptime: Added pnp template
    * hyperv: Added a check for checking state changes.
    * df / esx_vsphere_datastore: now able to set absolute levels and levels depending
                                  on total disk space of used and free space
    * cisco_wlc: New check for monitoring cisco wireless lan access points 
    * cisco_wlc_clients: New check for the nummber of clients in a wlc wifi
    * df: Negative integer levels for MB left on a device
    * win_printers: Monitoring of printer queue on a windows printserver
    * cisco_qos: Updated to be able to mintor IOS XR 4.2.1 (on a ASR9K device)
    * New active check, check_form_submit, to submit HTML forms and check the resulting page
    * mk-job: /var/lib/check_mk_agent/job directory is now created with mode 1777 so 
              mk-job can be used by unprivileged users too
    * ADD: etherbox: new check for etherbox (messpc) sensors.
           currently supported: temperature, humidity, switch contact and smoke sensors
    * cisco_wlc_client: now supports low/high warn and crit levels
    * cisco_wlc: now supports configuration options for missing AP
    * agent_vsphere: completely rewritten, now considerably faster
                     vCenter is still queried by old version
    * windows_agent: windows eventlog informational/audit logs now reported with O prefix
    * mk_logwatch: ignored loglines now reported with an "." prefix (if required)
    * apache_status: Nopw also supports multithreaded mpm
    * windows_agent: now able to suppress context messages in windows eventlogs
    * agent_vsphere: completely rewritten, now considerably faster
                     vCenter is still queried by old version
    * windows_agent: windows eventlog informational/audit logs now reported with O prefix
    * mk_logwatch: ignored loglines now reported with an "." prefix (if required)
    * check_mk-if.pnp: fixed bug with pnp template on esx hosts without perfdata
    * jolokia checks (JVM): uptime, threads, sessions, requests, queue
      now configurable via WATO
    * vSphere checks: secret is not shown to the user via WATO anymore
    * WATO rule to check state of physical switch (currently used by etherbox check)
    * cisco_wlc: Allows to configure handling of missing AP
    * logwatch.ec: show logfiles from that we forwarded messages
    * FIX: blade_blades: Fixed output of "(UNKNOWN)" even if state is OK
    * FIX: apache_status: fix exception if parameter is None
    * FIX: hr_mem: handle virtual memory correct on some devices
    * FIX: apache_status agent plugin: now also works, if prog name contains slashes
    * FIX: check_dns: parameter -A does not get an additional string
    * FIX: cisco_qos: Catch policies without post/drop byte information
    * FIX: cisco_qos: Catch policies without individual bandwidth limits
    * FIX: windows_agent: fixed bug on merging plugin output buffers
    * FIX: esx_vsphere_datastores: Fix incomplete performance data and Perf-O-Meter
    * FIX: cleaned up fileinfo.groups pattern handling, manual configuration
      is now possible using WATO
    * FIX: check_mk-ipmi.php: PNP template now displays correct units as delivered
           by the check plugin
    * FIX: check_disk_smb: Remove $ from share when creating service description.
           Otherwise Nagios will not accept the service description.
    * FIX: mrpe: gracefully handle invalid exit code of plugin

    Notifications:
    * notify.py: Matching service level: Use the hosts service level if a
                 service has no service level set
    * notify.py: fixed bug with local notification spooling
    * HTML notifications: Now adding optional links to host- and service names
      when second argument notification script is configured to the base url of the
      monitoring installation (e.g. http://<host>/<site>/ in case of OMD setups)
    * HTML notifications: Added time of state change

    Multisite:
    * Finally good handling of F5 / browser reloads -> no page switching to
      start page anymore (at least in modern browsers)
    * User accounts can now be locked after a specified amount of auth
      failures (lock_on_logon_failures can be set to a number of tries)
    * Column Perf-O-Meter is now sortable: it sorts after the *first*
      performance value. This might not always be the one you like, but
      its far better than nothing.
    * logwatch: Logwatch icon no longer uses notes_url
    * Inventory screen: Host inventory also displays its clustered services
    * Rules: Renamed "Ignored services" to "Disabled services"
             Renamed "Ignored checks" to "Disabled checks"
    * Sorter Host IP address: fixed sorting, no longer uses str compare on ip
    * Views: New: Draw rule editor icon in multisite views (default off)
             Can be activated in global settings
    * New global multisite options: Adhoc downtime with duration and comment
                                    Display current date in dashboard
    * LDAP: Using asynchronous searches / added optional support for paginated
      searches (Can be enabled in connection settings)
    * LDAP: It is now possible to provide multiple failover servers, which are
      tried when the primary ldap server fails
    * LDAP: Supporting posixGroup with memberUid as member attribute
    * LDAP: Added filter_group option to user configuration to make the
    synchonized users filterable by group memberships in directories without
    memberof attributes
    * LDAP: Moved configuration to dedicated page which also provides some
      testing mechanisms for the configuration
    * Added option to enable browser scrollbar to the multisite sidebar (only
      via "sidebar_show_scrollbar = True" in multisite.mk
    * Added option to disable automatic userdb synchronizations in multisite
    * Implemented search forms for most data tables
    * New icons in view footers: export as CSV, export as JSON
    * Availability: new columns for shortest, longest, average and count
    * Editing localized strings (like the title) is now optional when cloning
      views or editing cloned views. If not edited, the views inherit the
      localized strings from their ancestors
    * Added simple problems Dashboard
    * New filter and column painter for current notification number (escalations)
    * Added new painters for displaying host tags (list of tags, single tag
    groups). All those painters are sortable. Also added new filters for tags.
    * Added painters, icon and filters for visualizing staleness information
    * Improved filtering of the foldertree snapin by user permissions (when a user is
      only permitted on one child folder, the upper folder is removed from the
      hierarchy)
    * "Unchecked Services" view now uses the staleness of services for filtering
    * Globe dashlets make use of the parameter "id" to make it possible to
      provide unique ids in the render HTML code to the dashlets
    * Multisite can now track wether or not a user is online, this need to be
      enabled e.g. via Global Settings in WATO (Save last access times of
      users)
    * Added popup message notification system to make it possible to notify
      multisite users about various things. It is linked on WATO Users page at
      the moment. An image will appear for a user in the sidebar footer with
      the number of pending messages when there are pending messages for a user.
      To make the sidebar check for new messages on a regular base, you need
      to configure the interval of sidebar popup notification updates e.g. via
      WATO Global Settings.
    * Event views: changed default horizon from 31 to 7 days
    * New option for painting timestamp: as Unix Epoch time
    * New filters: Host state type and Service state type
    * FIX: better error message in case of exception in SNMP handling
    * FIX: Inventory screen: Now shows custom checks
    * FIX: Fixed locking problem of multisite pages related to user loading/saving
    * FIX: Fixed wrong default settings of view filters in localized multisite
    * FIX: line wrapping of logwatch entries
    * FIX: Fixed button dragging bug when opening the view editor
           (at least in Firefox)

    WATO:
    * Allow to configure check-/retry_interval in second precision
    * Custom user attributes can now be managed using WATO
    * Allow GIT to be used for change tracking (enable via global option)
    * Hosts/Folders: SNMP communities can now be configured via the host
      and folders hierarchy. Those settings override the rule base config.
    * Require unique alias names in between the following elements:
      Host/Service/Contact Groups, Timeperiods and Roles
    * Removed "do not connect" option from site socket editor. Use the
      checkbox "Disable" to disable the site for multisite.
    * Converted table of Event Console Rules to new implementation, make it sortable
    * FIX: do validation of check items in rule editor
    * FIX: More consistent handling of folderpath select in rule editor
    * FIX: Now correctly handling depends_on_tags on page rendering for
           inherited values
    * FIX: Changed several forms from GET to POST to prevent "Request-URI too
           large" error messages during submitting forms
    * FIX: automation snmp scan now adhere rules for shoddy snmp devices
           which have no sys description
    * FIX: Cisco ruleset "Cisco WLC WiFi client connections" has been generalized to
           "WLC WiFi client connections"
    * FIX: Snapshot handling is a little more robust agains manually created
           files in snapshot directory now
    * FIX: Slightly more transparent handling of syntax errors when loading rules.mk

    Notifications:
    * Flexible Notification can now filter service levels
    * FIX: check_tcp corrected order of parameters in definition

    Event Console:
    * New global setting "force message archiving", converts the EC into
      a kind of syslog archive
    * New built-in snmptrap server to directly receive snmp traps
    * FIX: fix layout of filter for history action type
    * FIX: better detect non-IP-number hosts in hostname translation

1.2.3i1:
    Core:
    * Agents can send data for other hosts "piggyback". This is being
      used by the vSphere and SAP plugins
    * New variable host_check_commands, that allows the definition of
      an alternative host check command (without manually defining one)
    * New variable snmp_check_interval which can be used to customize
      the check intervals of SNMP based checks
    * setup: Added missing vars rrd_path and rrdcached_sock
    * new variable check_mk_exit_status: allows to make Check_MK service OK,
      even if host in not reachable.
    * set always_cleanup_autochecks to True per default now
    * check_mk: new option --snmptranslate

    Multisite:
    * New availability view for arbitrary host/service collections
    * New option auth_by_http_header to use the value of a HTTP header
      variable for authentication (Useful in reverse proxy environments)
    * New permission that is needed for seeing views that other users
      have defined (per default this is contained in all roles)
    * New path back to the view after command exection with all
      checkboxes cleared
    * Added plugins to config module to make registration of default values
      possible for addons like mkeventd - reset to default values works now
      correctly even for multisite related settings
    * perfometer: Bit values now using base of 1000
    * Added PNP tempate for check_disk_smb
    * Dashboards can now be configured to be reloaded on resizing
      (automatically adds width/height url parameters)
    * LDAP authentification: New config option "Do not use persistent
                             connections to ldap server"
    * Hosttags and auxiliary tags can now be grouped in topics
    * Fixed output of time in view if server time differs from user time

    Event Console:
    * New rule feature: automatically delete event after actions
    * New filter for maximum service level (minimum already existed)
    * New global setting: hostname translation (allows e.g. to drop domain name)
    * New rule match: only apply rule within specified time period

    Checks & Agents:
    * solaris_mem: New check for memory and swap for Solaris agent
    * agent_vsphere: New VMWare ESX monitoring that uses pySphere and the VMWare
      API in order to get data very efficiently. Read (upcoming) documentation
      for details.
    * new special agent agent_random for creating random monitoring data
    * New checks: windows_intel_bonding / windows_broadcom_bonding
    * Implemented SAP monitoring based on the agent plugin mk_sap. This
      must be run on a linux host. It connects via RFC calls to SAP R/3
      systems to retrieve monitoring information for this or other machines.
    * sap.dialog: Monitors SAP dialog statistics like the response time
    * sap.value: Simply processes information provided by SAP to Nagios
    * openvpn_clients: new check for OpenVPN connections
    * if64_tplink: special new check for TP Link switches with broken SNMP output
    * job: Monitoring states and performance indicators of any jobs on linux systems
    * oracle_asm_diskgroups: Added missing agent plugin + asmcmd wrapper script
    * oracle_jobs: New check to monitor oracle database job execution
    * oracle_rman_backups: New check to monitor state of ORACLE RMAN backups
    * jar_signature: New check to monitor wether or not a jar is signed and
      certificate is not expired
    * cisco_qos: adhere qos-bandwidth policies
    * check_disk_smb: WATO formalization for active check check_disk_smb
    * if.include: new configurable parameters for assumed input and output speed
    * cisco_qos: new param unit:    switches between bit/byte display
                 new param average: average the values over the given minute
                 new params post/drop can be configured via int and float
                 fixed incorrect worst state if different parameters exceed limit
    * logwatch.ec: Added optional spooling to the check to prevent dataloss
      when processing of current lines needs more time than max execution time
    * mounts: ignore multiple occurrances of the same device
    * Linux agent: allow cached local/plugins checks (see docu)
    * mem.include: Linux memory check now includes size of page tables. This
      can be important e.g. on ORACLE systems with a lot of memory
    * windows_agent: Now buffers output before writing it to the socket
                     Results in less tcp packages per call
    * smart.stats: rewrote check. Please reinventorize. Error counters are now
      snapshotted during inventory.
    * smart.temp: add WATO configuration
    * windows_agent: check_mk.ini: new option "port" - specifies agent port
    * winperf_processor: introduce averaging, support predictive levels
    * cpu_util.include: fixed bug when params are set to None
    * predictive levels: fixed bug when existing predictive levels get new options
    * windows_plugin mssql.vbs: No longer queries stopped mssql instances
    * cisco_hsrp: fixed problem when HSRP groups had same ip address
    * winperf_if: hell has frozen over: a new check for network adapters on Windows
    * windows agent: new config section plugins, now able to set timeouts for specific plugins
                     new global config option: timeout_plugins_total
    * lnx_if in Linux agent: force deterministical order of network devices
    * Linux agent: remove obsolete old <<<netif>>> and <<<netctr>>> sections
    * logwatch, logwatch.ec: detect error in agent configuration
    * Linux agent: cups_queues: do not monitor non-local queues (thanks to Olaf Morgenstern)
    * AIX agent: call lparstat with argument 1 1, this give more accurate data
    * Check_MK check: enable extended performance data per default now
    * viprinet checks: New checks for firmware version/update, memory usage, power supply status, 
                       router mode, serialnumber and temperature sensors
    * uptime, snmp_uptime, esx_vsphere_counters.uptime: allow to set lower and upper levels
    * winperf_processor: Now displays (and scales) to number of cpus in pnpgraph
    * mk_postgres plugin: replace select * with list of explicit columns (fix for PG 9.1)
    * lnx_if: show MAC address for interfaces (needs also agent update)
    * winperf_tcp_conn: New check. Displays number of established tcpv4 connections in windows
                        Uses WATO Rule "TCP connection stats (Windows)"
    * windows_agent: fixed timeouts for powershell scripts in local/plugins
    * logwatch: Agent can now use logwatch.d/ to split config to multipe files
    * logwatch: Agent can now rewrite Messages
    * apache_status: New rule: set levels for number of remaining open slots
    * mrpe: handle long plugin output correctly, including performance data
    * cisco_qos: parameters now configurable via WATO

    Notifications:
    * notify.py: unique spoolfiles name no longer created with uuid
    * Warn user if only_services does never match

    Livestatus:
    * Table statehist: Improved detection of vanished hosts and services.
                       Now able to detect and remove nonsense check plugin output
    * FIX: able to handle equal comment_id between host and service
    * livestatus.log: show utf-8 decoding problems only with debug logging >=2
    * livestatus: fixed incorrect output formatting of comments_with_info column

    BI:
    * Integrated availability computing, including nifty time warp feature

    WATO:
    * Configuration of datasource programs via dedicated rules
    * New editor for Business Intelligence rules
    * Rule Editor: Now able to show infeffective rules
    * Valuespec: CascadingDropdown now able to process choice values from functions
    * Removed global option logwatch_forward_to_ec, moved this to the
      logwatch_ec ruleset. With this option the forwarding can now be enabled
      for each logfile on a host
    * Configuration of an alternative host check command
    * Inventory: Display link symbol for ps ruleset
    * New rule for notification_options of hosts and services
    * FIX: Rulesets: correct display of rules within subfolders
    * Remove Notification Command user settings, please use flexible notifications instead


1.2.2p3:
    Core:
    * FIX: get_average(): Gracefully handle time anomlies of target systems
    * FIX: notifications: /var/lib/check_mk/notify directory is now created 
           correctly during setup from tgz file. (Without it notifications
           did not get sent out.)
    * FIX: add missing $DESTDIR to auth.serials in setup.sh

    Checks & Agents:
    * FIX: winperf_processor: fix case where CPU percent is exactly 100%
    * FIX: blade_powerfan: fix mixup of default levels 50/40 -> 40/50
    * FIX: Cleaned up graph rendering of Check_MK services 
    * FIX: zypper: deal with output from SLES 10
    * FIX: zpool_status: Ignoring "No known data errors" text
    * FIX: dmi_sysinfo: Handling ":" in value correctly
    * FIX: check_http: Fixed syntax error when monitoring certificates
    * FIX: check_dns: parameter -A does not get an additional string
    * FIX: diskstat: Fixed wrong values for IO/s computation on linux hosts
    * FIX: blade_healts: Fixed wrong index checking resulting in exceptions
    * FIX: notifications: /var/lib/check_mk/notify directory is now created 
           correctly during setup from tgz file. (Without it notifications
           did not get sent out.)

    Multisite:
    * FIX: LDAP: Disabling use of referrals in active directory configuration
    * FIX: Fixed missing roles in auth.php (in some cases) which resulted in
           non visible pnp graphs and missing nagvis permissions
    * FIX: Fixed label color of black toner perfometers when fuel is low
    * FIX: Fixed wrong default settings of view filters in localized multisite
    * FIX: Fixed exception when enabling sounds for views relying on 
           e.g. alert statistics source
    * FIX: Folder Tree Snapin: make folder filter also work for remote
           folders that do not exist locally
    * FIX: correctly display sub-minute check/retry intervals
    * FIX: fix logic of some numeric sorters
    * FIX: Improved user provided variable validation in view code
    * FIX: Escaping html code in plugin output painters

    WATO:
    * FIX: fix layout of Auxiliary tags table
    * FIX: avoid exception when called first time and first page ist host tags
    * FIX: fix validation of time-of-day input field (24:00)
    * FIX: automation users can now be deleted again (bug was introduced in 1.2.2p1)
    * FIX: fix logwatch pattern analyzer message "The host xyz is not
           managed by WATO." after direct access via snapin
    * FIX: Fixed first toggle of flags in global settings when default is set to True
    * FIX: fix exception and loss of hosts in a folder when deleting all site connections
           of a distributed WATO setup
    * FIX: avoid Python exception for invalid parameters even in debug mode
    * FIX: check_ldap: Removed duplicate "-H" definition
    * FIX: Fixed some output encoding problem in snapshot restore / deletion code
    * FIX: Improved user provided variable validation in snapshot handling code
    * FIX: Improved user provided variable validation in inventory dialog

    Event Console:
    * FIX: apply rewriting of application/hostname also when cancelling events
    * FIX: check_mkevents now uses case insensitive host name matching

    Livestatus:
    * FIX: fixed incorrect output formatting of comments_with_info column
    * FIX: statehist table: fixed memory leak

1.2.2p2:
    Core:
    * FIX: livecheck: fixed handling of one-line plugin outputs and missing \n
           (Thanks to Florent Peterschmitt)

    Checks & Agents:
    * FIX: jolokia_info: ignore ERROR instances
    * FIX: apache_status: use (also) apache_status.cfg instead of apache_status.conf
    * FIX: f5_bigip_vserver: fix wrong OID (13 instead of 1), thanks to Miro Ramza
    * FIX: f5_bigip_psu: handle more than first power supply, thanks to Miro Ramza
    * FIX: ipmi_sensors: ignore sensors in state [NA] (not available)
    * FIX: aix_lvm: handle agents that output an extra header line
    * FIX: zfsget: do not assume that devices begin with /, but mountpoints
    * FIX: ipmi_sensors: handle two cases for DELL correctly (thanks to Sebastian Talmon)
    * FIX: check_dns: enable performance data
    * FIX: free_ipmi: fix name of sensor cache file if hostname contains domain part
    * FIX: ad_replication plugin: Fixed typo (Thanks to Dennis Honke)

    Multisite:
    * List of views: Output the alias of a datasource instead of internal name
    * FIX: fix column editor for join columns if "SERVICE:" is l10n'ed
    * FIX: fix invalid request in livestatus query after reconnect

    WATO:
    * FIX: convert editing of global setting to POST. This avoid URL-too-long
      when defining lots of Event Console actions
    * FIX: LDAP configuration: allow DNs without DC=

    Event Console:
    * FIX: fix icon in events check if host specification is by IP address
    * Renamed "Delete Event" to "Archive Event" to clearify the meaning

    Notifications:
    * FIX: contacts with notifications disabled no longer receive 
           custom notifications, unless forced

1.2.2p1:
    Core:
    * FIX: correctly quote ! and \ in active checks for Nagios
    * FIX: Performing regular inventory checks at configured interval even
           when the service is in problem state
    * Check_MK core now supports umlauts in host-/service- and contactgroup names

    Checks & Agents:
    * FIX: vsphere_agent: fix problems whith ! and \ in username or password
    * FIX: check_mk_agent.aix: fix shebang: was python, must be ksh
    * FIX: cisco_qos: Be compatible to newer IOS-XE versions (Thanks to Ken Smith)
    * FIX: mk_jolokia: Handling spaces in application server instances correctly

    Multisite:
    * FIX: do not remove directories of non-exisant users anymore. This lead to
           a deletion of users' settings in case of an external authentication
           (like mod_ldap).
    * FIX: Fixed handling of dashboards without title in sidebar view snapin
    * FIX: titles and services got lost when moving join-columns in views
    * FIX: Fixed exception during initial page rendering in python 2.6 in special cases
           (Internal error: putenv() argument 2 must be string, not list)

    Livestatus:
    * livestatus.log: show utf-8 decoding problems only with debug logging >=2

    Notifications:
    * FIX: HTML mails: Handle the case where plugin argument is not set
    * FIX: HTML mails: remove undefinded placeholders like $GRAPH_CODE$

    WATO:
    * Improved handling of valuespec validations in WATO rule editor. Displaying a
      warning message when going to throw away the current settings.
    * FIX: fix bug where certain settings where not saved on IE. This was mainly
           on IE7, but also IE8,9,10 in IE7 mode (which is often active). Affected
           was e.g. the nodes of a cluster or the list of services for service
           inventory

1.2.2:
    Core:
    * Added $HOSTURL$ and $SERVICEURL$ to notification macros which contain an
      URL to the host/service details views with /check_mk/... as base.

    Checks & Agents:
    * FIX: blade_bx_load: remove invalid WATO group
    * FIX: lnx_bonding: handle also 802.3ad type bonds

    Notifications:
    * FIX: Removing GRAPH_CODE in html mails when not available
    * Using plugin argument 1 for path to pnp4nagios index php to render graphs
    * Little speedup of check_mk --notify

    Multisite:
    * FIX: Fixed umlaut handling in reloaded snapins

    WATO:
    * FIX: Fix several cases where WATO rule analyser did not hilite all matching rules
    * Added tcp port parameter to SSL certificate check (Thanks to Marcel Schulte)

    Event Console:
    * FIX: Syslog server is now able to parse RFC 5424 syslog messages

1.2.2b7:
    Checks & Agents:
    * FIX: postfix_mailq: fix labels in WATO rule, set correct default levels
    

1.2.2b6:
    Core:
    * FIX: setup: detect check_icmp also on 64-Bit CentOS
           (thanks to あきら) 
    * FIX: setup.sh: create auth.serials, fix permissions of htpasswd
    * FIX: livecheck: now able to handle check output up to 16kB

    Checks & Agents:
    * FIX: apc_symmetra_power: resurrect garble PNP template for 
    * FIX: check_mk_agent.freebsd: remove garble from output
           (Thanks to Mathias Decker)
    * FIX: check_mk-mssql_counters.locks: fix computation, was altogether wrong
    * FIX: check_mk-mssql_counters.transactions: fix computation also
    * check_http: now support the option -L (urlizing the result)
    * Added mem section to Mac OSX agent (Thanks to Brad Davis)
    * FIX: mssql.vbs (agent plugin) now sets auth options for each instance
    * FIX: jolokia_metrics.mem: error when missing max values
    * Make levels for SMART temperature editable via WATO

    Multisite:
    * FIX: fix localization in non-OMD environment
           (thanks to あきら)
    * FIX: hopefully fix computation of Speed-O-Meter
    * Add $SERVICEOUTPUT$ and $HOSTOUTPUT$ to allowed macros for
      custom notes
    * FIX: Writing one clean message to webserver error_log when write fails
    * FIX: Escaping html entities when displaying comment fields
    * FIX: Monitored on site attribute always has valid default value

    Notifications:
    * FIX: fix event type for recoveries
    * FIX: fix custom notifications on older nagios versions
    * FIX: handle case where type HOST/SERVICE not correctly detected
    
    Livestatus:
    * FIX: memory leak when removing downtime / comment 

    WATO:
    * FIX: Removed "No roles assigned" text in case of unlocked role attribute
           in user management dialog
    * FIX: Fix output of rule search: chapters appeared twice sometimes

    Event Console:
    * FIX: check_mkevents: fix usage help if called with illegal options
    * check_mkevents now allows specification of a UNIX socket
      This is needed in non-OMD environments
    * setup.py now tries to setup Event Console even in non-OMD world

1.2.2b5:
    Core:
    * Checks can now omit the typical "OK - " or "WARN -". This text
      will be added automatically if missing.
    * FIX: livecheck: fixed compilation bug
    * FIX: check_mk: convert service description unicode into utf-8
    * FIX: avoid simultanous activation of changes by means of a lock
    
    Checks & Agents:
    * FIX: jolokia_metrics.mem - now able to handle negative/missing max values
    * ADD: tcp_conn_stats: now additionally uses /proc/net/tcp6
    * ADD: wmic_processs: cpucores now being considered when calculating 
           user/kernel percentages. (thanks to William Baum)
    * FIX: UPS checks support Eaton Evolution
    * FIX: windows agent plugin: mssql now exits after 10 seconds

    Notifications:
    * FIX: fixed crash on host notification when contact had explicit services set

    Livestatus:
    * FIX: possible crash with VERY long downtime comments

    WATO:
    * FIX: Fix hiliting of errors in Nagios output
    * FIX: localisation error

    Multisite:
    * FIX: Avoid duplicate "Services" button in host detail views
    * FIX: fix rescheduling icon for services with non-ASCII characters
    * New filter for IP address of a host
    * Quicksearch: allow searching for complete IP addresses and IP
      address prefixes
    * Add logentry class filter to view 'Host- and Service events'

    BI:
    * FIX: fix exception with expansion level being 'None'
    * FIX: speedup for single host tables joined by hostname (BI-Boxes)
    * FIX: avoid closing BI subtree while tree is being loaded

    Event Console:
    * FIX: make hostname matching field optional. Otherwise a .* was
           neccessary for the rule in order to match
    * FIX: event_simulator now also uses case insensitive matches

1.2.2b4:
    Core:
    * FIX: Fix output of cmk -D: datasource programs were missing
    * FIX: allow unicode encoded extra_service_conf
    * FIX: no default PING service if custom checks are defined
    * FIX: check_mk_base: fixed rounding error in get_bytes_human_readable
    * FIX: check_mk: improved support of utf-8 characters in extra_service_conf
    * FIX: livestatus: table statehist now able to check AuthUser permissions
    * New configuration variable contactgroup_members

    Checks & Agents:
    * FIX: smart - not trying to parse unhandled lines to prevent errors
    * FIX: winperf_processor - fixed wrong calculations of usage
    * FIX: WATO configuration of filesystem trends: it's hours, not days!
    * FIX: mysql: fixed crash on computing IO information
    * FIX: diskstat: fix local variable 'ios_per_sec' referenced before assignment
    * FIX: multipath: ignore warning messages in agent due to invalid multipath.conf
    * FIX: megaraid_bbu: deal with broken output ("Adpater"), found in Open-E
    * FIX: megaraid_pdisk: deal with special output of Open-E
    * FIX: jolokia_metrics.mem: renamed parameter totalheap to total
    * FIX: megaraid_bbu: deal with broken output ("Adpater")
    * FIX: check_ldap: added missing host address (check didn't work at all)
    * FIX: check_ldap: added missing version option -2, -3, -3 -T (TLS)
    * FIX: mssql: Agent plugin now supports MSSQL Server 2012
    * FIX: hr_mem: fix max value in performance data (thanks to Michaël COQUARD)
    * FIX: f5_bigip_psu: fix inventory function (returned list instead of tuple)
    * FIX: mysql.connections: avoid crash on legacy agent output
    * FIX: tcp_conn_stats: use /proc/net/tcp instead of netstat -tn. This
           should avoid massive performance problems on system with many
           connections
    * Linux agent: limit netstat to 10 seconds
    * ps: Allow %1, %2, .. instead of %s in process_inventory. That allows
      reordering of matched groups
    * FIX: f5_bigip_psu - fixed inventory function
    * FIX: printer_supply - fixed inventory function for some kind of OKI printers

    Multisite:
    * FIX: Fixed problem with error during localization scanning
    * FIX: Fixed wrong localization right after a user changed its language
    * FIX: Improved handling of error messages in bulk inventory
    * FIX: fixed focus bug in transform valuespec class
    * FIX: stop doing snapin refreshes after they have been removed
    * FIX: sidebar snapins which refresh do not register for restart detection anymore
    * FIX: fix user database corruption in case of a race condition
    * FIX: added checks wether or not a contactgroup can be deleted
    * FIX: Avoid deadlock due to lock on contacts.mk in some situations
    * Changed sidebar snapin reload to a global interval (option:
      sidebar_update_interval), defaults to 30 seconds
    * Sidebar snapins are now bulk updated with one HTTP request each interval

    BI:
    * FIX: fixed invalid links to hosts and services in BI tree view
    * FIX: fix exception in top/down and bottom/up views
    * FIX: fix styling of top/down and bottom/up views (borders, padding)
    * FIX: fix style of mouse pointer over BI boxes
    * FIX: list of BI aggregates was incomplete in some cases
    * FIX: single host aggregations didn't work for aggregations += [...]
    * FIX: top-down and bottom-up was broken in case of "only problems"
    * FIX: BI see_all permission is now working again
    * Do not handle PENDING as "problem" anymore
    * Make titles of non-leaf tree nodes klickable

    WATO:
    * FIX: flexible notification valuespec is now localizable
    * FIX: Alias values of host/service/contact groups need to be set and unique
           within the group
    * FIX: Fixed exception when editing contactgroups without alias
    * FIX: Fix localization of rule options
    * FIX: ValueSpec OptionalDropDown: fix visibility if default is "other"
    * Suggest use default value for filesystem levels that make sense
    * Valuespec: CascadingDropdown now able to process choice values from functions
    * Freshness checking for classical passive Nagios checks (custom_checks)

1.2.2b3:
    Checks & Agents:
    * FIX: Fixed date parsing code ignoring the seconds value in several checks
           (ad_replication, cups_queues, heartbeat_crm, mssql_backup, smbios_sel)
    * FIX: Fixed pnp template for apc_symmetra check when using multiple rrds

    Multisite:
    * FIX: Removed uuid module dependency to be compatible to python < 2.5
    * FIX: remove Javascript debug popup from multi-string input fields
    * FIX: list of strings (e.g. host list in rule editor) didn't work anymore

1.2.2b2:
    Checks & Agents:
    * Added dynamic thresholds to the oracle_tablespace check depending on the
      size of the tablespaces.

    BI:
    * FIX: fix exception in BI-Boxes views of host groups
    * FIX: fix problem where BI-Boxes were invisible if not previously unfolded

    Event Console:
    * FIX: support non-Ascii characters in matching expressions. Note:
           you need to edit and save each affected rule once in order
           to make the fix work.
    * FIX: Fixed exception when logging actions exectuted by mkeventd
    * FIX: etc/init.d/mkeventd flush did not work when mkeventd was stopped

    Multisite:
    * FIX: Fixed several minor IE7 related layout bugs
    * FIX: title of pages was truncated and now isn't anymore
    * Cleanup form for executing commands on hosts/services

    WATO:
    * FIX: Fixed layout of rulelist table in IE*
    * FIX: Fixed adding explicit host names to rules in IE7
    * Add: Improved navigation convenience when plugin output contains [running on ... ]

1.2.2b1:
    Core:
    * cmk --notify: added notification script to generate HTML mails including
      the performance graphs of hosts and services
    * cmk --notify: added the macros NOTIFY_LASTHOSTSTATECHANGE, NOTIFY_HOSTSTATEID,
      NOTIFY_LASTSERVICESTATECHANGE, NOTIFY_SERVICESTATEID, NOTIFY_NOTIFICATIONCOMMENT,
      NOTIFY_NOTIFICATIONAUTHOR, NOTIFY_NOTIFICATIONAUTHORNAME, NOTIFY_NOTIFICATIONAUTHORALIAS
    * FIX: more robust deletion of precompiled files to ensure the correct 
      creation of the files (Thanks to Guido Günther)
    * FIX: Inventory for cluster nodes who are part of multiple clusters 
    * cmk --notify: added plugin for sms notification
    * FIX: precompiled checks: correct handling of sys.exit() call when using python2.4 
    * cmk --notify: improved logging on wrong notification type
    * RPM: Added check_mk-agent-scriptless package (Same as normal agent rpm,
      but without RPM post scripts)

    Checks & Agents:
    * winperf_processor now outputs float usage instead of integer
    * FIX: mssql_counters.file_sizes - Fixed wrong value for "Log Files" in output
    * FIX: drbd: Parameters for expected roles and disk states can now be set to 
           None to disable alerting on changed values
    * printer_supply_ricoh: New check for Ricoh printer supply levels
    * jolokia_metrics.mem: now supports warn/crit levels for heap, nonheap, totalheap
    * jolokia_metrics.mem: add dedicated PNP graph
    * FIX: logwatch.ec: use UNIX socket instead of Pipe for forwarding into EC 
    * FIX: logwatch.ec: fixed exception when forwarding "OK" lines
    * FIX: logwatch.ec: fixed forwarding of single log lines to event console
    * Improved performance of logwatch.ec check in case of many messages
    * livestatus_status: new check for monitoring performance of monitoring
    * FIX: diskstat.include: fix computation of queue length on windows
      (thanks to K.H. Fiebig)
    * lnx_bonding: new check for bonding interfaces on Linux
    * ovs_bonding: new check for bonding interfaces on Linux / Open vSwitch
    * if: Inventory settings can now be set host based
    * FIX: lnx_bonding/ovs_bonding: correct definition of bonding.include
    * Add: if check now able to handle interface groups  (if_groups)
    * Add: New check for DB2 instance memory levels
    * Add: winperf_phydisk can now output IOPS
    * Add: oracle_tablespace now with flexible warn/crit levels(magic number)
    
    Livestatus:
    * Add: new column in hosts/services table: comments_with_extra_info
    Adds the entry type and entry time

    Multisite:
    * Added comment painter to notification related views
    * Added compatibility code to use hashlib.md5() instead of md5.md5(), which
      is deprecated in python > 2.5 to prevent warning messages in apache error log
    * Added host filter for "last host state change" and "last host check"
    * FIX: Preventing autocomplete in password fields of "edit profile" dialog
    * The ldap member attribute of groups is now configruable via WATO
    * Added option to enforce lower User-IDs during LDAP sync
    * Improved debug logging of ldap syncs (Now writing duration of queries to log)
    * Displaying date/time of comments in comment icon hover menu (Please
      note: You need to update your livestatus to current version to make this work)
    * FIX: Making "action" context link unclickable during handling actions / confirms

    BI:
    * Use Ajax to delay rendering of invisible parts of the tree (this
      saves lots of HTML code)

    WATO:
    * Added hr_mem check to the memory checkgroup to make it configurable in WATO
    * Make page_header configurable in global settings
    * FIX: Fixed some typos in ldap error messages
    * FIX: Fixed problem on user profile page when no alias set for a user
    * FIX: list valuespecs could not be extended after once saving
    * FIX: fix title of foldable areas contained in list valuespecs
    * FIX: Fixed bug where pending log was not removed in multisite setup
    * FIX: Fixed generation of auth.php (Needed for NagVis Multisite Authorisation)
    * FIX: Fixed missing general.* permissions in auth.php on slave sites in 
      case of distributed WATO setups
    * Added oracle_tablespaces configuration to the application checkgroup
    * FIX: Fixed synchronisation of mkeventd configs in distributed WATO setups
    * FIX: "Sync & Restart" did not perform restart in distributed WATO setups
    * FIX: Fixed exception in editing code of ldap group to rule plugin
    * FIX: Don't execute ldap sync while performing actions on users page

    Event Console:
    * Added UNIX socket for sending events to the EC
    * Speed up rule matches in some special cases by factor of 100 and more
    * Init-Script: Improved handling of stale pidfiles
    * Init-Script: Detecting and reporting already running processes
    * WATO: Added hook to make the mkeventd reload in distributed WATO setups
      during "activate changes" process
    * Added hook mkeventd-activate-changes to add custom actions to the mkeventd
      "activate changes" GUI function
    * FIX: When a single rule matching raises an exception, the line is now
      matched agains the following rules instead of being skipped. The
      exception is logged to mkeventd.log

1.2.1i5:
    Core:
    * Improved handling of CTRL+C (SIGINT) to terminate long runnining tasks 
      (e.g.  inventory of SNMP hosts)
    * FIX: PING services on clusters are treated like the host check of clusters
    * cmk --notify: new environment variable NOTIFY_WHAT which has HOST or SERVICE as value
    * cmk --notify: removing service related envvars in case of host notifications
    * cmk --notify: added test code to help developing nitofication plugins.
      Can be called with "cmk --notify fake-service debug" for example

    Checks & Agents:
    * Linux Agent, diskstat: Now supporting /dev/emcpower* devices (Thanks to Claas Rockmann-Buchterkirche)
    * FIX: winperf_processor: Showing 0% on "cmk -nv" now instead of 100%
    * FIX: win_dhcp_pools: removed faulty output on non-german windows 2003 servers 
           with no dhcp server installed (Thanks to Mathias Decker)
    * Add: fileinfo is now supported by the solaris agent. Thanks to Daniel Roettgermann
    * Logwatch: unknown eventlog level ('u') from windows agent treated as warning
    * FIX: logwatch_ec: Added state undefined as priority
    * Add: New Check for Raritan EMX Devices
    * Add: mailman_lists - New check to gather statistics of mailman mailinglists
    * FIX: megaraid_bbu - Handle missing charge information (ignoring them)
    * FIX: myssql_tablespaces - fix PNP graph (thanks to Christian Zock)
    * kernel.util: add "Average" information to PNP graph
    * Windows Agent: Fix startup crash on adding a logfiles pattern, but no logfile specified
    * Windows Agent: check_mk.example.ini: commented logfiles section

    Multisite:
    * FIX: Fixed rendering of dashboard globes in opera
    * When having row selections enabled and no selected and performing
      actions an error message is displayed instead of performing the action on
      all rows
    * Storing row selections in user files, cleaned up row selection 
      handling to single files. Cleaned up GET/POST mixups in confirm dialogs
    * Add: New user_options to limit seen nagios objects even the role is set to see all
    * Fix: On site configaration changes, only relevant sites are marked as dirty
    * Fix: Distributed setup: Correct cleanup of pending changes logfile after "Activate changes"
    * FIX: LDAP: Fixed problem with special chars in LDAP queries when having
    contactgroup sync plugin enabled
    * FIX: LDAP: OpenLDAP - Changed default filter for users
    * FIX: LDAP: OpenLDAP - Using uniqueMember instead of member when searching for groups of a user
    * FIX: LDAP: Fixed encoding problem of ldap retrieved usernames
    * LDAP: Role sync plugin validates the given group DNs with the group base dn now
    * LDAP: Using roles defined in default user profile in role sync plugin processing
    * LDAP: Improved error handling in case of misconfigurations
    * LDAP: Reduced number of ldap querys during a single page request / sync process
    * LDAP: Implemnted some kind of debug logging for LDAP communication
    * FIX: Re-added an empty file as auth.py (wato plugin) to prevent problems during update 

    WATO:
    * CPU load ruleset does now accept float values
    * Added valuespec for cisco_mem check to configure thresholds via WATO
    * FIX: Fixed displaying of tag selections when creating a rule in the ruleeditor
    * FIX: Rulesets are always cloned in the same folder
    * Flexibile notifications: removed "debug notification" script from GUI (you can make it
      executable to be choosable again)
    * Flexibile notifications: added plain mail notification which uses the
      mail templates from global settings dialog

    BI:
    * Added FOREACH_SERVICE capability to leaf nodes
    * Add: Bi views now support debug of livestatus queries

1.2.1i4:
    Core:
    * Better exception handling when executing "Check_MK"-Check. Printing python
      exception to status output and traceback to long output now.
    * Added HOSTTAGS to notification macros which contains all Check_MK-Tags
      separated by spaces
    * Output better error message in case of old inventory function
    * Do object cache precompile for monitoring core on cmk -R/-O
    * Avoid duplicate verification of monitoring config on cmk -R/-O
    * FIX: Parameter --cleanup-autochecks (long for -u) works now like suggested in help
    * FIX: Added error handling when trying to --restore with a non existant file

    Notifications:
    * Fix flexible notifications on non-OMD systems
    
    Checks & Agents:
    * Linux Agent, mk_postgres: Supporting pgsql and postgres as user
    * Linux Agent, mk_postgres: Fixed database stats query to be compatible
      with more versions of postgres
    * apache_status: Modified to be usable on python < 2.6 (eg RHEL 5.x)
    * apache_status: Fixed handling of PIDs with more than 4 numbers
    * Add: New Check for Rittal CMC PSM-M devices
    * Smart plugin: Only use relevant numbers of serial
    * Add: ibm_xraid_pdisks - new check for agentless monitoring of disks on IBM SystemX servers.
    * Add: hp_proliant_da_cntlr check for disk controllers in HP Proliant servers
    * Add: Check to monitor Storage System Drive Box Groups attached to HP servers
    * Add: check to monitor the summary status of HP EML tape libraries
    * Add: apc_rackpdu_status - monitor the power consumption on APC rack PDUs
    * Add: sym_brightmail_queues - monitor the queue levels on Symantec Brightmail mail scanners.
    * Add: plesk_domains - List domains configured in plesk installations
    * Add: plesk_backups - Monitor backup spaces configured for domains in plesk
    * Add: mysql_connections - Monitor number of parallel connections to mysql daemon
    * Add: flexible notifcations: filter by hostname
    * New script multisite_to_mrpe for exporting services from a remote system
    * FIX: postgres_sessions: handle case of no active/no idle sessions
    * FIX: correct backslash representation of windows logwatch files
    * FIX: postgres_sessions: handle case of no active/no idle sessions
    * FIX: zfsget: fix exception on snapshot volumes (where available is '-')
    * FIX: zfsget: handle passed-through filesystems (need agent update)
    * FIX: loading notification scripts in local directory for real
    * FIX: oracle_version: return valid check result in case of missing agent info
    * FIX: apache_status: fixed bug with missing 'url', wrote man page
    * FIX: fixed missing localisation in check_parameteres.py 
    * FIX: userdb/ldap.py: fixed invalid call site.getsitepackages() for python 2.6
    * FIX: zpool_status: fixed crash when spare devices were available
    * FIX: hr_fs: handle negative values in order to larger disks (thanks to Christof Musik)
    * FIX: mssql_backup: Fixed wrong calculation of backup age in seconds


    Multisite:
    * Implemented LDAP integration of Multisite. You can now authenticate your
      users using the form based authentication with LDAP. It is also possible
      to synchronize some attributes like mail addresses, names and roles from
      LDAP into multisite.
    * Restructured cookie auth cookies (all auth cookies will be invalid
      after update -> all users have to login again)
    * Modularized login and cookie validation
    * Logwatch: Added buttons to acknowledge all logs of all hosts or really
      all logs which currently have a problem
    * Check reschedule icon now works on services containing an \
    * Now showing correct representation of SI unit kilo ( k )
    * if perfometer now differs between byte and bit output
    * Use pprint when writing global settings (makes files more readable)
    * New script for settings/removing downtimes: doc/treasures/downtime
    * New option when setting host downtimes for also including child hosts
    * Option dials (refresh, number of columns) now turnable by mouse wheel
    * Views: Commands/Checkboxes buttons are now activated dynamically (depending on data displayed)
    * FIX: warn / crit levels in if-check when using "bit" as unit
    * FIX: Fixed changing own password when notifications are disabled
    * FIX: On page reload, now updating the row field in the headline
    * FIX: ListOfStrings Fields now correctly autoappend on focus
    * FIX: Reloading of sidebar after activate changes
    * FIX: Main Frame without sidebar: reload after activate changes
    * FIX: output_format json: handle newlines correctly
    * FIX: handle ldap logins with ',' in distinguished name
    * FIX: quote HTML variable names, fixes potential JS injection
    * FIX: Sidebar not raising exceptions on configured but not available snapins
    * FIX: Quicksearch: Fixed Up/Down arrow handling in chrome
    * FIX: Speedometer: Terminating data updates when snapin is removed from sidebar
    * FIX: Views: toggling forms does not disable the checkbox button anymore
    * FIX: Dashboard: Fixed wrong display options in links after data reloads
    * FIX: Fixed "remove all downtimes" button in views when no downtimes to be deleted 
    * FIX: Services in hosttables now use the service name as header (if no custom title set)
    * New filter for host_contact and service_contact
    
    WATO:
    * Add: Creating a new rule immediately opens its edit formular
    * The rules formular now uses POST as transaction method
    * Modularized the authentication and user management code
    * Default config: add contact group 'all' and put all hosts into it
    * Reverse order of Condition, Value and General options in rule editor
    * Allowing "%" and "+" in mail prefixes of contacts now
    * FIX: Fixed generated manual check definitions for checks without items
      like ntp_time and tcp_conn_stats
    * FIX: Persisting changing of folder titles when only the title has changed
    * FIX: Fixed rendering bug after folder editing

    Event Console:
    * Replication slave can now copy rules from master into local configuration
      via a new button in WATO.
    * Speedup access to event history by earlier filtering and prefiltering with grep
    * New builtin syslog server! Please refer to online docu for details.
    * Icon to events of host links to view that has context button to host
    * FIX: remove event pipe on program shutdown, prevents syslog freeze
    * FIX: hostnames in livestatus query now being utf8 encoded
    * FIX: fixed a nastiness when reading from local pipe
    * FIX: fix exception in rules that use facility local7
    * FIX: fix event icon in case of using TCP access to EC
    * FIX: Allowing ":" in application field (e.g. needed for windows logfiles)
    * FIX: fix bug in Filter "Hostname/IP-Address of original event"

    Livestatus:
    * FIX: Changed logging output "Time to process request" to be debug output

1.2.1i3:
    Core:
    * added HOST/SERVICEPROBLEMID to notification macros
    * New configuration check_periods for limiting execution of
      Check_MK checks to a certain time period.

    Checks & Agents:
    * Windows agent: persist offsets for logfile monitoring

    Notifications:
    * fix two errors in code that broke some service notifications

    Event Console:
    * New performance counter for client request processing time
    * FIX: fixed bug in rule optimizer with ranges of syslog priorities

    WATO:
    * Cloning of contact/host/service groups (without members)

    Checks & Agents:
    * logwatch: Fixed confusion with ignore/ok states of log messages
    * AIX Agent: now possible to specify -d flag. Please test :)

1.2.1i2:
    Core:
    * Improved validation of inventory data reported by checks
    * Added -d option to precompiled checks to enable debug mode
    * doc/treasures: added script for printing RRD statistics

    Notifications:
    * New system of custom notification, with WATO support

    Event Console:
    * Moved source of Event Console into Check_MK project 
    * New button for resetting all rule hits counters
    * When saving a rule then its hits counter is always reset
    * New feature of hiding certain actions from the commands in the status GUI
    * FIX: rule simulator ("Try out") now handles cancelling rules correctly
    * New global option for enabling log entries for rule hits (debugging)
    * New icon linking to event views for the event services
    * check_mkevents outputs last worst line in service output
    * Max. number of queued connections on status sockets is configurable now
    * check_mkevents: new option -a for ignoring acknowledged events
    * New sub-permissions for changing comment and contact while updating an event
    * New button for generating test events directly via WATO
    * Allow Event Console to replicate from another (master) console for
      fast failover.
    * Allow event expiration also on acknowledged events (configurable)

    Multisite:
    * Enable automation login with _username= and _secret=, while
      _secret is the content of var/check_mk/web/$USER/automation.secret
    * FIX: Fixed releasing of locks and livestatus connections when logging out
    * FIX: Fixed login/login confusions with index page caching
    * FIX: Speed-o-meter: Fixed calculation of Check_MK passive check invervals
    * Removed focus of "Full name" attribute on editing a contact
    * Quicksearch: Convert search text to regex when accessing livestatus
    * FIX: WATO Folder filter not available when WATO disabled
    * WATO Folder Filter no longer available in single host views
    * Added new painters "Service check command expanded" and
      "Host check command expanded"
    * FIX: Corrected garbled description for sorter "Service Performance data" 
    * Dashboard globes can now be filtered by host_contact_group/service_contact_group
    * Dashboard "iframe" attribute can now be rendered dynamically using the
      "iframefunc" attribute in the dashlet declaration
    * Dashboard header can now be hidden by setting "title" to None
    * Better error handling in PNP-Graph hover menus in case of invalid responses

    Livestatus:
    * Added new table statehist, used for SLA queries
    * Added new column check_command_expanded in table hosts
    * Added new column check_command_expanded in table services
    * New columns livestatus_threads, livestatus_{active,queued}_connections

    BI:
    * Added missing localizations
    * Added option bi_precompile_on_demand to split compilations of
      the aggregations in several fragments. If possible only the needed
      aggregations are compiled to reduce the time a user has to wait for
      BI based view. This optimizes BI related views which display
      information for a specific list of hosts or aggregation groups.
    * Added new config option bi_compile_log to collect statistics about
      aggregation compilations
    * Aggregations can now be part of more than one aggregation group
      (just configure a list of group names instead of a group name string)
    * Correct representation of (!), (!!) and (?) markers in check output
    * Corrected representation of assumed state in box layout
    * Feature: Using parameters for hosttags

    WATO:
    * Added progress indicator in single site WATO "Activate Changes"
    * Users & Contacts: Case-insensitive sorting of 'Full name' column
    * ntp/ntp.time parameters are now configurable via WATO
    * FIX: Implemented basic non HTTP 200 status code response handling in interactive
           progress dialogs (e.g. bulk inventory mode)
    * FIX: Fixed editing of icon_image rules
    * Added support of locked hosts and folders ( created by CMDB )
    * Logwatch: logwatch agents/plugins now with ok pattern support 
    * Valuespec: Alternative Value Spec now shows helptext of its elements
    * Valuespec: DropdownChoice, fixed exception on validate_datatype

    Checks & Agents:
    * New check mssql_counters.locks: Monitors locking related information of
      MSSQL tablespaces
    * Check_MK service is now able to output additional performance data
      user_time, system_time, children_user_time, children_system time
    * windows_updates agent plugin: Fetching data in background mode, caching
      update information for 30 minutes
    * Windows agent: output ullTotalVirtual and ullAvailVirtual (not yet
      being used by check)
    * Solaris agent: add <<<uptime>>> section (thanks to Daniel Roettgermann)
    * Added new WATO configurable option inventory_services_rules for the
      windows services inventory check
    * Added new WATO configurable option inventory_processes_rules for the
      ps and ps.perf inventory
    * FIX: mssql_counters checks now really only inventorize percentage based
      counters if a base value is set
    * win_dhcp_pools: do not inventorize empty pools any more. You can switch
      back to old behaviour with win_dhcp_pools_inventorize_empty = True
    * Added new Check for Eaton UPS Devices
    * zfsget: new check for monitoring ZFS disk usage for Linux, Solaris, FreeBSD
      (you need to update your agent as well)
    * Added new Checks for Gude PDU Units
    * logwatch: Working around confusion with OK/Ignore handling in logwatch_rules
    * logwatch_ec: Added new subcheck to forward all incoming logwatch messages
      to the event console. With this check you can use the Event Console 
      mechanisms and GUIs instead of the classic logwatch GUI. It can be 
      enabled on "Global Settings" page in WATO for your whole installation.
      After enabling it you need to reinventorize your hosts.
    * Windows Update Check: Now with caching, Thanks to Phil Randal and Patrick Schlüter
    * Windows Check_MK Agent: Now able to parse textfiles for logwatch output
    * Added new Checks sni_octopuse_cpu, sni_octopuse_status, sni_octopuse_trunks: These
      allow monitoring Siemens HiPath 3000/5000 series PBX.
    * if-checks now support "bit" as measurement unit
    * winperf_phydisk: monitor average queue length for read/write

1.2.0p5:
    Checks & Agents:
    * FIX: windows agent: fixed possible crash in eventlog section

    BI:
    * FIX: fixed bug in aggregation count (thanks Neil) 

1.2.0p4:
    WATO:
    * FIX: fixed detection of existing groups when creating new groups
    * FIX: allow email addresses like test@test.test-test.com
    * FIX: Fixed Password saving problem in user settings

    Checks & Agents:
    * FIX: postgres_sessions: handle case of no active/no idle sessions
    * FIX: winperf_processor: handle parameters "None" (as WATO creates)
    * FIX: mssql_counters: remove debug output, fix bytes output
    * FIX: mssql_tablespaces: gracefully handle garbled agent output

    Multisite:
    * FIX: performeter_temparature now returns unicode string, because of °C
    * FIX: output_format json in webservices now using " as quotes

    Livestatus:
    * FIX: fix two problems when reloading module in Icinga (thanks to Ronny Biering)

1.2.0p3:
    Mulitisite
    * Added "view" parameter to dashlet_pnpgraph webservice
    * FIX: BI: Assuming "OK" for hosts is now possible
    * FIX: Fixed error in makeuri() calls when no parameters in URL
    * FIX: Try out mode in view editor does not show context buttons anymore
    * FIX: WATO Folder filter not available when WATO disabled
    * FIX: WATO Folder Filter no longer available in single host views
    * FIX: Quicksearch converts search text to regex when accessing livestatus
    * FIX: Fixed "access denied" problem with multisite authorization in PNP/NagVis
           in new OMD sites which use the multisite authorization
    * FIX: Localize option for not OMD Environments

    WATO:
    * FIX: Users & Contacts uses case-insensitive sorting of 'Full name' column  
    * FIX: Removed focus of "Full name" attribute on editing a contact
    * FIX: fix layout bug in ValueSpec ListOfStrings (e.g. used in
           list of explicit host/services in rules)
    * FIX: fix inheritation of contactgroups from folder to hosts
    * FIX: fix sorting of users, fix lost user alias in some situations
    * FIX: Sites not using distritubed WATO now being skipped when determining
           the prefered peer
    * FIX: Updating internal variables after moving hosts correctly
      (fixes problems with hosts tree processed in hooks)

    BI:
    * FIX: Correct representation of (!), (!!) and (?) markers in check output

    Livestatus:
    * FIX: check_icmp: fixed calculation of remaining length of output buffer
    * FIX: check_icmp: removed possible buffer overflow on do_output_char()
    
    Livecheck:
    * FIX: fixed problem with long plugin output
    * FIX: added /0 termination to strings
    * FIX: changed check_type to be always active (0)
    * FIX: fix bug in assignment of livecheck helpers 
    * FIX: close inherited unused filedescriptors after fork()
    * FIX: kill process group of called plugin if timeout is reached
           -> preventing possible freeze of livecheck
    * FIX: correct escaping of character / in nagios checkresult file
    * FIX: fixed SIGSEGV on hosts without defined check_command
    * FIX: now providing correct output buffer size when calling check_icmp 

    Checks & Agents:
    * FIX: Linux mk_logwatch: iregex Parameter was never used
    * FIX: Windows agent: quote '%' in plugin output correctly
    * FIX: multipath check now handles '-' in "user friendly names"
    * New check mssql_counters.locks: Monitors locking related information of
      MSSQL tablespaces
    * FIX: mssql_counters checks now really only inventorize percentage based
      counters if a base value is set
    * windows_updates agent plugin: Fetching data in background mode, caching
      update information for 30 minutes
    * FIX: netapp_vfiler: fix inventory function (thanks to Falk Krentzlin)
    * FIX: netapp_cluster: fix inventory function
    * FIX: ps: avoid exception, when CPU% is missing (Zombies on Solaris)
    * FIX: win_dhcp_pools: fixed calculation of perc_free
    * FIX: mssql_counters: fixed wrong log size output

1.2.0p3:
    Multisite:
    * Added "view" parameter to dashlet_pnpgraph webservice

    WATO:
    * FIX: It is now possible to create clusters in empty folders
    * FIX: Fixed problem with complaining empty ListOf() valuespecs

    Livestatus:
    * FIX: comments_with_info in service table was always empty

1.2.1i1:
    Core:
    * Allow to add options to rules. Currently the options "disabled" and
      "comment" are allowed. Options are kept in an optional dict at the
      end of each rule.
    * parent scan: skip gateways that are reachable via PING
    * Allow subcheck to be in a separate file (e.g. foo.bar)
    * Contacts can now define *_notification_commands attributes which can now
      override the default notification command check-mk-notify
    * SNMP scan: fixed case where = was contained in SNMP info
    * check_imap_folder: new active check for searching for certain subjects
      in an IMAP folder
    * cmk -D shows multiple agent types e.g. when using SNMP and TCP on one host

    Checks & Agents:
    * New Checks for Siemens Blades (BX600)
    * New Checks for Fortigate Firewalls
    * Netapp Checks for CPU Util an FC Port throughput
    * FIX: megaraid_pdisks: handle case where no enclosure device exists
    * FIX: megaraid_bbu: handle the controller's learn cycle. No errors in that period.
    * mysql_capacity: cleaned up check, levels are in MB now
    * jolokia_info, jolokia_metrics: new rewritten checks for jolokia (formerly
      jmx4perl). You need the new plugin mk_jokokia for using them
    * added preliminary agent for OpenVMS (refer to agents/README.OpenVMS) 
    * vms_diskstat.df: new check file usage of OpenVMS disks
    * vms_users: new check for number of interactive sessions on OpenVMS
    * vms_cpu: new check for CPU utilization on OpenVMS
    * vms_if: new check for network interfaces on OpenVMS
    * vms_system.ios: new check for total direct/buffered IOs on OpenVMS
    * vms_system.procs: new check for number of processes on OpenVMS
    * vms_queuejobs: new check for monitoring current VMS queue jobs
    * FIX: mssql_backup: Fixed problems with datetime/timezone calculations
    * FIX: mssql agent: Added compatibility code for MSSQL 9
    * FIX: mssql agent: Fixed connection to default instances ("MSSQLSERVER")
    * FIX: mssql agent: Fixed check of databases with names starting with numbers
    * FIX: mssql agent: Fixed handling of databases with spaces in names
    * f5_bigip_temp: add performance data
    * added perf-o-meters for a lot of temperature checks
    * cmctc_lcp.*: added new checks for Rittal CMC-TC LCP
    * FIX: diskstat (linux): Don't inventorize check when data empty
    * Cisco: Added Check for mem an cpu util
    * New check for f5 bigip network interfaces
    * cmctc.temp: added parameters for warn/crit, use now WATO rule
      "Room temperature (external thermal sensors)"
    * cisco_asa_failover: New Check for clustered Cisco ASA Firewalls 
    * cbl_airlaser.status: New Check for CBL Airlaser IP1000 laser bridge.
    * cbl_airlaser.hardware: New Check for CBL Airlaser IP1000 laser bridge.
      Check monitors the status info and allows alerting based on temperature.
    * df, hr_fs, etc.: Filesystem checks now support grouping (pools)
      Please refer to the check manpage of df for details
    * FIX: windows agent: try to fix crash in event log handling
    * FreeBSD Agent: Added swapinfo call to mem section to make mem check work again
    * windows_multipath: Added the missing check for multipath.vbs (Please test)
    * carel_uniflair_cooling: new check for monitoring datacenter air conditioning by "CAREL"
    * Added Agent for OpenBSD
    * Added Checks for UPS devices
    * cisco_hsrp: New Check for monitoring HSRP groups on Cisco Routers. (SMIv2 version)
    * zypper: new check and plugin mk_zypper for checking zypper updates.
    * aironet_clients: Added support for further Cisco WLAN APs (Thanks to Stefan Eriksson for OIDs)
    * aironet_errors: Added support for further Cisco WLAN APs
    * apache_status: New check to monitor apache servers which have the status-module enabled.
      This check needs the linux agent plugin "apache_status" installed on the target host.

    WATO:
    * Added permission to control the "clone host" feature in WATO
    * Added new role/permission matrix page in WATO to compare
      permissions of roles
    * FIX: remove line about number of rules in rule set overview
      (that garbled the logical layout)
    * Rules now have an optional comment and an URL for linking to 
      documntation
    * Rule now can be disabled without deleting them.
    * Added new hook "sites-saved"
    * Allow @ in user names (needed for some Kerberos setups)
    * Implemented new option in WATO attributes: editable
      When set to False the attribute can only be changed during creation
      of a new object. When editing an object this attribute is only displayed.
    * new: search for rules in "Host & Service Configuration"
    * parent scan: new option "ping probes", that allows skipping 
      unreachable gateways.
    * User managament: Added fields for editing host/service notification commands
    * Added new active check configuration for check_smtp
    * Improved visualization of ruleset lists/dictionaries
    * Encoding special chars in RegExp valuespec (e.g. logwatch patterns)
    * Added check_interval and retry_interval rules for host checks
    * Removed wmic_process rule from "inventory services" as the check does not support inventory
    * Made more rulegroup titles localizable
    * FIX: Fixed localization of default permissions
    * FIX: Removed double collect_hosts() call in activate changes hook
    * FIX: Fixed double hook execution when using localized multisite
    * FIX: User list shows names of contactgroups when no alias given
    * FIX: Reflecting alternative mode of check_http (check ssl certificate
    age) in WATO rule editor
    * FIX: Fixed monitoring of slave hosts in master site in case of special
      distributed wato configurations
    * FIX: Remove also user settings and event console rule on factory reset
    * FIX: complex list widgets (ListOf) failed back to old value when
           complaining
    * FIX: complex list widgets (ListOf) lost remaining entries after deleting one
    * FIX: Fixed error in printer_supply valuespec which lead to an exception
           when defining host/service specific rules
    * FIX: Fixed button url icon in docu-url link

    BI:
    * Great speed up of rule compilation in large environments

    Multisite:
    * Added css class="dashboard_<name>" to the dashboard div for easier
    customization of the dashboard style of a special dashboard
    * Dashboard: Param wato_folder="" means WATO root folder, use it and also
      display the title of this folder
    * Sidebar: Sorting aggregation groups in BI snapin now
    * Sidebar: Sorting sites in master control snapin case insensitive
    * Added some missing localizations (error messages, view editor)
    * Introducted multisite config option hide_languages to remove available
      languages from the multisite selection dialogs. To hide the builtin
      english language simply add None to the list of hidden languages.
    * FIX: fixed localization of general permissions
    * FIX: show multisite warning messages even after page reload
    * FIX: fix bug in Age ValueSpec: days had been ignored
    * FIX: fixed bug showing only sidebar after re-login in multisite
    * FIX: fixed logwatch loosing the master_url parameter in distributed setups
    * FIX: Fixed doubled var "site" in view editor (site and siteopt filter)
    * FIX: Don't crash on requests without User-Agent HTTP header
    * Downtimes: new conveniance function for downtime from now for ___ minutes.
      This is especially conveniant for scripting.
    * FIX: fixed layout of login dialog when showing up error messages
    * FIX: Fixed styling of wato quickaccess snapin preview
    * FIX: Made printer_supply perfometer a bit more robust against bad perfdata
    * FIX: Removed duplicate url parameters e.g. in dashboard (display_options)
    * FIX: Dashboard: If original request showed no "max rows"-message, the
           page rendered during reload does not show the message anymore
    * FIX: Fixed bug in alert statistics view (only last 1000 lines were
           processed for calculating the statistics)
    * FIX: Added missing downtime icon for comment view
    * FIX: Fixed handling of filter configuration in view editor where filters
           are using same variable names. Overlaping filters are now disabled
	   in the editor.
    * FIX: Totally hiding hidden filters from view editor now

    Livecheck:
    * FIX: Compile livecheck also if diet libc is missing

1.2.0p2:
    Core:
    * simulation_mode: legacy_checks, custom_checks and active_checks
      are replaced with dummy checks always being OK
    * FIX: Precisely define order of reading of configuration files. This
      fixes a WATO rule precedence problem

    Checks & Agents:
    * FIX: Fixed syntax errors in a bunch of man pages
    * if_lancom: silently ignore Point-To-Point interfaces
    * if_lancom: add SSID to logical WLAN interface names
    * Added a collection of MSSQL checks for monitoring MSSQL servers
      (backups, tablespaces, counters)
    * New check wut_webio_io: Monitor the IO input channels on W&T Web-IO 
      devices
    * nfsmounts: reclassify "Stale NFS handle" from WARN to CRIT
    * ORACLE agent/checks: better error handling. Let SQL errors get
      through into check output, output sections even if no database
      is running.
    * oracle_version: new check outputting the version of an ORACLE
      database - and using uncached direct SQL output.
    * ORACLE agent: fix handling of EXCLUDE, new variable ONLY_SIDS
      for explicitely listing SIDs to monitor
    * mk_logwatch on Linux: new options regex and iregex for file selection
    * remove obsolete ORACLE checks where no agent plugins where available
    * FIX: printer_supply: Fix problem on DELL printers with "S/N" in output
      (thanks to Sebastian Talmon)
    * FIX: winperf_phydisk: Fix typo (lead to WATO rule not being applied)
    * Windows agent: new [global] option crash_debug (see online docu)
    * AIX agent: new check for LVM volume status in rootvg.
    * PostgreSQL plugin: agent is now modified to work with PostgreSQL 
      versions newer than 8.1. (multiple reports, thanks!)

    Multisite:
    * Show number of rows and number of selected rows in header line
      (also for WATO hosts table)
    * FIX: fix problem in showing exceptions (due to help function)
    * FIX: fixed several localization problems in view/command processing
    * FIX: fixed duplicated settings in WATO when using localisation
    * FIX: fixed exception when refering to a language which does not exist
    * FIX: Removing all downtimes of a host/service is now possible again
    * FIX: The refresh time in footer is updated now when changing the value
    * FIX: view editor shows "(Mobile)" hint in view titles when linking to views

    WATO: 
    * Main menu of ruleeditor (Host & Service Parameters) now has
      a topic for "Used rules" - a short overview of all non-empty
      rulesets.
    * FIX: add missing context help to host details dialog
    * FIX: set new site dirty is host move due to change of
      folder attributes
    * FIX: fix exception on unknown value in DropdownChoice
    * FIX: add service specification to ruleset Delay service notifications
    * FIX: fixed problem with disabled sites in WATO
    * FIX: massive speedup when changing roles/users and activing changes
      (especially when you have a larger number of users and folders)
    * Add variable CONTACTPAGER to allowed macros in notifications
    * FIX: fixed default setting if "Hide names of configuration variables"
      in WATO
    * FIX: ListOfString Textboxes (e.g. parents of folders) do now extend in IE
    * FIX: fixed duplicated sections of permissions in rule editor

    BI:
    * New iterators FOREACH_CHILD and FOREACH_PARENT
    * FIX: fix handling of FOREACH_ in leaf nodes (remove hard coded
      $HOST$, replace with $1$, $2$, ..., apply argument substitution)
    * New logical datatable for aggregations that have the same name
      as a host. Converted view "BI Boxes" to this new table. This allows
      for Host-Aggregations containing data of other hosts as well.
    * count_ok: allow percentages, e.g. "count_ok!70%!50%"

1.2.0p1:
    Core:
    * Added macros $DATE$, $SHORTDATETIME$ and $LONGDATETIME$' to
      notification macros

    Checks & Agents:
    * FIX: diskstat: handle output 'No Devices Found' - avoiding exception
    * 3ware_units: Following states now lead to WARNING state instead of
      CRITICAL: "VERIFY-PAUSED", "VERIFYING", "REBUILDING"
    * New checks tsm_stagingpools, tsm_drive and tsm_storagepools
      Linux/UNIX
    * hpux_fchba: new check for monitoring FibreChannel HBAs und HP-UX

    Multisite:
    * FIX: fix severe exception in all views on older Python versions
      (like RedHat 5.5).

    WATO:
    * FIX: fix order of rule execution: subfolders now take precedence
      as they should.

1.2.0:
    Setup:
    * FIX: fix building of RPM packages (due to mk_mysql, mk_postgres)

    Core:
    * FIX: fix error message in case of duplicate custom check

    WATO:
    * FIX: add missing icon on cluster hosts to WATO in Multisite views
    * FIX: fix search field in host table if more than 10 hosts are shown
    * FIX: fix bulk edit and form properties (visibility of attributes was broken)
    * FIX: fix negating hosts in rule editor

    Checks & Agents: 
    * fileinfo: added this check to Linux agent. Simply put your
      file patterns into /etc/check_mk/fileinfo.cfg for configuration.
    * mysql.sessions: New check for MySQL sessions (need new plugin mk_mysql)
    * mysql.innodb_io: New check for Disk-IO of InnoDB
    * mysql_capacity: New check for used/free capacity of MySQL databases
    * postgres_sessions: New check for PostgreSQL number of sessions
    * postgres_stat_database: New check for PostgreSQL database statistics
    * postgres_stat_database.size: New check for PostgreSQL database size
    * FIX: hpux_if: convert_to_hex was missing on non-SNMP-hosts -replace
      with inline implementation
    * tcp_conn_stats: handle state BOUND (found on Solaris)
    * diskstat: support for checking latency, LVM and VxVM on Linux (needs 
      updated agent)
    * avoid duplicate checks cisco_temp_perf and cisco_sensor_temp

1.2.0b6:
    Multisite:
    * FIX: Fixed layout of some dropdown fields in view filters
    * Make heading in each page clickable -> reload page
    * FIX: Edit view: couldn't edit filter settings
    * FIX: Fixed styling of links in multisite context help
    * FIX: Fixed "select all" button for IE
    * FIX: Context links added by hooks are now hidden by the display
           option "B" again
    * FIX: preselected "refresh" option did not reflect view settings
           but was simply the first available option - usually 30.
    * FIX: fixed exception with custom views created by normal users

    WATO:
    * FIX: Fixed "select all" button in hosts & folders for IE
    * Optically mark modified variables in global settings
    * Swapped icons for rule match and previous rule match (makes for sense)

    Core:
    * FIX: Fixed "make_utf is not defined" error when having custom
           timeperiods defined in WATO

    Checks & Agents: 
    * MacOS X: Agent for MacOS (Thanks to Christian Zigotzky)
    * AIX: New check aix_multipath: Supports checking native AIX multipathing from AIX 5.2 onward
    * Solaris: New check solaris_multipath: Supports checking native Solaris multipath from Solaris10 and up.
    * Solaris: The ZFS Zpool status check now looks more closely at the reported messages. (It's also tested to work on Linux now)

1.2.0b5:
    Core:
    * FIX: handle UTF-8 encoded binary strings correctly (e.g. in host alias)
    * FIX: fix configuration of passive checks via custom_checks
    * Added NOTIFICATIONTYPE to host/service mail bodies

    WATO:
    * Site management: "disabled" only applies to Livestatus now
    * FIX: fix folding problems with dependent host tags
    * FIX: Detecting duplicate tag ids between regular tags and auxtags
    * FIX: Fixed layout problem of "new special rule" button in rule editor
    * FIX: Fixed layout problem on "activate changes" page
    * FIX: Added check if contacts belong to contactgroup before contactgroup deletion
    * FIX: fix site configuration for local site in Multisite environments
    * FIX: "(no not monitor)" setting in distributed WATO now works
    * FIX: Site management: replication setting was lost after re-editing
    * FIX: fixed problems after changing D/WATO-configuration
    * FIX: D/WATO: mark site dirty after host deletion
    * FIX: D/WATO: replicate auth.secret, so that login on one site also
           is valid on the replication slaves
    * FIX: implement locking in order to prevent data corruption on
           concurrent changes
    * FIX: Fixed handling of validation errors in cascading dropdown fields
    * FIX: fix cloning of users
    * Keep track of changes made by other users before activating changes,
      let user confirm this, new permission can be used to prevent a user
      from activating foreign changes.
    * FIX: Allowing german umlauts in users mail addresses
    * Allow list of aux tags to be missing in host tag definitions. This
      makes migration from older version easier.
    * FIX: user management modules can now deal with empty lines in htpasswd
    * FIX: Fixed js error on hostlist page with search form

    Multisite:
    * New display type 'boxes-omit-root' for BI views
    * Hostgroup view BI Boxes omits the root level
    * Finalized layout if view options and commands/filters/painteroptions.
    * Broken plugins prevent plugin caching now
    * FIX: remove refresh button from dashboard.
    * FIX: remove use of old option defaults.checkmk_web_uri
    * FIX: fixed outgoing bandwidth in fc port perfometer
    * FIX: remove nasty JS error in sidebar
    * FIX: fix folding in custom links (directories would not open)
    * FIX: animation of rotation treeangle in trees works again
    * FIX: Logwatch: Changed font color back to black
    * FIX: show toggle button for checkboxes in deactivated state
    * FIX: fix repeated stacked refresh when toggling columns
    * FIX: disable checkbox button in non-checkboxable layouts
    * FIX: fix table layout for views (gaps where missing sometimes)
    * FIX: Fixed sorting views by perfdata values which contain floats
    * FIX: fix sometimes-broken sizing of sidebar and dashboard on Chrome
    * FIX: fix dashboard layout on iPad
    * FIX: Fixed styling issues of sidebar in IE7
    * FIX: fix problem where filter settings (of checkboxes) are not effective
           when it comes to executing commands
    * FIX: Fixed styling issues of view filters with dropdown fields
    * FIX: multisite login can now deal with empty lines in htpasswd
    * FIX: Fixed a bunch of js/css errors

    Mobile:
    * FIX: Fixed logtime filter settings in all mobile views
    * FIX: fix some layout problems

    BI:
    * New aggregation function count_ok, that counts the number
      of nodes in state OK.
    * FIX: Removed debug output int count_ok aggregation

    Checks & Agents:
    * Linux: Modified cluster section to allow pacemaker/corosync clusters without heartbeat
    * AIX: convert NIC check to lnx_if (now being compatible with if/if64)
    * AIX: new check for CPU utilization (using section lparstat_aix)
    * ntp checks: Changed default value of time offsets to be 200ms (WARN) / 500ms (CRIT)
    * aironet_{errors,clients}: detect new kinds of devices (Thanks to Tiago Sousa)
    * check_http, check_tcp: allow to omit -I and use dynamic DNS name instead

1.2.0b4:
    Core:
    * New configuration variable snmp_timing, allowing to 
      configure timeout and retries for SNMP requests (also via WATO)
    * New configuration variable custom_checks. This is mainly for
      WATO but also usable in main.mk It's a variant of legacy_checks that
      automatically creates the required "define command" sections.

    WATO:
    * ps and ps.perf configurable via WATO now (without inventory)
    * New layout of main menu and a couple of other similar menus
    * New layout of ruleset overviews
    * Hide check_mk variable names per default now (change via global settings)
    * New layout of global settings
    * Folder layout: show contact groups of folder
    * Folder movement: always show complete path to target folder
    * Sidebar snapin: show pending changes
    * New rule for configuring custom_checks - allowing to run arbitrary
      active checks even if not yet formalized (like HTTP and TCP)
    * Added automation_commands to make automations pluginable
    * New layout and new internal implementation of input forms
    * New layout for view overview and view editor
    * Split up host search in two distinct pages
    * Use dynamic items in rule editor for hosts and items (making use
      of ListOfStrings())
    * FIX: audit log was not shown if no entry for today existed
    * FIX: fix parent scan on single site installations
    * FIX: fix folder visibility permission handling
    * FIX: honor folder-permissions when creating, deleting 
           and modifiying rules
    * FIX: detect non-local site even if unix: is being used
    * FIX: better error message if not logged into site during 
           action that needs remote access
    * FIX: send automation data via POST not GET. This fixes inventory
           on hosts with more than 500 services.
    * FIX: make config options directly active after resetting them
           to their defaults (didn't work for start_url, etc.
    * FIX: Fixed editing of ListOf in valuespec editors (e.g. used in logwatch
    pattern editor)
    * FIX: Reimplemented correct behaviour of the logwatch pattern "ignore"
    state which is used to drop the matching log lines

    Multisite:
    * FIX: fixed filter of recent event views (4 hours didn't catch)
    * FIX: convert more buttons to new graphical style
    * FIX: Logwatch handles logs with only OK lines in it correctly in logfile list views
    * FIX: Fixed syntax error in "Single-Host Problems" view definition
    * New help button at top right of each page now toggles help texts
    * Snapin Custom Links allows to specify HTTP link target
    * Redesign of bar with Display/Filter/Commands/X/1,2,3,4,6,8/30,60,90/Edit

    Mobile GUI:
    * FIX: commands can be executed again
    * FIX: fixed styling of buttons

    Checks & Agents:
    * FIX: Logwatch: fixed missing linebreak during reclassifing lines of logfiles
    * FIX: Logwatch: Logwatch services in rules configured using WATO must be
      given as item, not as whole service name
    * New active check via WATO: check_ldap
    * printer_alerts: new configuration variable printer_alerts_text_map. Make
      'Energiesparen' on Brother printers an OK state.
    * services: This check can now be parameterized in a way that it warn if
      a certain service is running. WATO formalization is available.

    BI:
    * FIX: make rotating folding arrows black (white was not visible)
    * Display format 'boxes' now in all BI views available
    * Display format 'boxes' now persists folding state

1.2.0b3:
    Core:
    * FIX: fixed SNMP info declaration in checks: could be garbled
      up in rare cases
    * avoid duplicate parents definition, when using 'parents' and
      extra_host_conf["parents"] at the same time. The later one has
      precedence.

    Multisite:
    * Logwatch: Colorizing OK state blocks correctly
    * FIX: allow web plugins to be byte compiled (*.pyc). Those
      are preferred over *.py if existing
    * View Editor: Fixed jump to top of the page after moving painters during
      editing views
    * FIX: Fixed login redirection problem after relogging
    * Filter for times now accept ranges (from ... until)
    * New view setting for page header: repeat. This repeats the
      column headers every 20'th row.
    * FIX: Fixed problem with new eval/pickle
    * FIX: Fixed commands in host/service search views

    Checks & Agents:
    * FIX: Made logwatch parsing mechanism a little more robust
      (Had problems with emtpy sections from windows agent)
    * FIX: brocade_fcport: Configuration of portsates now possible  
    * if_lancom: special version for if64 for LANCOM devices (uses
      ifName instead of ifDescr)


    WATO:
    * Reimplemented folder listing in host/folders module
    * Redesigned the breadcrumb navigation
    * Global settings: make boolean switches directly togglable
    * New button "Recursive Inventory" on folder: Allows to do
      a recursive inventory over all hosts. Also allows to selectively
      retry only hosts that have failed in a previous inventory.
    * You can configure parents now (via a host attribute, no rules are
      neccessary).
    * You can now do an automated scan for parents and layer 3 (IP)
    * You can configure active checks (check_tcp, ...) via WATO now
    * FIX: fix page header after confirmation dialogs
    * FIX: Fixed umlaut problem in host aliases and ip addresses created by WATO
    * FIX: Fixed exception caused by validation problems during editing tags in WATO
    * FIX: create sample config only if both rules.mk and hosttags.mk are missing
    * FIX: do not loose host tags when both using WATO-configured and 
      manual ones (via multisite.mk)
    * Timeperiods: Make list of exceptions dynamic, not fixed to 10 entries
    * Timeperiods: Configure exclusion of other timeperiods
    * Configuration of notification_delay and notification_interval

1.2.0b2:
    Core:
    * FIX: Cluster host checks were UNKNOWN all the time
    * FIX: reset counter in case of (broken) future time
    * FIX: Automation try-inventory: Fixed problem on where checks which
      produce equal service descriptions could lead to invalid inventory
      results on cluster hosts.
    * FIX: do not create contacts if they won't be assigned to any host
      or service. Do *not* assign to dummy catch-all group "check_mk".

    WATO:
    * Added new permission "move hosts" to allow/deny moving of hosts in WATO
    * Also write out contact definitions for users without contactgroups to
      have the mail addresses and other notification options persisted
    * FIX: deletion of automation accounts now works
    * FIX: Disabling notifications for users does work now
    * New main overview for rule editor
    * New multisite.mk option wato_hide_varnames for hiding Check_MK 
      configuration variable names from the user
    * New module "Logwatch Pattern Analyzer" to verify logwatch rules
    * Added new variable logwatch_rules which can also be managed through the
      WATO ruleset editor (Host/Service Parameters > Parameters and rules for
      inventorized checks > Various applications > Logwatch Patterns)
    * Users & Contacts: Added new option wato_hidden_users which holds a list
      of userids to hide the listed users from the WATO user management GUI.
    * WATO API: Added new method rewrite_configuration to trigger a rewrite of
      all host related wato configuration files to distribute changed tags
    * Added new internal hook pre-activate-changes to execute custom
      code BEFORE Check_MK is called to restart Nagios
    * FIX: Only showing sudo hint message on sudo error message in automation
      command
    * FIX: Fixed js eror in IE7 on WATO host edit page
    * FIX: Using pickle instead of repr/eval when reading data structures from
      urls to prevent too big security issues
    * Rule editor: improve sorting of groups and rulesets
    * FIX: Escaping single quotes in strings when writing auth.php
    * FIX: Fix resorting of host tags (was bug in ListOf)

    Multisite
    * Added config option default_ts_format to configure default timestamp
      output format in multisite
    * Layout and design update
    * Quicksearch: display site name if more than one different site
      is present in the current search result list
    * FIX: Fixed encoding problem in "custom notification" message
    * New configuration parameter page_heading for the HTML page heads
      of the main frameset (%s will be replaced with OMD site name)
    * FIX: Fix problem where snapins where invisible
    * FIX: Fixed multisite timeout errors when nagios not running
    * Sidebar: some new layout improvements
    * Login page is not shown in framesets anymore (redirects framed page to
      full screen login page)
    * FIX: fix exception when disallowing changing display options
    * FIX: Automatically redirect from login page to target page when already
      logged in
    * FIX: Updating the dashboard header time when the dashlets refresh

    BI:
    * Added new painter "affected hosts (link to host page)" to show all
      host names with links to the "hosts" view
    * FIX: Fixed filtering of Single-Host Aggregations
    * New sorter for aggregation group
    * FIX: fix sorting of Single-Host Aggregations after group
    * Avoid duplicate rule incarnations when using FOREACH_*
    * BI Boxes: allow closing boxes (not yet persisted)
    * New filter for services (not) contained in any aggregate
    * Configure sorting for all BI views

    Checks & Agents:
    * FIX: snmp_uptime handles empty snmp information without exception
    * FIX: Oracle checks try to handle ORA-* errors reported by the agent
      All oracle checks will return UNKNOWN when finding an ORA-* message
    * FIX: filesystem levels set via WATO didn't work, but do now
    * FIX: Group filters can handle groups without aliases now
    * nfsmounts: Added nfs4 support thanks to Thorsten Hintemann
    * megaraid_pdisks megaraid_ldisks: Support for Windows.  Thanks to Josef Hack

1.2.0b1:
    Core, Setup, etc.:
    * new tool 'livedump' for dumping configuration and status
      information from one monitoring core and importing this
      into another.
    * Enable new check registration API (not yet used in checks)
    * FIX: fix handling of prefix-tag rules (+), needed for WATO
    * FIX: handle buggy SNMP devices with non-consecutive OIDS
      (such as BINTEC routers)
    * Check API allows a check to get node information
    * FIX: fix problem with check includes in subchecks
    * Option --checks now also applies to ad-hoc check (e.g.
      cmk --checks=mrpe,df -v somehost)
    * check_mk_templates.cfg: added s to notification options
      of host and service (= downtime alerts)

    WATO:
    * Hosttag-editor: allow reordering of tags
    * Create very basic sample configuration when using
      WATO the first time (three tag groups, two rules)
    * Much more checks are configurable via WATO now
    * Distributed WATO: Made all URL calls using curl now
    * FIX: fix bug in inventory in validate_datatype()
    * Better output in case of inventory error
    * FIX: fix bug in host_icon rule on non OMD
    * FIX: do not use isdisjoint() (was in rule editor on Lenny)
    * FIX: allow UTF-8 encoded permission translations
    * FIX: Fixed several problems in OMD apache shared mode
    * FIX: Do not use None$ as item when creating new rules
    * FIX: Do load *all* users from htpasswd, so passwords from
      users not created via WATO will not be lost.
    * FIX: honor site disabling in replication module
    * FIX: honor write permissions on folder in "bulk delete"
    * FIX: honor permissions for "bulk cleanup" and "bulk edit"
    * FIX: honor write permissions and source folder when moving hosts
    * FIX: honor permissions on hosts also on bulk inventory
    * Only create contacts in Nagios if they are member of at
      least one contact group.
    * It is now possible to configure auxiliary tags via WATO
      (formerly also called secondary tags)
    * FIX: Fixed wrong label "Main Overview" shown for moved WATO folders
      in foldertree snapin
    * FIX: Fixed localization of empty host tags
    * FIX: User alias and notification enabling was not saved

    Checks & Agents:
    * hpux_if: fix missing default parameter errors
    * hpux_if: make configurable via WATO
    * if.include: fix handling of NIC with index 0
    * hpux_lunstats: new check for disk IO on HP-UX
    * windows - mk_oracle tablespace: Added missing sid column
    * diskstat: make inventory mode configurable via WATO
    * added new checks for Fujitsu ETERNUS DX80 S2 
      (thanks to Philipp Höfflin)
    * New checks: lgp_info, lgp_pdu_info and lgp_pdu_aux to monitor Liebert
      MPH/MPX devices
    * Fix Perf-O-Meter of fileage
    * hpux_snmp_cs.cpu: new SNMP check for CPU utilization
      on HP-UX.
    * if/if64: inventory also picks up type 62 (fastEther). This
      is needed on Cisco WLC 21xx series (thanks to Ralf Ertzinger)
    * FIX: fix inventory of f5_bigip_temp
    * mk_oracle (lnx+win): Fixed TEMP tablespace size calculations
    * ps: output node process is running on (only for clusters)
    * FIX: Linux Agent: Fixed ipmi-sensors handling of Power_Unit data
    * hr_mem: handle rare case where more than one entry is present
      (this prevents an exception of pfSense)
    * statgrab_load: level is now checked against 15min average - 
      in order to be consistent with the Linux load check
    * dell_powerconnect_cpu: hopefully correctly handle incomplete
      output from agent now.
    * ntp: do not check 'when' anymore since it can produce false
      alarms.
    * postfix_mailq: handle output with 'Total requests:' in last line
    * FIX: check_mk-hp_blade_psu.php: allow more than 4 power supplies
    * FIX: smart plugin: handle cases with missing vendor (thanks
      to Stefan Kärst)
    * FIX: megaraid_bbu: fix problem with alternative agent output
      (thanks to Daniel Tuecks)
    * mk_oracle: fix quoting problem, replace sessions with version,
      use /bin/bash instead of /bin/sh

    Multisite:
    * Added several missing localization strings
    * IE: Fixed problem with clicking SELECT fields in the new wato foldertree snapin
    * Fixed problem when trying to visit dashboards from new wato foldertree snapin
    * Chrome: Fixed styling problem of foldertree snapin
    * Views: Only show the commands and row selection options for views where
      commands are possible
    * The login mask honors the default_language definition now
    * check_bi_local.py: works now with cookie based authentication
    * FIX: Fixed wrong redirection after login in some cases
    * FIX: Fixed missing stats grouping in alert statistics view
    * FIX: Fixed preview table styling in view editor
    * FIX: Multisite authed users without permission to multisite are
      automatically logged out after showing the error message
    * Retry livestatus connect until timeout is used up. This avoids
      error messages when the core is being restarted
    * Events view now shows icon and text for "flapping" events
    * Use buffer for HTML creation (this speeds up esp. HTTPS a lot)
    * FIX: Fixed state filter in log views

    Livestatus:
    * Add missing column check_freshness to services table

    BI:
    * New column (painter) for simplistic box display of tree.
      This is used in a view for a single hostgroup.

1.1.13i3:
    Core, Setup, etc.:
    * *_contactgroups lists: Single group rules are all appended. When a list
      is found as a value this first list is used exclusively. All other
      matching rules are ignored
    * cmk -d does now honor --cache and --no-tcp
    * cmk -O/-R now uses omd re{start,load} core if using OMD
    * FIX: setup.sh now setups up permissions for conf.d/wato
      correctly
    * cmk --localize update supports an optional ALIAS which is used as
      display string in the multisite GUI
    * FIX: Fixed encoding problems with umlauts in group aliases
    * FIX: honor extra_summary_host_conf (was ignored)
    * new config variable snmpv2c_hosts that allows to enable SNMP v2c
      but *not* bulkwalk (for some broken devices). bulkwalk_hosts still
      implies v2c.

    Checks & Agents:
    * Windows agent: output eventlog texts in UTF-8 encoding. This
      should fix problems with german umlauts in message texts.
    * Windows agent: Added installer for the windows agent (install_agent.exe)
    * Windows agent: Added dmi_sysinfo.bat plugin (Thanks to Arne-Nils Kromer for sharing)
    * Disabled obsolete checks fc_brocade_port and fc_brocade_port_detailed.
      Please use brocade_fcport instead.
    * aironet_errors, statgrab_disk, statgrab_net: Performance data has
      been converted from counters to rates. You might need to delete your
      existing RRDs of these checks. Sorry, but these have been that last
      checks still using counters...
    * ibm_imm_health: added last missing scan function
    * Filesystem checks: trend performance data is now normalized to MB/24h.
      If you have changed the trend range, then your historic values will
      be displayed in a wrong scale. On the other hand - from now on changes
      in the range-setting will not affect the graph anymore.
    * if/if64/lnx_if: pad port numbers with zeros in order to sort correctly.
      This can be turned off with if_inventory_pad_portnumbers = False.
    * Linux agent: wrap freeipmi with lock in order to avoid cache corruption
    * New check: megaraid_bbu - check existance & status of LSI MegaRaid BBU module
    * HP-UX Agent: fix mrpe (remove echo -e and test -e, thanks to Philipp Lemke)
    * FIX: ntp checks: output numeric data also if stratum too high
    * Linux agent: new check for dmraid-based "bios raid" (agent part as plugin)
    * FIX: if64 now uses ifHighSpeed instead of ifSpeed for determining the
      link speed (fixes speed of 10GBit/s and 20GBit/s ports, thanks Marco Poet)
    * cmctc.temp: serivce has been renamed from "CMC Temperature %s" to just
      "Temperature %s", in order to be consistent with the other checks.
    * mounts: exclude changes of the commit option (might change on laptops),
      make only switch to ro critical, other changes warning.
    * cisco_temp_sensor: new check for temperature sensors of Cisco NEXUS
      and other new Cisco devices
    * oracle_tablespace: Fixed tablespace size/free space calculations
    * FIX: if/if64: omit check result on counter wrap if bandwidth traffic levels
      are used.

    Multisite:
    * Improve transaction handling and reload detection: user can have 
      multiple action threads in parallel now
    * Sounds in views are now enabled per default. The new configuration
      variable enable_sounds can be set to False in multisite.mk in order
      to disable sounds.
    * Added filter for log state (UP,DOWN,OK,CRIT...) to all log views
    * New painter for normal and retry check interval (added to detail views)
    * Site filter shows "(local)" in case of non multi-site setup
    * Made "wato folder" columns sortable
    * Hiding site filter in multisite views in single site setups
    * Replaced "wato" sidebar snapin which mixed up WATO and status GUIs with
      the new "wato_foldertree" snapin which only links to the status views
      filtered by the WATO folder.
    * Added "Dashboard" section to views snapin which shows a list of all dashboards
    * FIX: Fixed auth problem when following logwatch icon links while using
      the form based auth
    * FIX: Fix problem with Umlaut in contact alias
    * FIX: Creating auth.php file on first login dialog based login to ensure
      it exists after login when it is first needed
    * Dashboard: link problem views to *unhandled* views (this was
      inconsistent)
    * Localization: Fixed detection of gettext template file when using the
      local/ hierarchy in OMD

    Mobile:
    * Improved sorting of views in main page 
    * Fix: Use all the availiable space in header
    * Fix: Navigation with Android Hardwarekeys now working
    * Fix: Links to pnp4nagios now work better
    * Fix: Host and Service Icons now finger friendly
    * Fix: Corrected some buildin views

    WATO:
    * Removed IP-Address attribute from folders
    * Supporting localized tag titles
    * Using Username as default value for full names when editing users
    * Snapshot/Factory Reset is possible even with a broken config
    * Added error messages to user edit dialog to prevent notification problems
      caused by incomplete configuration
    * Activate Changes: Wato can also reload instead of restarting nagios
    * Replication: Can now handle replication sites which use the form based auth
    * Replication: Added option to ignore problems with the ssl certificates
                   used in ssl secured replications
    * WATO now supports configuring Check_MK clusters
    * FIX: Fixed missing folders in "move to" dropdown fields
    * FIX: Fixed "move to target folders" after CSV import
    * FIX: Fixed problem with duplicate extra_buttons when using the i18n of multiisite
    * FIX: Fixed problem with duplicate permissions when using the i18n of multiisite
    * FIX: Writing single host_contactgroups rules for each selected
      contactgroup in host edit dialog
    * FIX: Fixed wrong folder contacgroup related permissions in auth.php api
    * FIX: Fixed not up-to-date role permission data in roles_saved hook
    * FIX: Fixed duplicate custom columns in WATO after switching languages

    BI:
    * improve doc/treasures/check_bi_local.py: local check that creates
      Nagios services out of BI aggregates

    Livestatus:
    * ColumnHeaders: on is now able to switch column header on even if Stats:
      headers are used. Artifical header names stats_1, stats_2, etc. are
      begin used. Important: Use "ColumnHeaders: on" after Columns: and 
      after Stats:.

1.1.13i2:
    Core, Setup, etc.:
    * cmk -I: accept host tags and cluster names

    Checks & Agents:
    * linux agent - ipmi: Creating directory of cache file if not exists
    * dell_powerconnect_cpu: renamed service from CPU to "CPU utilization", in
      order to be consistent with other checks
    
    Multisite:
    * Several cleanups to prevent css/js warning messages in e.g. Firefox
    * Made texts in selectable rows selectable again
    * Adding reschedule icon to all Check_MK based services. Clicks on these
      icons will simply trigger a reschedule of the Check_MK service
    * FIX: ship missing CSS files for mobile GUI
    * FIX: rename check_mk.js into checkmk.js in order to avoid browser
      caching problems during version update

    WATO:
    * Optimized wraps in host lists tag column
    * Bulk inventory: Remove leading pipe signs in progress bar on main
      folder inventory
    * NagVis auhtorization file generation is also executed on activate_changes
    * Implemented a new inclusion based API for using multisite permissions
      in other addons
    * Inventory of SNMP devices: force implicit full scan if no services
      are configured yet
    * FIX: Calling activate_changes hook also in distributed WATO setups
    * FIX: Fixed display bug in host tags drop down menu after POST of form
    * FIX: Fixed javascript errors when doing replication in distributed
      wato environments when not having the sidebar open
    * FIX: Fixed search form dependant attribute handling
    * FIX: Fixed search form styling issues
    * You can now move folders to other folders
    * FIX: Distributed WATO: Supressing site sync progress output written in
      the apache error log

1.1.13i1:
    Multisite:
    * New nifty sidebar snapin "Speed-O-Meter"
    * Implemented new cookie based login mechanism including a fancy login GUI
    * Implemented logout functionality for basic auth and the new cookie based auth
    * Implemented user profile management page for changing the user password and
      the default language (if available)
    * New filter for the (new) state in host/service alerts
    * New command for sending custom notifications
    * FIX: Fixed encoding problem when opening dashboard
    * New icon on a service whos host is in downtime
    * Only show most frequently used context buttons (configurable
      in multisite.mk via context_buttons_to_show)
    * Show icon if user has modified a view's filter settings
    * New config option debug_livestatus_queries, normal debug
      mode does not include this anymore
    * Icons with link to page URL at bottom of each page
    * Logwatch: Switched strings in logwatch to i18n strings
    * Logwatch: Fixed styling of context button when acknowleding log messages
    * Logwatch: Implemented overview page to show all problematic logfiles
    * Add Snapin page: show previews of all snapins
    * Add Snapin page: Trying to prevent dragging confusions by using other click event
    * New (hidden) button for reloading a snapin (left to the close button)
    * Automatically falling back to hardcoded default language if configured
    language is not available
    * Repair layout of Perf-O-Meter in single dataset layout
    * FIX: Fixed duplicate view plugin loading when using localized multisite
    * FIX: Host-/Servicegroup snapin: Showing group names when no alias is available
    * FIX: Removed double "/" from pnp graph image urls in views

    BI:
    * Host/Service elements are now iterable via FOREACH_HOST, e.g.
      (FOREACH_HOST, ['server'], ALL_HOSTS, "$HOST$", "Kernel" ),
    * FIX: Assuming host states is possible again (exception: list index "3")

    WATO:
    * Evolved to full featured monitoring configuration tool!
    * Major internal code cleanup
    * Hosts can now be created directly in folders. The concept of host lists
      has been dropped (see migration notes!)
    * Configuration of global configuration variables of Check_MK via WATO
    * Configuration of main.mk rules
    * Configuration of Nagios objects and attributes
    * Configuration of users and roles
    * Configuration of host tags
    * Distributed WATO: replication of the configuration to slaves and peers
    * Added missing API function update_host_attributes() to change the
      attributes of a host
    * Added API function num_hosts_in_folder() to count the number of hosts
      below the given folder
    * Added option to download "latest" snapshot
    * extra_buttons can now register a function to gather the URL to link to
    * Implemented NagVis Authorisation management using WATO users/permissions

    Livestatus:
    * Experimental feature: livecheck -> super fast active check execution
      by making use of external helper processes. Set livecheck=PATH_TO_bin/livecheck
      in nagios.cfg where you load Livestatus. Optional set num_livecheck_helpers=NUM
      to set number of processes. Nagios will not fork() anymore for check exection.
    * New columns num_hosts and num_services in status table
    * New aggregation functions suminv and avginv (see Documentation)

    Core, Setup, etc.:
    * New configuration variable static_checks[] (used by WATO)
    * New configuration variable checkgroup_parameters (mainly for WATO)
    * check_submission defaults now to "file" (was "pipe")
    * Added pre-configured notification via cmk --notify
    * Drop RRA-configuration files for PNP4Nagios completely
    * New configuration variable ping_levels for configuring parameters
      for the host checks.
    * cmk --notify: new macros $MONITORING_HOST$, $OMD_ROOT$ and $OMD_SITE$
    * make ping_levels also apply to PING services for ping-only hosts
      (thanks to Bernhard Schmidt)

    Checks & Agents:
    * if/if64: new ruleset if_disable_if64_hosts, that force if on
      hosts the seem to support if64
    * Windows agent: new config variable "sections" in [global], that
      allows to configure which sections are being output.
    * Windows agent: in [logwatch] you can now configure which logfiles
      to process and which levels of messages to send.
    * Windows agent: new config variable "host" in all sections that
      restricts the folling entries to certain hosts.
    * Windows agent: finally implemented <<<mrpe>>. See check_mk.ini
      for examples.
    * Windows agent: do not execute *.txt and *.dir in <<<plugins>>> and
      <<<local>>>
    * Windows agent: make extensions to execute configurable (see
      example check_mk.ini)
    * Windows agent: agent now reuses TCP port even when taskkill'ed, so
      a system reboot is (hopefully) not neccessary anymore
    * Windows agent: section <<<df>>> now also outputs junctions (windows
      mount points). No external plugin is needed.
    * Windows agent: new section <<<fileinfo>>> for monitoring file sizes
      (and later possible ages)
    * logwatch: allow to classify messages based on their count (see
      man page of logwatch for details)
    * fileinfo: new check for monitoring age and size of files
    * heartbeat_crm: apply patches from Václav Ovsík, so that the check
      should work on Debian now.
    * ad_replication: added warninglevel 
    * fsc_*: added missing scan functions
    * printer_alerts: added further state codes (thanks to Matthew Stew)
    * Solaris agent: changed shell to /usr/bin/bash (fixes problems with LC_ALL=C)

1.1.12p7:
    Multisite:
    * FIX: detail view of host was missing column headers
    * FIX: fix problem on IE with background color 'white'
    * FIX: fix hitting enter in host search form on IE
    * FIX: fix problem in ipmi_sensors perfometer

    Checks & Agents:
    * FIX: fixed man pages of h3c_lanswitch_sensors and statgrab_cpu
    * FIX: netapp_volumes: added raid4 as allowed state (thanks to Michaël Coquard)

    Livestatus
    * FIX: fix type column in 'GET columns' for dict-type columns (bug found
      by Gerhard Lausser)

1.1.12p6:
    Checks & Agents:
    * FIX: lnx_if: remove debug output (left over from 1.1.12p5)
    
1.1.12p5:
    Multisite:
    * FIX: fix hitting enter in Quicksearch on IE 8
    * FIX: event/log views: reverse sorting, so that newest entries
      are shown first
    * FIX: fix dashboard dashlet background on IE
    * FIX: fix row highlight in status GUI on IE 7/8
    * FIX: fix row highlight after status page reload
    * FIX: single dataset layout honors column header settings
    * FIX: quote '#' in PNP links (when # is contained in services)
    * FIX: quote '#' in PNP image links also
    * FIX: add notifications to host/service event view

    Checks & Agents:
    * FIX: lnx_if: assume interfaces as up if ethtool is missing or
      not working but interface has been used since last reboot. This
      fixes the problem where interface are not found by inventory.
    * FIX: snmp_uptime: handels alternative timeformat
    * FIX: netapp_*: scan functions now detect IBM versions of firmware
    * FIX: bluecoat_diskcpu: repair scan function
    * FIX: mem.vmalloc: fix default levels (32 and 64 was swapped)
    * FIX: smart: make levels work (thanks to Bernhard Schmidt)
    * FIX: PNP template if if/if64: reset LC_ALL, avoids syntax error
    * FIX: dell_powerconnect_cpu: handle sporadic incomplete output
      from SNMP agent

1.1.12p4:
    Multisite:
    * FIX: sidebar snapin Hostgroups and Servicegroups sometimes
           failed with non-existing "available_views".
    * FIX: Fix host related WATO context button links to point to the hosts site
    * FIX: Fixed view editor redirection to new view after changing the view_name
    * FIX: Made icon painter usable when displaying hostgroup rows
    * Logwatch: Switched strings in logwatch to i18n strings
    * Logwatch: Fixed styling of context button when acknowleding log messages
    * Logwatch: Implemented overview page to show all problematic logfiles

    WATO:
    * FIX: add missing icon_csv.png
    * FIX: WATO did not write values of custom macros to extra_host_conf definitions

1.1.12p3:
    Core, Setup, etc.:
    * FIX: really suppress precompiling on PING-only hosts now

1.1.12p2:
    Core, Setup, etc.:
    * FIX: fix handling of empty suboids
    * FIX: do not create precomiled checks for host without Check_MK services

    Checks & Agents:
    * FIX: mem.win: Default levels now works, check not always OK
    * FIX: blade_health: fix OID specification
    * FIX: blade_bays: fix naming of item and man page

    Multisite:
    * FIX: Fixed styling of view header in older IE browsers
    * FIX: Do not show WATO button in views if WATO is disabled
    * FIX: Remove WATO Folder filter if WATO is disabled 
    * FIX: Snapin 'Performance': fix text align for numbers
    * FIX: Disallow setting downtimes that end in the past
    * FIX: Fix links to downtime services in dashboard
    * FIX: Fix popup help of reschedule icon

1.1.12p1:
    Core, Setup, etc.:
    * FIX: fix aggregate_check_mk (Summary host agent status)

    Checks & Agents:
    * FIX: mk_oracle now also detects XE databases
    * FIX: printer_alerts: handle 0-entries of Brother printers
    * FIX: printer_supply: fix Perf-O-Meter if no max known
    * FIX: Added id parameter to render_statistics() method to allow more than
      one pie dashlet for host/service stats
    * FIX: drbd: fixed inventory functions
    * FIX: printer_supply: handle output of Brother printers
    * FIX: ps.perf PNP template: show memory usage per process and not
      summed up. This is needed in situations where one process forks itself
      in irregular intervals and rates but you are interested just in the
      memory usage of the main process.

    Multisite:
    * FIX: finally fixed long-wanted "NagStaMon create hundreds
      of Apache processes" problem!
    * FIX: query crashed when sorting after a join columns without
      an explicit title.
    * FIX: filter for WATO file/folder was not always working.
    * Added filter for hard services states to search and service
      problems view
    * FIX: dashboard problem views now ignore notification period,
      just as tactical overview and normal problem views do
    * FIX: Loading dashboard plugins in dashboard module
 

1.1.12:
    Checks & Agents:
    * dell_powerconnect_*: final fixed, added PNP-templates
    * ps.perf: better error handling in PNP template

    Multisite:
    * Dashboard: fix font size of service statistics table
    * Dashboard: insert links to views into statistics
    * Dashboard: add links to PNP when using PNP graphs
    
1.1.12b2:
    Core, Setup, etc.:
    * FIX: fix crash with umlauts in host aliases
    * FIX: remove duplicate alias from Nagios config

    Checks & Agents:
    * services: better handling of invalid patterns
    * FIX: multipath: fix for another UUID format
    * AIX agent: fix implementation of thread count
    * blade_bays: detect more than 16 bays
    * statgrab_*: added missing inventory functions
    * FIX: fix smart.temp WARN/CRIT levels were off by one degree

    Multisite:
    * Remove Check_MK logo from default dashboard
    * Let dashboard use 10 more pixels right and bottom
    * FIX: do not show WATO icon if no WATO permission
    * Sidebar sitestatus: Sorting sites by sitealias
    * FIX: removed redundant calls of view_linktitle()

    WATO:
    * FIX: fix update of file/folder title after title property change

    Livestatus:
    * FIX: fix crash on imcomplete log lines (i.e. as
      as result of a full disk)
    * FIX: Livestatus-API: fix COMMAND via persistent connections
	

1.1.12b1:
    Core, Setup, etc.:
    * FIX: fix cmk -D on cluster hosts
    * Made profile output file configurable (Variable: g_profile_path)

    Checks & Agents:
    * FIX: j4p_performance: fix inventory functions 
    * FIX: mk_oracle: fix race condition in cache file handling (agent data
      was missing sections in certain situations)
    * mrpe: make check cluster-aware and work as clustered_service
    * cups_queues: Run agent part only on directly on CUPS servers,
      not on clients
    * FIX: mbg_lantime_state: Fixed output UOM to really be miliseconds
    * FIX: ntp: Handling large times in "poll" column correctly
    * New check dmi_sysinfo to gather basic hardware information
    * New check bintec_info to gather the software version and serial number
    of bintec routers

    Multisite:
    * FIX: fix rescheduling of host check
    * FIX: fix exception when using status_host while local site is offline
    * FIX: Fixed not updating pnp graphs on dashboard in some browsers (like chrome)
    * FIX: fix URL-too-long in permissions page
    * FIX: fix permission computation
    * FIX: fixed sorting of service perfdata columns
    * FIX: fixed sorting of multiple joined columns in some cases
    * FIX: fixed some localisation strings
    * Cleanup permissions page optically, add comments for views and snapins
    * Added some missing i18n strings in general HTML functions
    * Added display_option "w" to disable limit messages and livestatus errors in views
    * Service Perfdata Sorters are sorting correctly now
    * Added "Administration" snapin to default sidebar
    * Tactical Overview: make link clickable even if count is zero
    * Minor cleanup in default dashboard
    * Dashboard: new dashlet attribute title_url lets you make a title into a link
    * Dashboard: make numbers match "Tactical Overview" snapin

    Livestatus:
    * Write messages after initialization into an own livestatus.log

    WATO:
    * FIX: "bulk move to" at the top of wato hostlists works again
    * FIX: IE<9: Fixed problem with checkbox events when editing a host
    * FIX: "move to" dropdown in IE9 works again

1.1.11i4:
    Core, Setup, etc.:
    * FIX: use hostgroups instead of host_groups in Nagios configuration.
      This fixes a problem with Shinken
    * --scan-parents: detected parent hosts are now tagged with 'ping', so
      that no agent will be contacted on those hosts

    Checks & Agents:
    * Added 4 new checks dell_powerconnect_* by Chris Bowlby
    * ipmi_sensors: correctly handle further positive status texts
      (thanks to Sebastian Talmon)
    * FIX: nfsmounts handles zero-sized volumes correctly
    * AIX agent now outputs the user and performance data in <<<ps>>>

    Multisite:
    * FIX: WATO filtered status GUIs did not update the title after changing
      the title of the file/folder in WATO
    * FIX: Removed new python syntax which is incompatible with old python versions
    * FIX: Made bulk inventory work in IE
    * FIX: Fixed js errors in IE when having not enough space on dashboard 
    * FIX: fix error when using non-Ascii characters in view title
    * FIX: fix error on comment page caused by missing sorter
    * FIX: endless javascript when fetching pnp graphs on host/service detail pages
    * FIX: Not showing the action form in "try" mode of the view editor
    * FIX: Preventing up-then-over effect while loading the dashboard in firefox
    * Added missing i18n strings in command form and list of views
    * Views are not reloaded completely anymore. The data tables are reloaded
      on their own.
    * Open tabs in views do not prevent reloading the displayed data anymore
    * Added display_option "L" to enable/disable column title sortings
    * Sorting by joined columns is now possible
    * Added missing sorters for "service nth service perfdata" painters
    * Implemented row selection in views to select only a subset of shown data
      for actions
    * Sort titles in views can be enabled by clicking on the whole cells now
    * Submitting the view editor via ENTER key saves the view now instead of try mode
    * Host comments have red backgrounded rows when host is down
    * Implemented hook api to draw custom link buttons in views

    WATO:
    * Changed row selection in WATO to new row selection mechanism
    * Bulk action buttons are shown at the top of hostlists too when the lists
      have more than 10 list items
    * New function for backup and restore of the configuration

    Livestatus:
    * FIX: fix compile error in TableLog.cc by including stddef.h
    * FIX: tables comments and downtimes now honor AuthUser
    * Table log honors AuthUser for entries that belong to hosts
      (not for external commands, though. Sorry...)
    * FIX: fix Stats: sum/min/max/avg for columns of type time

1.1.11i3:
    Core, Setup, etc.:
    * FIX: allow host names to have spaces
    * --snmpwalk: fix missing space in case of HEX strings
    * cmk --restore: be aware of counters and cache being symbolic links
    * do_rrd_update: direct RRD updates have completely been removed.
      Please use rrdcached in case of performance problems.
    * install_nagios.sh has finally been removed (was not maintained anyway).
      Please use OMD instead.
    * Inventory functions now only take the single argument 'info'. The old
      style FUNC(checkname, info) is still supported but deprecated.
    * Show datasource program on cmk -D
    * Remove .f12 compile helper files from agents directory
    * Output missing sections in case of "WARNING - Only __ output of __..."
    * Remove obsolete code of snmp_info_single
    * Remove 'Agent version (unknown)' for SNMP-only hosts
    * Options --version, --help, --man, --list-checks and --packager now
      work even with errors in the configuration files
    * Minor layout fix in check man-pages

    Checks & Agents:
    * FIX: hr_mem: take into account cache and buffers
    * FIX: printer_pages: workaround for trailing-zero bug in HP Jetdirect
    * mk_logwatch: allow to set limits in processing time and number of
      new log messages per log file
    * Windows Agent: Now supports direct execution of powershell scripts
    * local: PNP template now supports multiple performance values
    * lnx_if: make lnx_if the default interface check for Linux
    * printer_supply: support non-Ascii characters in items like
      "Resttonerbehälter". You need to define snmp_character_encodings in main.mk
    * mem.win: new dedicated memory check for Windows (see Migration notes)
    * hr_mem: added Perf-O-Meter
    * Renamed all temperature checks to "Temperature %s". Please
      read the migration notes!
    * df and friends: enabled trend performance data per default. Please
      carefully read the migration notes!
    * diskstat: make summary mode the default behavious (one check per host)

    MK Livestatus:
    * WaitObject: allow to separate host name and service with a semicolon.
      That makes host names containing spaces possible.
    * Better error messages in case of unimplemented operators

    Multisite:
    * FIX: reschedule now works for host names containing spaces
    * FIX: correctly sort log views in case of multi site setups
    * FIX: avoid seven broken images in case of missing PNP graphs
    * FIX: Fixed javascript errors when opening dashboard in IE below 9
    * FIX: Views: Handling deprecated value "perpage" for option
      column_headers correctly
    * FIX: Fixed javascript error when saving edited views without sidebar
    * FIX: Showing up PNP hover menus above perfometers
    * Host/Service Icon column is now modularized and can be extended using
      the multisite_icons list.
    * New sorters for time and line number of logfile entries
    * Bookmarks snapin: save relative URLs whenever possible
    * Man-Pages of Check_MK checks shown in Multisite honor OMD's local hierarchy
    * nicer output of substates, translate (!) and (!!) into HTML code
    * new command for clearing modified attributes (red cross, green checkmark)
    * Perf-O-Meters: strip away arguments from check_command (e.g.
      "check-foo!17!31" -> "check-foo").
    * Added several missing i18n strings in view editor
    * Views can now be sorted by the users by clicking on the table headers.
      The user sort options are not persisted.
    * Perf-O-Meters are now aware if there really is a PNP graph

    WATO:
    * Show error message in case of empty inventory due to agent error
    * Commited audit log entries are now pages based on days
    * Added download link to download the WATO audit log in CSV format

1.1.11i2:
    Core, Setup, etc.:
    * FIX: sort output of cmk --list-hosts alphabetically
    * FIX: automatically remove leading and trailing space from service names
      (this fixes a problem with printer_pages and an empty item)
    * Great speed up of cmk -N/-C/-U/-R, especially when number of hosts is
      large.
    * new main.mk option delay_precompile: if True, check_mk will skip Python 
      precompilation during cmk -C or cmk -R, but will do this the first 
      time the host is checked.  This speeds up restarts. Default is False.
      Nagios user needs write access in precompiled directory!
    * new config variable agent_ports, allowing to specify the agent's
      TCP port (default is 6556) on a per-host basis.
    * new config variable snmp_ports, allowing to specify the UDP port
      to used with SNMP, on a per-host basis.
    * new config variable dyndns_hosts. Hosts listed in this configuration
      list (compatible to bulkwalk_hosts) use their hostname as IP address.
    
    Checks & Agents:
    * FIX: AIX agent: output name of template in case of MRPE
    * FIX: cisco_temp: skip non-present sensors at inventory
    * FIX: apc_symmetra: fix remaining runtime calculation (by factor 100)
    * FIX: Added PNP-template for winperf_phydisk
    * FIX: if64: fix UNKNOWN in case of non-unique ifAlias
    * FIX: lnx_if/if/if64: ignore percentual traffic levels on NICs without
           speed information.
    * FIX: cisco_temp_perf: add critical level to performance data
    * FIX: windows agent: hopefully fix case with quotes in directory name
    * FIX: printer_supply: fixed logic of Perf-O-Meter (mixed up crit with ok)
    * FIX: Solaris agent: reset localization to C, fixes problems with statgrab
    * FIX: blade_*: fix SNMP scan function for newer firmwares (thanks to Carlos Peón)
    * snmp_uptime, snmp_info: added scan functions. These checks will now
      always be added. Please use ingored_checktypes to disable, if non needed.
    * brocade_port: check for Brocade FC ports has been rewritten with
      lots of new features.
    * AIX agent now simulates <<<netctr>>> output (by Jörg Linge)
    * mbg_lantime_state: Handling refclock offsets correctly now; Changed
      default thresholds to 5/10 refclock offset
    * brocade_port: parameter for phystate, opstate and admstate can now
      also be lists of allowed states.
    * lnx_if: treat interfaces without information from ethtool as
      softwareLoopback interface. The will not be found by inventory now.
    * vbox_guest: new check for checking guest additions of Linux virtual box hosts
    * if/if64: Fixed bug in operstate detection when using old tuple based params
    * if/if64: Fixed bug in operstate detection when using tuple of valid operstates
    * mk_oracle: Added caching of results to prevent problems with long
    running SQL queries. Cache is controlled by CACHE_MAXAGE var which is preset to
    120 seconds 
    * mk_oracle: EXCLUDE_<sid>=ALL or EXCLUDE_<sid>=oracle_sessions can be
    used to exclude specific checks now
    * mk_oracle: Added optional configuration file to configure the new options
    * j4p_performance agent plugin: Supports basic/digest auth now
    * New checks j4p_performance.threads and j4p_performance.uptime which
      track the number of threads and the uptime of a JMX process
    * j4p_performance can fetch app and servlet specific status data. Fetching
      the running state, number of sessions and number of requests now. Can be
      extended via agent configuration (j4p.cfg).
    * Added some preflight checks to --scan-parents code
    * New checks netapp_cluster, netapp_vfiler for checking NetAPP filer 
      running as cluster or running vfilers.
    * megaraid_pdisks: Better handling of MegaCli output (Thanks to Bastian Kuhn)
    * Windows: agent now also sends start type (auto/demand/disabled/boot/system)
    * Windows: inventory_services now allowes regexes, depends and state/start type
      and also allows host tags.

    Multisite:
    * FIX: make non-Ascii characters in services names work again
    * FIX: Avoid exceptions in sidebar on Nagios restart
    * FIX: printer_supply perfometer: Using white font for black toners
    * FIX: ipmi: Skipping items with invalid data (0.000 val, "unspecified" unit) in summary mode
    * FIX: ipmi: Improved output formating in summary mode
    * FIX: BI - fixed wrong variable in running_on aggregation function
    * FIX: "view_name" variable missing error message when opening view.py
      while using the "BI Aggregation Groups" and "Hosts" snapins in sidebar
    * FIX: Fixed styling of form input elements in IE + styling improvements
    * FIX: Fixed initial folding state on page loading on pages with multiple foldings opened
    * Introduced basic infrastructure for multilanguage support in Multisite
    * Make 'Views' snapin foldable
    * Replace old main view by dashboard
    * Sidebar: Snapins can register for a triggered reload after a nagios
      restart has been detected. Check interval is 30 seconds for now.
    * Quicksearch snapin: Reloads host lists after a detected nagios restart.
    * New config directory multisite.d/ - similar to conf.d/
    * great speed up of HTML rendering
    * support for Python profiling (set profile = True in multisite.mk, profile
      will be in var/check_mk/web)
    * WATO: Added new hook "active-changes" which calls the registered hosts
      with a dict of "dirty" hosts
    * Added column painter for host contacts
    * Added column painters for contact groups, added those to detail views
    * Added filters for host and service contact groups
    * Detail views of host/service now show contacts
    * Fix playing of sounds: All problem views now have play_sounds activated,
      all other deactivated.
    * Rescheduling of Check_MK: introduce a short sleep of 0.7 sec. This increases
      the chance of the passive services being updated before the repaint.
    * Added missing i18n strings in filter section of view editor
    * Added filter and painter for the contact_name in log table
    * Added several views to display the notification logs of Nagios

    WATO:
    * Configration files can now be administered via the WEB UI
      (config_files in multisite.mk is obsolete)
    * Snapin is tree-based and foldable
    * Bulk operation on host lists (inventory, tags changed, etc)
    * Easy search operation in host lists
    * Dialog for global host search
    * Services dialog now tries to use cached data. On SNMP hosts
      no scan will be done until new button "Full Scan" is pressed.

    BI:
    * FIX: Fixed displaying of host states (after i18n introduction)h
    * FiX: Fixed filter for aggregation group
    * FIX: Fixed assumption button for services with non-Ascii-characters

    MK Livestatus:
    * FIX: fix compile problem on Debian unstable (Thanks to Sven Velt)
    * Column aggregation (Stats) now also works for perf_data
    * New configuration variable data_encoding and full UTF-8 support.
    * New column contact_groups in table hosts and services (thanks to
      Matthew Kent)
    * New headers Negate:, StatsNegate: and WaitConditionNegate:

1.1.11i1:
    Core, Setup, etc.:
    * FIX: Avoid duplicate SNMP scan of checktypes containing a period
    * FIX: honor ignored_checktypes also on SNMP scan
    * FIX: cmk -II also refreshes cluster checks, if all nodes are specified
    * FIX: avoid floating points with 'e' in performance data
    * FIX: cmk -D: drop obsolete (and always empty) Notification:
    * FIX: better handling of broken checks returning empty services
    * FIX: fix computation of weight when averaging
    * FIX: fix detection of missing OIDs (led to empty lines) 
    * SNMP scan functions can now call oid(".1.3.6.1.4.1.9.9.13.1.3.1.3.*")
      That will return the *first* OID beginning with .1.3.6.1.4.1.9.9.13.1.3.1.3
    * New config option: Set check_submission = "file" in order to write
      check result files instead of using Nagios command pipe (safes
      CPU ressources)
    * Agent simulation mode (for internal use and check development)
    * Call snmpgetnext with the option -Cf (fixes some client errors)
    * Call snmp(bulk)walk always with the option -Cc (fixes problems in some
      cases where OIDs are missing)
    * Allow merging of dictionary based check parameters
    * --debug now implies -v
    * new option --profile: creates execution profile of check_mk itself
    * sped up use of stored snmp walks
    * find configuration file in subdirectories of conf.d also
    * check_mk_templates.cfg: make check-mk-ping take arguments

    Multisite:
    * FIX: Display limit-exceeded message also in multi site setups
    * FIX: Tactical Overview: fix unhandled host problems view
    * FIX: customlinks snapin: Suppressing exception when no links configured
    * FIX: webservice: suppress livestatus errors in multi-site setups
    * FIX: install missing example icons in web/htdocs/images/icons
    * FIX: Nagios-Snapin: avoid duplicate slash in URL
    * FIX: custom_style_sheet now also honored by sidebar
    * FIX: ignore case when sorting groups in ...groups snapin
    * FIX: Fixed handling of embedded graphs to support the changes made to
    * FIX: avoid duplicate import of plugins in OMD local installation
    the PNP webservice
    * FIX: Added host_is_active and host_flapping columns for NagStaMon views
    * Added snmp_uptime, uptime and printer_supply perfometers
    * Allow for displaying service data in host tables
    * View editor foldable states are now permament per user
    * New config variable filter_columns (default is 2)

    BI:
    * Added new component BI to Multisite.

    WATO:
    * FIX: fix crash when saving services after migration from old version
    * Allow moving hosts from one to another config file

    Checks & Agents:
    * FIX: hr_mem: ignore devices that report zero memory
    * FIX: cisco_power: fix syntax error in man page (broke also Multisite)
    * FIX: local: fixed search for custom templates PNP template
    * FIX: if/if64: always generate unique items (in case ifAlias is used)
    * FIX: ipmi: fix ugly ouput in case of warning and error
    * FIX: vms_df: fix, was completely broken due to conversion to df.include
    * FIX: blade_bays: add missing SNMP OIDs (check was always UNKNOWN)
    * FIX: df: fix layout problems in PNP template
    * FIX: df: fix trend computation (thanks to Sebastian Talmon)
    * FIX: df: fix status in case of critical trend and warning used
    * FIX: df: fix display of trend warn/crit in PNP-graph
    * FIX: cmctc: fix inventory in case of incomplete entries
    * FIX: cmctc: add scan function
    * FIX: ucd_cpu_load and ucd_cpu_util: make scan function find Rittal
    * FIX: ucd_cpu_util: fix check in case of missing hi, si and st
    * FIX: mk_logwatch: improve implementation in order to save RAM
    * FIX: mk_oracle: Updated tablespace query to use 'used blocks' instead of 'user blocks'
    * FIX: mk_oracle: Fixed computation for TEMP table spaces
    * FIX: bluecoat_sensors: Using scale parameter provided by the host for reported values
    * FIX: fjdarye60_devencs, fjdarye60_disks.summary: added snmp scan functions
    * FIX: decru_*: added snmp scan functions
    * FIX: heartbeat_rscstatus handles empty agent output correctly
    * FIX: hp_procurve_cpu: fix synatx error in man page
    * FIX: hp_procurve_memory: fix syntax error in man page
    * FIX: fc_brocade_port_detailed: fix PNP template in MULTIPLE mode
    * FIX: ad_replication.bat only generates output on domain controllers now.
           This is useful to prevent checks on non DC hosts (Thanks to Alex Greenwood)
    * FIX: cisco_temp_perf: handle sensors without names correctly
    * printer_supply: Changed order of tests. When a printer reports -3 this
      is used before the check if maxlevel is -2.
    * printer_supply: Skipping inventory of supplies which have current value
    and maxlevel both set to -2.
    * cisco_locif: The check has been removed. Please switch to if/if64
      has not the index 1
    * cisco_temp/cisco_temp_perf: scan function handles sensors not beginning
      with index 1
    * df: split PNP graphs for growth/trend into two graphs
    * omd_status: new check for checking status of OMD sites
    * printer_alerts: Added new check for monitoring alert states reported by
      printers using the PRINTER-MIB
    * diskstat: rewritten check: now show different devices, r+w in one check
    * canon_pages: Added new check for monitoring processed pages on canon
    printer/multi-function devices
    * strem1_sensors: added check to monitor sensors attached to Sensatorinc EM1 devices
    * windows_update: Added check to monitor windows update states on windows
      clients. The check monitors the number of pending updates and checks if
      a reboot is needed after updates have been installed.
    * lnx_if: new check for Linux NICs compatible with if/if64 replacing 
      netif.* and netctr.
    * if/if64: also output performance data if operstate not as expected
    * if/if64: scan function now also detects devices where the first port
    * if/if64: also show perf-o-meter if speed is unknown
    * f5_bigip_pool: status of F5 BIP/ip load balancing pools
    * f5_bigip_vserver: status of F5 BIP/ip virtual servers
    * ipmi: new configuration variable ipmi_ignored_sensors (see man page)
    * hp_procurve_cpu: rename services description to CPU utilization
    * ipmi: Linux agent now (asynchronously) caches output of ipmitool for 20 minutes
    * windows: agent has new output format for performance counters
    * winperf_process.util: new version of winperf.cpuusage supporting new agent
    * winperf_system.diskio: new version of winperf.diskstat supporting new agent
    * winperf_msx_queues: new check for MS Exchange message queues
    * winperf_phydisk: new check compatible with Linux diskstat (Disk IO per device!)
    * smart.temp/smart.stats: added new check for monitoring health of HDDs
      using S.M.A.R.T
    * mcdata_fcport: new check for ports of MCData FC Switches
    * hp_procurve_cpu: add PNP template
    * hp_procurve_cpu: rename load to utilization, rename service to CPU utilizition
    * df,df_netapp,df_netapp32,hr_fs,vms_df: convert to mergeable dictionaries
    * mbg_lantime_state,mbg_lantime_refclock: added new checks to monitor 
      Meinberg LANTIME GPS clocks

    Livestatus:
    * Updated Perl API to version 0.74 (thanks to Sven Nierlein)

1.1.10:
    Core, Setup, etc.:
    * --flush now also deletes all autochecks 
    
    Checks & Agents:
    * FIX: hr_cpu: fix inventory on 1-CPU systems (thanks to Ulrich Kiermayr)


1.1.10b2:
    Core, Setup, etc.:
    * FIX: setup.sh on OMD: fix paths for cache and counters
    * FIX: check_mk -D did bail out if host had no ip address
    * cleanup: all OIDs in checks now begin with ".1.3.6", not "1.3.6"

    WATO:
    * FIX: Fixed bug that lost autochecks when using WATO and cmk -II together

    Checks & Agents:
    * Added check man pages for systemtime, multipath, snmp_info, sylo,
      ad_replication, fsc_fans, fsc_temp, fsc_subsystems
    * Added SNMP uptime check which behaves identical to the agent uptime check


1.1.10b1:
    Core, Setup, etc.:
    * FIX: do not assume 127.0.0.1 as IP address for usewalk_hosts if
      they are not SNMP hosts.
    * FIX: precompile: make sure check includes are added before actual
      checks
    * FIX: setup.sh: do not prepend current directory to url_prefix
    * FIX: output agent version also for mixed (tcp|snmp) hosts
    * RPM: use BuildArch: noarch in spec file rather than as a command
      line option (thanks to Ulrich Kiermayr)
    * setup.sh: Allow to install Check_MK into existing OMD site (>= 0.46).
      This is still experimental!

    Checks & Agents:
    * FIX: Windows agent: fix output of event ID of log messages
    * FIX: if/if64: output speed correctly (1.50MB/s instead of 1MB/s)
    * FIX: drbd now handles output of older version without an ep field
    * FIX: repaired df_netapp32
    * FIX: Added SNMP scan function of df_netapp and df_netapp32
    * FIX: repaired apc_symmetra (was broken due to new option -Ot 
      for SNMP)
    * FIX: df, hr_fs and other filesystem checks: fix bug if using
      magic number. levels_low is now honored.
    * FIX: scan function avoids hr_cpu and ucd_cpu_utilization
      at the same time
    * FIX: HP-UX agent: fixed output of df for long mount points
      (thanks to Claas Rockmann-Buchterkirche)
    * FIX: df_netapp/32: fixed output of used percentage (was always
      0% due to integer division)
    * FIX: fixed manual of df (magic_norm -> magic_normsize)
    * FIX: removed filesystem_trend_perfdata. It didn't work. Use
      now df-parameter "trend_perfdata" (see new man page of df)
    * FIX: cisco_temp_perf: fix return state in case of WARNING (was 0 = OK)
    * FIX: repair PNP template for df when using trends
    * FIX: cisco_qos: fix WATO exception (was due to print command in check)
    * FIX: check_mk check: fixed template for execution time
    * FIX: blade_health, fc_brocade_port_detailed removed debug outputs
    * FIX: netapp_volumes: The check handled 64-bit aggregates correctly
    * FIX: netapp_volumes: Fixed snmp scan function
    * FIX: blade_*: Fixed snmp scan function
    * FIX: nfsmount: fix exception in check in case of 'hanging'
    * systemtime: new simple check for time synchronization on Windows
      (needs agent update)
    * Added Perf-O-Meter for non-df filesystem checks (e.g. netapp)
    * hp_proliant_*: improve scan function (now just looks for "proliant")

    Multisite:
    * FIX: fix json/python Webservice

1.1.9i9:
    Core, Setup, etc.:
    * FIX: check_mk_templates.cfg: add missing check_period for hosts
      (needed for Shinken)
    * FIX: read *.include files before checks. Fixes df_netapp not finding
      its check function
    * FIX: inventory checks on SNMP+TCP hosts ignored new TCP checks
    * local.mk: This file is read after final.mk and *not* backup up
      or restored
    * read all files in conf.d/*.mk in alphabetical order now.
    * use snmp commands always with -Ot: output time stamps as UNIX epoch
      (thanks to Ulrich Kiermayr)

    Checks & Agents:
    * ucd_cpu_load: new check for CPU load via UCD SNMP agent
    * ucd_cpu_util: new check for CPU utilization via UCD SNMP agent
    * steelhead_status: new check for overall health of Riverbed Steelhead appliance
    * steelhead_connections: new check for Riverbed Steelhead connections
    * df, df_netapp, df_netapp32, hr_fs, vms_df: all filesystem checks now support
      trends. Please look at check manpage of df for details.
    * FIX: heartbeat_nodes: Fixed error handling when node is active but at least one link is dead
    * 3ware_units: Handling INITIALIZING state as warning now
    * FIX: 3ware_units: Better handling of outputs from different tw_cli versions now
    * FIX: local: PNP template for local now looks in all template directories for
      specific templates (thanks to Patrick Schaaf)

    Multisite:
    * FIX: fix "too many values to unpack" when editing views in single layout
      mode (such as host or service detail)
    * FIX: fix PNP icon in cases where host and service icons are displayed in 
      same view (found by Wolfgang Barth)
    * FIX: Fixed view column editor forgetting pending changes to other form
           fields
    * FIX: Customlinks snapin persists folding states again
    * FIX: PNP timerange painter option field takes selected value as default now
    * FIX: Fixed perfometer styling in single dataset layouts
    * FIX: Tooltips work in group headers now
    * FIX: Catching exceptions caused by unset bandwidth in interface perfometer

    WATO:
    * FIX: fix problem with vanishing services on Windows. Affected were services
      containing colons (such as fs_C:/).

    Livestatus:
    * FIX: fix most compiler warnings (thanks to patch by Sami Kerola)
    * FIX: fix memory leak. The leak caused increasing check latency in some
      situations
    
1.1.9i8:
    Multisite:
    * New "web service" for retrieving data from views as JSON or 
      Python objects. This allows to connect with NagStaMon 
      (requires patch in NagStaMon). Simply add &output_format=json
      or &output_format=python to your view URL.
    * Added two builtin views for NagStaMon.
    * Acknowledgement of problem now has checkboxes for sticky,
      send notification and persisten comment
    * Downtimes: allow to specify fixed/flexible downtime
    * new display_options d/D for switching on/off the tab "Display"
    * Improved builtin views for downtimes
    * Bugfix: Servicegroups can be searched with the quicksearch snapin using
      the 'sg:' prefix again

    WATO:
    * Fixed problem appearing at restart on older Python version (RH)

1.1.9i7:
    Core, Setup, etc.:
    * Fix crash on Python 2.4 (e.g. RedHat) with fake_file
    * Fixed clustering of SNMP hosts
    * Fix status output of Check_MK check in mixed cluster setups

    Checks & Agents:
    * PNP templates for if/if64: fix bugs: outgoing packets had been
      same as incoming, errors and discards were swapped (thanks to 
      Paul Freeman)
    * Linux Agent: Added suport for vdx and xvdx volumes (KVM+Virtio, XEN+xvda)

    Multisite:
    * Fix encoding problem when host/service groups contain non-ascii
      characters.

    WATO:
    * Fix too-long-URL problem in cases of many services on one host


1.1.9i6:
    INCOMPATIBLE CHANGES:
    * Removed out-dated checks blade_misc, ironport_misc and snia_sml. Replaced
      with dummy checks begin always UNKNOWN.

    Core, Setup, etc.:
    * cmk -D: show ip address of host 
    * Fix SNMP inventory find snmp misc checks inspite of negative scan function
    * Fix output of MB and GB values (fraction part was zero)

    Checks & Agents:
    * megaraid_ldisks: remove debug output
    * fc_brocade_port: hide on SNMP scan, prefer fc_brocade_port_detailed
    * fc_brocade_port_detailed: improve scan function, find more devices
    * New agent for HP-UX
    * hpux_cpu: new check for monitoring CPU load average on HP-UX
    * hpux_if: New check for monitoring NICs on HP-UX (compatible to if/if64)
    * hpux_multipath: New check for monitoring Multipathing on HP-UX
    * hpux_lvm: New check for monitoring LVM mirror state on HP-UX
    * hpux_serviceguard: new check for monitoring HP-UX Serviceguard
    * drbd: Fixed var typo which prevented inventory of drbd general check
      (Thanks to Andreas Behler)
    * mk_oracle: new agent plugin for monitoring ORACLE (currently only
      on Linux and HP-UX, but easily portable to other Unices)
    * oracle_sessions: new check for monitoring the current number of active
      database sessions.
    * oracle_logswitches: new check for monitoring the number of logswitches
      of an ORACLE instances in the last 60 minutes.
    * oracle_tablespaces: new check for monitoring size, state and autoextension
      of ORACLE tablespaces.
    * h3c_lanswitch_cpu: new check for monitoring CPU usage of H3C/HP/3COM switches
    * h3c_lanswitch_sensors: new check for monitoring hardware sensors of H3C/HP/3COM switches
    * superstack3_sensors: new check for monitoring hardware sensors of 3COM Superstack 3 switches

    Multisite:
    * Fixed aligns/widths of snapin contents and several small styling issues
    * Fixed links and border-styling of host matrix snapin
    * Removed jQuery hover menu and replaced it with own code

1.1.9i5:
    Multisite:
    * custom notes: new macros $URL_PREFIX$ and $SITE$, making 
      multi site setups easier
    * new intelligent logwatch icon, using url_prefix in multi site
      setups


1.1.9i4:
    Core, Setup, etc.:
    * added missing 'register 0' to host template
    * setup: fix creation of symlink cmk if already existing

    Multisite:
    * New reschedule icon now also works for non-local sites.
    * painter options are now persisted on a per-user-base
    * new optional column for displaying host and service comments
      (not used in shipped views but available in view editor)

    Livestatus:
    * Check for buffer overflows (replace strcat with strncat, etc.)
    * Reduce number of log messages (reclassify to debug)

    Checks & Agents:
    * apc_symmetra: handle empty SNMP variables and treat as 0.


1.1.9i3:
    INCOMPATIBLE CHANGES:
    * You need a current version of Livestatus for Multisite to work!
    * Multisite: removed (undocumented) view parameters show_buttons and show_controls.
      Please use display_options instead.
    * Finally removed deprecated filesystem_levels. Please use check_parameters instead.
    * Livestatus: The StatsGroupBy: header is still working but now deprecated.
      Please simply use Columns: instead. If your query contains at least one Stats:-
      header than Columns: has the meaning of the old StatsGroupBy: header

    Core, Setup, etc.:
    * Create alias 'cmk' for check_mk in bin/ (easier typing)
    * Create alias 'mkp' for check_mk -P in bin/ (easier typing) 

    Multisite:
    * Each column can now have a tooltip showing another painter (e.g.
      show the IP address of a host when hovering over its name)
    * Finally show host/services icons from the nagios value "icon_image".
      Put your icon files in /usr/share/check_mk/web/htdocs/images/icons.
      OMD users put the icons into ~/local/share/check_mk/web/htdocs/images/icons.
    * New automatic PNP-link icons: These icons automatically appear, if
      the new livestatus is configured correctly (see below). 
    * new view property "hidebutton": allow to hide context button to a view.
    * Defaults views 'Services: OK', 'Services: WARN, etc. do now not create
      context buttons (cleans up button bar).
    * new HTML parameter display_options, which allows to switch off several
      parts of the output (e.g. the HTML header, external links, etc).
    * View hoststatus: show PNP graph of host (usually ping stats)
    * new tab "Display": here the user can choose time stamp
      display format and PNP graph ranges
    * new column "host_tags", showing the Check_MK host tags of a host
    * new datasource "alert_stats" for computing alert statistics
    * new view "Alert Statistics" showing alert statistics for all hosts
      and services
    * Sidebar: Fixed snapin movement to the bottom of the snapin list in Opera
    * Sidebar: Fixed scroll position saving in Opera
    * Fixed reloading button animation in Chrome/IE (Changed request to async mode)
    * Sidebar: Removed scrollbars of in older IE versions and IE8 with compat mode
    * Sidebar: Fixed scrolling problem in IE8 with compat mode (or maybe older IE versions)
      which broke the snapin titles and also the tactical overview table
    * Sidebar: Fixed bulletlist positioning
    * Sidebar: The sidebar quicksearch snapin is case insensitive again
    * Fixed header displaying on views when the edit button is not shown to the user
    * View pages are not refreshed when at least one form (Filter, Commands,
      Display Options) is open
    * Catching javascript errors when pages from other domain are opened in content frame
    * Columns in view editor can now be added/removed/moved easily

    Checks & Agents:
    * Fixed problem with OnlyFrom: in Linux agent (df didn't work properly)
    * cups_queues: fixed plugin error due to invalid import of datetime,
      converted other checks from 'from datetime import...' to 'import datetime'.
    * printer_supply: handle the case where the current value is missing
    * megaraid_ldisks: Fixed item detection to be compatible with different versions of megaraid
    * Linux Agent: Added new 3ware agent code to support multiple controllers
      (Re-inventory of 3ware checks needed due to changed check item names)

    Livestatus:
    * new column pnpgraph_present in table host and service. In order for this
      column to work you need to specify the base directory of the PNP graphs
      with the module option pnp_path=, e.g. pnp_path=/omd/sites/wato/var/pnp4nagios/perfdata
    * Allow more than one column for StatsGroupBy:
    * Do not use function is_contact_member_of_contactgroup anymore (get compatible
      with Nagios CVS)
    * Livestatus: log timeperiod transitions (active <-> inactive) into Nagios
      log file. This will enable us to create availability reports more simple
      in future.

    Multisite:
    * allow include('somefile.mk') in multisite.mk: Include other files.
      Paths not beginning with '/' are interpreted relative to the directory
      of multisite.mk

    Livestatus:
    * new columns services_with_info: similar to services_with_state but with
      the plugin output appended as additional tuple element. This tuple may
      grow in future so do not depend on its length!

1.1.9i2:
    Checks & Agents:
    * ibm_imm_health: fix inventory function
    * if/if64: fix average line in PNP-template, fix display of speed for 20MBit
      lines (e.g. Frame Relay)

    Multisite:
    * WATO: Fixed omd mode/site detection and help for /etc/sudoers
    * WATO: Use and show common log for pending changes 
    * Sidebar Quicksearch: Now really disabling browser built-in completion
      dropdown selections
    
1.1.9i1:
    INCOMPATIBLE CHANGES:
    * TCP / SNMP: hosts using TCP and SNMP now must use the tags 'tcp'
      and 'snmp'. Hosts with the tag 'ping' will not inventorize any
      service. New configuration variable tcp_hosts.
    * Inventory: The call syntax for inventory has been simplified. Just
      call check_mk -I HOSTNAME now. Omit the "tcp" or "snmp". If you
      want to do inventory just for certain check types, type "check_mk --checks=snmp_info,if -I hostnames..."
      instead
    * perfdata_format now defaults to "pnp". Previous default was "standard".
      You might have to change that in main.mk if you are not using PNP (only
      relevant for MRPE checks)
    * inventory_check_severity defaults to 1 now (WARNING)
    * aggregation_output_format now defaults to "multiline"
    * Removed non_bulkwalk_hosts. You can use bulkwalk_hosts with NEGATE
      instead (see docu)
    * snmp_communites is now initialized with [], not with {}. It cannot
      be a dict any longer.
    * bulkwalk_hosts is now initizlized with []. You can do += here just
      as with all other rule variables.
    * Configuration check (-X) is now always done. It is now impossible to
      call any Check_MK action with an invalid configuration. This saves
      you against mistyped variables.
    * Check kernel: converted performance data from counters to rates. This
      fixes RRD problems (spikes) on reboots and also allows better access 
      to the peformance data for the Perf-O-Meters.  Also changed service 
      descriptions. You need to reinventurize the kernel checks. Your old
      RRDs will not be deleted, new ones will be created.
    * Multisite: parameters nagios_url, nagios_cgi_url and pnp_url are now
      obsolete. Instead the new parameter url_prefix is used (which must
      end with a /).

    Core, Setup, etc.:
    * Improve error handling: if hosts are monitored with SNMP *and* TCP,
      then after an error with one of those two agents checks from the
      other haven't been executed. This is fixed now. Inventory check
      is still not complete in that error condition.
    * Packages (MKP): Allow to create and install packages within OMD!
      Files are installed below ~/local/share/check_mk. No root permissions
      are neccessary
    * Inventory: Better error handling on invalid inventory result of checks
    * setup.sh: fix problem with missing package_info (only appears if setup
      is called from another directory)
    * ALL_SERVICES: Instead of [ "" ] you can now write ALL_SERVICES
    * debug_log: also output Check_MK version, check item and check parameters
    * Make sure, host has no duplicate service - this is possible e.g. by
      monitoring via agent and snmp in parallel. duplicate services will
      make Nagios reject the configuration.
    * --snmpwalk: do not translate anymore, use numbers. All checks work
      with numbers now anyway.
    * check_mk -I snmp will now try all checktypes not having an snmp scan
      function. That way all possible checks should be inventorized.
    * new variable ignored_checks: Similar to ignored_checktypes, but allows
      per-host configuration
    * allow check implementations to use common include files. See if/if64
      for an example
    * Better handling for removed checks: Removed exceptions in check_mk calls
      when some configured checks have been removed/renamed

    Checks & Agents:
    * Renamed check functions of imm_health check from test_imm to imm_health
      to have valid function and check names. Please remove remove from
      inventory and re-inventory those checks.
    * fc_brocade_port_detailed: allow to specify port state combinations not 
      to be critical
    * megaraid_pdisks: Using the real enclosure number as check item now
    * if/if64: allow to configure averaging of traffic over time (e.g. 15 min) 
      and apply traffic levels and averaged values. Also allow to specify relative
      traffic levels. Allow new parameter configuration via dictionary. Also
      allow to monitor unused ports and/or to ignore link status.
    * if/if64: Added expected interface speed to warning output
    * if/if64: Allow to ignore speed setting (set target speed to None)
    * wut_webtherm: handle more variants of WuT Webtherms (thanks to Lefty)
    * cisco_fan: Does not inventorize 'notPresent' sensors anymore. Improved output
    * cisco_power: Not using power source as threshold anymore. Improved output
    * cisco_fan: Does not inventorize 'notPresent' sensors anymore. Improved output
    * cisco_power: Not using power source as threshold anymore. Improved output
    * cisco_power: Excluding 'notPresent' devices from inventory now
    * cisco_temp_perf: Do not crash if device does not send current temperature
    * tcp_conn_stats: new check for monitoring number of current TCP connections
    * blade_*: Added snmp scan functions for better automatic inventory
    * blade_bays: Also inventorizes standby blades and has a little more
                  verbose output.
    * blade_blowers: Can handle responses without rpm values now. Improved output
    * blade_health: More detailed output on problems
    * blade_blades: Added new check for checking the health-, present- and
                    power-state of IBM Bladecenter blades
    * win_dhcp_pools: Several cleanups in check
    * Windows agent: allow restriction to ip addresses with only_hosts (like xinetd)
    * heartbeat_rscstatus: Catching empty output from agent correctly
    * tcp_conn_stats: Fixed inventory function when no conn stats can be inventoried
    * heartbeat_nodes: fix Linux agent for hostname with upper case letters (thanks to
            Thorsten Robers)
    * heartbeat_rscstatus: Catching empty output from agent correctly
    * heartbeat_rscstatus: Allowing a list as expected state to expect multiple OK states
    * win_dhcp_pools agent plugin: Filtering additional error message on
      systems without dhcp server
    * j4p_performance: Added experimental agent plugin fetching data via 
      jmx4perl agent (does not need jmx4perl on Nagios)
    * j4p_performance.mem: added new experimental check for memory usage via JMX.
    * if/if64: added Perf-O-Meter for Multisite
    * sylo: fix performance data: on first execution (counter wrap) the check did
      output only one value instead of three. That lead to an invalid RRD.
    * Cleaned up several checks to meet the variable naming conventions
    * drbd: Handling unconfigured drbd devices correctly. These devices are
      ignored during nventory
    * printer_supply: In case of OKI c5900 devices the name of the supply units ins not
      unique. The color of the supply unit is reported in a dedicated OID and added to the
      check item name to have a unique name now.
    * printer_supply: Added simple pnp template to have better graph formating for the check results
    * check_mk.only_from: new check for monitoring the IP address access restriction of the
      agent. The current Linux and Windows agents provide this information.
    * snmp_info check: Recoded not to use snmp_info_single anymore
    * Linux Agent: Fixed <<<cpu>>> output on SPARC machines with openSUSE
    * df_netapp/df_netapp32: Made check inventory resistant against empty size values
    * df_netapp32: Added better detection for possible 32bit counter wrap
    * fc_brocade_port_detailed: Made check handle phystate "noSystemControlAccessToSlot" (10)
      The check also handles unknown states better now
    * printer_supply: Added new parameter "printer_supply_some_remaining_status" to
      configure the reported state on small remaining capacity.
    * Windows agent: .vbs scripts in agents plugins/ directory are executed
      automatically with "cscript.exe /Nologo" to prevent wrong file handlers
    * aironet_clients: Only counting clients which don't have empty values for strength
    * statgrab_disk: Fixed byte calculation in plugin output
    * statgrab_disk: Added inventory function
    * 3ware_disks: Ignoring devices in state NOT-PRESENT during inventory

    Multisite:
    * The custom open/close states of custom links are now stored for each
      user
    * Setting doctype in sidebar frame now
    * Fixed invalid sidebar css height/width definition
    * Fixed repositioning the sidebar scroll state after refreshing the page
    * Fixed mousewheel scrolling in opera/chrome
    * Fixed resize bug on refresh in chrome
    * New view for all services of a site
    * Sidebar snapin site_status: make link target configurable
    * Multisite view "Recently changed services": sort newest first
    * Added options show_header and show_controls to remove the page headers
      from views
    * Cool: new button for an immediate reschedule of a host or service
      check: the view is redisplayed exactly at the point of time when
      Nagios has finished the check. This makes use of MK Livestatus'
      unique waiting feature.

   Livestatus:
    * Added no_more_notifications and check_flapping_recovery_notification
      fields to host table and no_more_notifications field to service table.
      Thanks to Matthew Kent

1.1.8:
    Core, Setup, etc.:
    * setup.sh: turn off Python debugging
    * Cleaned up documentation directory
    * cluster host: use real IP address for host check if cluster has
      one (e.g. service IP address)

    Checks & Agents:
    * Added missing PNP template for check_mk-hr_cpu
    * hr_fs: inventory now ignores filesystem with size 0,
      check does not longer crash on filesystems with size 0
    * logwatch: Fixed typo in 'too many unacknowledged logs' error message
    * ps: fix bug: inventory with fixed user name now correctly puts
      that user name into the resulting check - not None.
    * ps: inventory with GRAB_USER: service description may contain
      %u. That will be replaced with the user name and thus makes the
      service description unique.
    * win_dhcp_pools: better handle invalid agent output
    * hp_proliant_psu: Fixed multiple PSU detection on one system (Thanks to Andreas Döhler)
    * megaraid_pdisks: Fixed coding error
    * cisco_fan: fixed check bug in case of critical state
    * nfsmounts: fix output (free and used was swapped), make output identical to df

    Livestatus:
    * Prohibit { and } in regular expressions. This avoids a segmentation
      fault caused by regcomp in glibc for certain (very unusual) regular
      expressions.
    * Table status: new columns external_command_buffer_slots,
      external_command_buffer_usage and external_command_buffer_max
      (this was implemented according to an idea and special request of
       Heinz Fiebig. Please sue him if this breaks anything for you. I was
       against it, but he thinks that it is absolutely neccessary to have
       this in version 1.1.8...)
    * Table status: new columns external_commands and external_commands_rate
      (also due to Mr. Fiebig - he would have quit our workshop otherwise...)
    * Table downtimes/comments: new column is_service

    Multisite:
    * Snapin Performance: show external command per second and usage and
      size of external command buffer
    * Downtimes view: Group by hosts and services - just like comments
    * Fix links for items containing + (e.g. service descriptionen including
      spaces)
    * Allow non-ASCII character in downtimes and comments
    * Added nagvis_base_url to multisite.mk example configuration
    * Filter for host/service groups: use name instead of alias if 
      user has no permissions for groups

1.1.8b3:
    Core, Setup, etc.:
    * Added some Livestatus LQL examples to documentation
    * Removed cleanup_autochecks.py. Please use check_mk -u now.
    * RRA configuration for PNP: install in separate directory and do not
      use per default, since they use an undocumented feature of PNP.

    Checks & Agents:
    * postfix_mailq: Changed limit last 6 lines which includes all needed
		information
    * hp_proliant_temp/hp_proliant_fans: Fixed wrong variable name
    * hp_procurve_mem: Fixed wrong mem usage calculation
    * ad_replication: Works no with domain controller hostnames like DC02,DC02
    * aironet_client: fix crash on empty variable from SNMP output
    * 3ware_disks, 3ware_units: hopefully repaired those checks
    * added rudimentary agent for HP-UX (found in docs/)

    Multisite:
    * added Perf-O-Meter to "Problems of Host" view
    * added Perf-O-Meter to "All Services" view
    * fix bug with cleaning up persistent connections
    * Multisite now only fetches the available PNP Graphs of hosts/services
    * Quicksearch: limit number of items in dropdown to 80
      (configurable via quicksearch_dropdown_limit)
    * Views of hosts: make counts of OK/WARN/CRIT klickable, new views
      for services of host in a certain state
    * Multisite: sort context buttons in views alphabetically
    * Sidebar drag scrolling: Trying to compensate lost mouse events when
	leaving the sidebar frame while dragging

    Livestatus:
    * check for event_broker_options on start
    * Fix memory leakage caused by Filter: headers using regular expressions
    * Fix two memory leaks in logfile parser

1.1.8b2:
    Core, Setup, etc.:
    * Inventory: skip SNMP-only hosts on non-SNMP checktypes (avoids timeouts)
    * Improve error output for invalid checks
    
    Checks & Agents:
    * fix bug: run local and plugins also when spaces are in path name
      (such as C:\Program Files\Check_MK\plugins
    * mem.vmalloc: Do not create a check for 64 bit architectures, where
      vmalloc is always plenty
    * postfix_mailq: limit output to 1000 lines
    * multipath: handle output of SLES 11 SP1 better
    * if/if64: output operstatus in check output
    * if/if64: inventory now detects type 117 (gigabitEthernet) for 3COM
    * sylo: better handling of counter wraps.

    Multisite:
    * cleanup implementation of how user settings are written to disk
    * fix broken links in 'Edit view -> Try out' situation
    * new macros $HOSTNAME_LOWER$, $HOSTNAME_UPPER$ and $HOSTNAME_TITLE$ for
      custom notes

1.1.8b1:
    Core, Setup, etc.:
    * SNMPv3: allow privProtocol and privPassword to be specified (thanks
      to Josef Hack)
    * install_nagios.sh: fix problem with broken filenames produced by wget
    * install_nagios.sh: updated software to newest versions
    * install_nagios.sh: fix Apache configuration problem
    * install_nagios.sh: fix configuration vor PNP4Nagios 0.6.6
    * config generation: fix host check of cluster hosts
    * config generation: add missing contact groups for summary hosts
    * RPM package of agent: do not overwrite xinetd.d/check_mk, but install
      new version with .rpmnew, if admin has changed his one
    * legacy_checks: fix missing perfdata, template references where in wrong
      direction (thanks Daniel Nauck for his precise investigation)

    Checks & Agents:
    * New check imm_health by Michael Nieporte
    * rsa_health: fix bug: detection of WARNING state didn't work (was UNKNOWN
            instead)
    * check_mk_agent.solaris: statgrab now excludes filesystems. This avoids hanging
      in case of an NFS problem. Thanks to Divan Santana.
    * multipath: Handle new output of multipath -l (found on SLES11 SP1)
    * ntp: fix typo in variable ntp_inventory_mode (fixes inventory problem)
    * if64: improve output formatting of link speed
    * cisco_power: inventory function now ignores non-redundant power supplies
    * zpool_status: new check from Darin Perusich for Solaris zpools

    Multisite:
    * fix several UTF-8 problems: allow non-ascii characters in host names
      (must be UTF 8 encoded!)
    * improve compatibility with Python 2.3
    * Allow loading custom style sheet overriding Check_MK styles by setting
      custom_style_sheet in multisite.mk
    * Host icons show link to detail host, on summary hosts.
    * Fix sidebar problem: Master Control did not display data correctly
    * status_host: honor states even if sites hosting status hosts is disabled
      (so dead-detection works even if local site is disabled)
    * new config variable start_url: set url for welcome page
    * Snapin Quicksearch: if no host is matching, automatically search for
      services
    * Remove links to legacy Nagios GUI (can be added by user if needed)
    * Sidebar Quicksearch: fix several annoyances
    * Views with services of one host: add title with host name and status

    Livestatus:
    * fix memory leak: lost ~4K on memory on each StatsAnd: or StatsOr:
      header (found by Sven Nierlein)
    * fix invalid json output for empty responses (found by Sven Nierlein)
    * fix Stats: avg ___ for 0 matching elements. Output was '-nan' and is
      now '0.0'
    * fix output of floating point numbers: always use exponent and make
      sure a decimal point is contained (this makes JSON/Python detect
      the correct type)

1.1.7i5:
    Core, Setup, etc.:
    * SNMP: do not load any MIB files (speeds up snmpwalk a lot!)
    * legacy_checks: new config variable allowing creating classical
      non-Check_MK checks while using host tags and config options
    * check_mk_objects.cfg: beautify output, use tabs instead of spaces
    * check_mk -II: delete only specified checktypes, allow to reinventorize
      all hosts
    * New option -O, --reload: Does the same as -R, but reloads Nagios
      instead of restarting it.
    * SNMP: Fixed string detection in --snmpwalk calls
    * SNMP: --snmpwalk does walk the enterprises tree correctly now
    * SNMP: Fixed missing OID detection in SNMP check processing. There was a problem
      when the first column had OID gaps in the middle. This affected e.g. the cisco_locif check.
    * install_nagios.sh: correctly detect Ubuntu 10.04.1
    * Config output: make order of service deterministic
    * fix problem with missing default hostgroup

    Multisite:
    * Sidebar: Improved the quicksearch snapin. It can search for services, 
      servicegroups and hostgroups now. Simply add a prefix "s:", "sg:" or "hg:"
      to search for other objects than hosts.
    * View editor: fix bug which made it impossible to add more than 10 columns
    * Service details: for Check_MK checks show description from check manual in
      service details
    * Notes: new column 'Custom notes' which allows customizable notes
      on a per host / per service base (see online docu for details)
    * Configuration: new variable show_livestatus_errors which can be set
      to False in order to hide error about unreachable sites
    * hiding views: new configuration variables hidden_views and visible_views
    * View "Service problems": hide problems of down or unreachable hosts. This
      makes the view consistant with "Tactical Overview"

    Checks & Agents:
    * Two new checks: akcp_sensor_humidity and akcp_sensor_temp (Thanks to Michael Nieporte)
    * PNP-template for kernel: show average of displayed range
    * ntp and ntp.time: Inventory now per default just creates checks for ntp.time (summary check).
      This is controlled by the new variable ntp_inventory_mode (see check manuals).
    * 3ware: Three new checks by Radoslav Bak: 3ware_disks, 3ware_units, 3ware_info
    * nvidia: agent now only queries GPUCoreTemp and GPUErrors. This avoids
      a vmalloc leakage of 32kB per call (bug in NVIDIA driver)
    * Make all SNMP based checks independent of standard MIB files
    * ad_replication: Fixed syntax errors and unhandled date output when
      not replicated yet
    * ifoperstatus: Allowing multiple target states as a list now
    * cisco_qos: Added new check to monitor traffic in QoS classes on Cisco routers
    * cisco_power: Added scan function
    * if64/if/cisco_qos: Traffic is displayed in variable byte scales B/s,KB/s,MB/s,GB/s
      depending on traffic amount.
    * if64: really using ifDescr with option if_inventory_uses_description = True
    * if64: Added option if_inventory_uses_alias to using ifAlias for the item names
    * if64/if: Fixed bug displaying the out traffic (Perfdata was ok)
    * if64/if: Added WARN/CRIT thresholds for the bandwidth usage to be given as rates
    * if64/if: Improved PNP-Templates
    * if64/if: The ifoperstatus check in if64/if can now check for multiple target states
    * if64/if: Removing all null bytes during hex string parsing (These signs Confuse nagios pipe)
    * Fixed hr_mem and hr_fs checks to work with new SNMP format
    * ups_*: Inventory works now on Riello UPS systems
    * ups_power: Working arround wrong implemented RFC in some Riello UPS systems (Fixing negative power
      consumption values)
    * FreeBSD Agent: Added sections: df mount mem netctr ipmitool (Thanks to Florian Heigl)
    * AIX: exclude NFS and CIFS from df (thanks to Jörg Linge)
    * cisco_locif: Using the interface index as item when no interface name or description are set

    Livestatus:
    * table columns: fix type of num_service_* etc.: was list, is now int (thanks to Gerhard Laußer)
    * table hosts: repair semantics of hard_state (thanks to Michael Kraus). Transition was one
      cycle to late in certain situations.

1.1.7i4:
    Core, Setup, etc.:
    * Fixed automatic creation of host contactgroups
    * templates: make PNP links work without rewrite

    Multisite:
    * Make page handler modular: this allows for custom pages embedded into
      the Multisite frame work and thus using Multisite for other tasks as
      well.
    * status_host: new state "waiting", if status host is still pending
    * make PNP links work without rewrite
    * Fix visibility problem: in multisite setups all users could see
      all objects.

1.1.7i3:
    Core, Setup, etc.:
    * Fix extra_nagios_conf: did not work in 1.1.7i2
    * Service Check_MK now displays overall processing time including
      agent communication and adds this as performance data
    * Fix bug: define_contactgroups was always assumed True. That led to duplicate
      definitions in case of manual definitions in Nagios 

    Checks & Agents:
    * New Check: hp_proliant_da_phydrv for monitoring the state of physical disks
      in HP Proliant Servers
    * New Check: hp_proliant_mem for monitoring the state of memory modules in
      HP Proliant Servers
    * New Check: hp_proliant_psu for monitoring the state of power supplies in
      HP Proliant Servers
    * PNP-templates: fix several templates not working with MULTIPLE rrds
    * new check mem.vmalloc for monitoring vmalloc address space in Linux kernel.
    * Linux agent: add timeout of 2 secs to ntpq 
    * wmic_process: make check OK if no matching process is found

    Livestatus:
    * Remove obsolete parameter 'accept_timeout'
    * Allow disabling idle_timeout and query_timeout by setting them to 0.

    Multisite:
    * logwatch page: wrap long log lines

1.1.7i2:
    Incompatible Changes:
    * Remove config option define_timeperiods and option --timeperiods.
      Check_MK does not longer define timeperiod definitions. Please
      define them manually in Nagios.
    * host_notification_period has been removed. Use host_extra_conf["notification_period"]
      instead. Same holds for service_notification_periods, summary_host_notification_periods
      and summary_service_notification_periods.
    * Removed modes -H and -S for creating config data. This now does
      the new option -N. Please set generate_hostconf = False if you
      want only services to be defined.

    Core, Setup, etc.:
    * New config option usewalk_hosts, triggers --usewalk during
      normal checking for selected hosts.
    * new option --scan-parents for automatically finding and 
      configuring parent hosts (see online docu for details)
    * inventory check: put detailed list of unchecked items into long
      plugin output (to be seen in status details)
    * New configuration variable check_parameters, that allows to
      override default parameters set by inventory, without defining 
      manual checks!

    Checks & Agents:
    * drbd: changed check parameters (please re-inventorize!)
    * New check ad_replication: Checks active directory replications
      of domain controllers by using repadm
    * New check postifx_mailq: Checks mailqueue lengths of postifx mailserves
    * New check hp_procurve_cpu: Checks the CPU load on HP Procurve switches
    * New check hp_procurve_mem: Checks the memory usage on HP Procurve switches
    * New check hp_procurve_sensors: Checks the health of PSUs, FANs and
      Temperature on HP Procurve switches
    * New check heartbeat_crm: Monitors the general state of heartbeat clusters
      using the CRM
    * New check heartbeat_crm_resources: Monitors the state of resources and nodes
      in heartbeat clusters using the CRM
    * *nix agents: output AgentOS: in header
    * New agent for FreeBSD: It is based on the linux agent. Most of the sections
      could not be ported easily so the FreeBSD agent provides information for less
      checks than the linux agent.
    * heartbeat_crm and heartbeat_crm.resources: Change handling of check parameters.
      Please reinvenurize and read the updated man page of those checks
    * New check hp_proliant_cpu: Check the physical state of CPUs in HP Proliant servers
    * New check hp_proliant_temp: Check the temperature sensors of HP Proliant servers
    * New check hp_proliant_fans: Check the FAN sensors of HP Proliant servers

    Multisite:
    * fix chown problem (when nagios user own files to be written
      by the web server)
    * Sidebar: Fixed snapin movement problem using older firefox
      than 3.5.
    * Sidebar: Fixed IE8 and Chrome snapin movement problems
    * Sidebar: Fixed IE problem where sidebar is too small
    * Multisite: improve performance in multi site environments by sending
      queries to sites in parallel
    * Multisite: improve performance in high latency situations by
      allowing persistent Livestatus connections (set "persist" : True 
      in sites, use current Livestatus version)

    Livestatus:
    * Fix problems with in_*_period. Introduce global
      timeperiod cache. This also improves performance
    * Table timeperiods: new column 'in' which is 0/1 if/not the
      timeperiod is currently active
    * New module option idle_timeout. It sets the time in ms
      Livestatus waits for the next query. Default is 300000 ms (5 min).
    * New module option query_timeout. It limits the time between
      two lines of a query (in ms). Default is 10000 ms (10 sec).

1.1.7i1: Core, Setup, etc.:
    * New option -u for reordering autochecks in per-host-files
      (please refer to updated documentation about inventory for
       details)
    * Fix exception if check_mk is called without arguments. Show
      usage in that case.
    * install_nagios.sh: Updated to NagVis 1.5 and fixed download URL
    * New options --snmpwalk and --usewalk help implemeting checks
      for SNMP hardware which is not present
    * SNMP: Automatically detect missing entries. That fixes if64
      on some CISCO switches.
    * SNMP: Fix hex string detection (hopefully)
    * Do chown only if running as root (avoid error messages)
    * SNMP: SNMPv3 support: use 4-tuple of security level, auth protocol,
      security name and password instead of a string in snmp_communities
      for V3 hosts.
    * SNMP: Fixed hexstring detection on empty strings
    * New option -II: Is like -I, but removes all previous autochecks
      from inventorized hosts
    * install_nagios.sh: Fix detection of PNP4Nagios URL and URL of
      NagVis
    * Packager: make sanity check prohibiting creating of package files
      in Check MK's directories
    * install_nagios.sh: Support Ubuntu 10.04 (Thanks to Ben)
      
    Checks & Agents:
    * New check ntp.time: Similar to 'ntp' but only honors the system peer
      (that NTP peer where ntpq -p prints a *).
    * wmic_process: new check for ressource consumption of windows processes
    * Windows agent supports now plugins/ and local/ checks
    * [FIX] ps.perf now correctly detects extended performance data output
      even if number of matching processes is 0
    * renamed check cisco_3640_temp to cisco_temp, renamed cisco_temp
      to cisco_temp_perf, fixed snmp detection of those checks
    * New check hr_cpu - checking the CPU utilization via SNMP
    * New check hr_fs - checking filesystem usage via SNMP
    * New check hr_mem - checking memory usage via SNMP
    * ps: inventory now can configured on a per host / tag base
    * Linux: new check nvidia.temp for monitoring temperature of NVIDIA graphics card
    * Linux: avoid free-ipmi hanging forever on hardware that does not support IPMI
    * SNMP: Instead of an artificial index column, which some checks use, now
      the last component of the OID is used as index. That means that inventory
      will find new services and old services will become UNKNOWN. Please remove
      the outdated checks.
    * if: handle exception on missing OIDs
    * New checks hp_blade* - Checking health of HP BladeSystem Enclosures via SNMP
    * New check drbd - Checking health of drbd nodes
    * New SNMP based checks for printers (page counter, supply), contributed
      by Peter Lauk (many thanks!)
    * New check cups_queues: Checking the state of cups printer queues
    * New check heartbeat_nodes: Checking the node state and state of the links
      of heartbeat nodes
    * New check heartbeat_rscstatus: Checks the local resource status of
      a heartbeat node
    * New check win_dhcp_pools: Checks the usage of Windows DHCP Server lease pools
    * New check netapp_volumes: Checks on/offline-condition and states of netapp volumes 

    Multisite:
    * New view showing all PNP graphs of services with the same description
    * Two new filters for host: notifications_enabled and acknowledged
    * Files created by the webserver (*.mk) are now created with the group
      configured as common group of Nagios and webserver. Group gets write
      permissions on files and directories.
    * New context view: all services of a host group
    * Fix problems with Umlauts (non-Ascii-characters) in performance data
    * New context view: all services of a host group
    * Sidebar snapins can now fetch URLs for the snapin content instead of
      building the snapin contents on their own.
    * Added new nagvis_maps snapin which displays all NagVis maps available
      to the user. Works with NagVis 1.5 and newer.

1.1.6:
    Core, Setup, etc.:
    * Service aggregation: new config option aggregation_output_format.
      Settings this to "multiline" will produce Nagios multiline output
      with one line for each individual check.

    Multisite:
    * New painter for long service plugin output (Currently not used
      by any builtin view)

    Checks & Agents:
    * Linux agent: remove broken check for /dev/ipmi0

1.1.6rc3:
    Core, Setup, etc.:
    * New option --donate for donating live host data to the community.
      Please refer to the online documentation for details.
    * Tactical Overview: Fixed refresh timeout typo
      (Was 16 mins instead of 10 secs)

    Livestatus:
    * Assume strings are UTF-8 encoded in Nagios. Convert from latin-1 only
      on invalid UTF-8 sequences (thanks to Alexander Yegorov)

    Multisite:
    * Correctly display non-ascii characters (fixes exception with 'ascii codec')
      (Please also update Livestatus to 1.1.6rc3)

1.1.6rc2:
    Multisite:
    * Fix bug in Master control: other sites vanished after klicking buttons.
      This was due to connection error detection in livestatus.py (Bug found
      by Benjamin Odenthal)
    * Add theme and baseurl to links to PNP (using features of new PNP4Nagios
      0.6.4)

    Core, Setup, etc.:
    * snmp: hopefully fix HEX/string detection now

    Checks & Agents:
    * md: fix inventory bug on resync=PENDING (Thanks to Darin Perusich)

1.1.6rc1:
    Multisite:
    * Repair Perf-O-Meters on webkit based browsers (e.g. Chrome, Safari)
    * Repair layout on IE7/IE8. Even on IE6 something is working (definitely
      not transparent PNGs though). Thanks to Lars.
    * Display host state correct if host is pending (painter "host with state")
    * Logfile: new filter for plugin output
    * Improve dialog flow when cloning views (button [EDIT] in views snapin)
    * Quicksearch: do not open search list if text did not change (e.g. Shift up),
      close at click into field or snapin.

    Core, Setup, etc.:
    * Included three patched from Jeff Dairiki dealing with compile flags
      and .gitignore removed from tarballs
    * Fix problem with clustered_services_of[]: services of one cluster
      appeared also on others
    * Packager: handle broken files in package dir
    * snmp handling: better error handling in cases where multiple tables
      are merged (e.g. fc_brocade_port_detailed)
    * snmp: new handling of unprintable strings: hex dumps are converted
      into binary strings now. That way all strings can be displayed and
      no information is lost - nevertheless.
      
    Checks & Agents:
    * Solaris agent: fixed rare df problems on Solaris 10, fix problem with test -f
      (thanks to Ulf Hoffmann)
    * Converted all PNP templates to format of 0.6.X. Dropped compatibility
      with 0.4.X.
    * Do not use ipmi-sensors if /dev/ipmi0 is missing. ipmi-sensors tries
      to fiddle around with /dev/mem in that case and miserably fails
      in some cases (infinite loop)
    * fjdary60_run: use new binary encoding of hex strings
    * if64: better error handling for cases where clients do not send all information
    * apc_symmetra: handle status 'smart boost' as OK, not CRITICAL

    Livestatus:
    * Delay starting of threads (and handling of socket) until Nagios has
      started its event loop. This prevents showing services as PENDING 
      a short time during program start.

1.1.6b3:
    Multisite:
    * Quicksearch: hide complete host list if field is emptied via Backspace or Del.
      Also allow handle case where substring match is unique.

1.1.6b2:
    Core, Setup, etc.:
    * Packager: fix unpackaged files (sounds, etc)

    Multisite:
    * Complete new design (by Tobias Roeckl, Kopf & Herz)
    * New filters for last service check and last service state change
    * New views "Recently changed services" and "Unchecked services"
    * New page for adding sidebar snapins
    * Drag & Drop for sidebar snapins (thanks to Lars)
    * Grab & Move for sidebar scrolling (thanks to Lars)
    * Filter out summary hosts in most views.
    * Set browser refresh to 30 secs for most views
    * View host status: added a lot of missing information
    * View service status: also added information here
    * Make sure, enough columns can be selected in view editor
    * Allow user to change num columns and refresh directly in view
    * Get back to where you came after editing views
    * New sidebar snapin "Host Matrix"
    * New feature "status_host" for remote sites: Determine connection
      state to remote side by considering a certain host state. This
      avoids livestatus time outs to dead sites.
    * Sidebar snapin site status: fix reload problem
    * New Perf-O-Meters displaying service performance data
    * New snapin "Custom Links" where you easily configure your own
      links via multisite.mk (see example in new default config file)
    * Fixed problem when using only one site and that is not local

    Livestatus:
    * new statistics columns: log_messages and log_messages_rate
    * make statistics average algorithm more sluggish

1.1.5i3:
     Core, Setup, etc.:
     * New Check_MK packager (check_mk -P)

1.1.5i2:
     Core, Setup, etc.:
     * install_nagios.sh: add missing package php5-iconv for SLES11

     Checks & Agents:
     * if64: new SNMP check for network interfaces. Like if, but uses 64 bit
       counters of modern switches. You might need to configure bulkwalk_hosts.
     * Linux agent: option -d enabled debug output
     * Linux agent: fix ipmi-sensors cache corruption detection
     * New check for temperature on Cisco devices (cisco_3640_temp)
     * recompiled waitmax with dietlibc (fixed incompatibility issues
       on older systems)

     Multisite:
     * Filters for groups are negateable.

1.1.5i1:
     Checks & Agents:
     * uptime: new check for system uptime (Linux)
     * if: new SNMP check for network interfaces with very detailed traffic,
       packet and error statistics - PNP graphs included

     Multisite:
     * direct integration of PNP graphs into Multisite views
     * Host state filter: renamed HTML variables (collision with service state). You
       might need to update custom views using a filter on host states.
     * Tactical overview: exclude services of down hosts from problems, also exclude
       summary hosts
     * View host problems/service problems: exclude summary hosts, exclude services
       of down hosts
     * Simplified implementation of sidebar: sidebar is not any longer embeddeable.
     * Sidebar search: Added host site to be able to see the context links on
       the result page
     * Sidebar search: Hitting enter now closes the hint dropdown in all cases

1.1.5i0:
      Core, Setup, etc.:
      * Ship check-specific rra.cfg's for PNP4Nagios (save much IO and disk space)
      * Allow sections in agent output to apear multiple times
      * cleanup_autochecks.py: new option -f for directly activating new config
      * setup.sh: better detection for PNP4Nagios 0.6
      * snmpwalk: use option -Oa, inhibit strings to be output as hex if an umlaut
        is contained.

      Checks & Agents:
      * local: allow more than once performance value, separated by pipe (|)
      * ps.perf: also send memory and CPU usage (currently on Linux and Solaris)
      * Linux: new check for filesystems mount options
      * Linux: new very detailed check for NTP synchronization
      * ifoperstatus: inventory honors device type, per default only Ethernet ports
        will be monitored now
      * kernel: now inventory is supported and finds pgmajfault, processes (per/s)
        and context switches
      * ipmi_sensors: Suppress performance data for fans (save much IO/space)
      * dual_lan_check: fix problem which using MRPE
      * apc_symmetra: PNP template now uses MIN for capacity (instead of AVERAGE)
      * fc_brocade_port_detailed: PNP template now uses MAX instead of AVERAGE
      * kernel: fix text in PNP template
      * ipmi_sensors: fix timeout in agent (lead to missing items)
      * multipath: allow alias as item instead of uuid
      * caching agent: use /var/cache/check_mk as cache directory (instead of /etc/check_mk)
      * ifoperstatus: is now independent of MIB

      Multisite:
      * New column host painter with link to old Nagios services
      * Multisite: new configuration parameter default_user_role
      
      Livestatus:
      * Add missing LDFLAGS for compiling (useful for -g)

1.1.4:
      Summary:
      * A plentitude of problem fixes (including MRPE exit code bug)
      * Many improvements in new Multisite GUI
      * Stability and performance improvements in Livestatus

      Core, Setup, etc.:
      * Check_MK is looking for main.mk not longer in the current and home
        directory
      * install_nagios.sh: fix link to Check_MK in sidebar
      * install_nagios.sh: switch PNP to version 0.6.3
      * install_nagios.sh: better Apache-Config for Multisite setup
      * do not search main.mk in ~ and . anymore (brought only trouble) 
      * clusters: new variable 'clustered_services_of', allowing for overlapping
         clusters (as proposed by Jörg Linge)
      * install_nagios.sh: install snmp package (needed for snmp based checks)
      * Fix ower/group of tarballs: set them to root/root
      * Remove dependency from debian agent package    
      * Fixed problem with inventory when using clustered_services
      * tcp_connect_timeout: Applies now only for connect(), not for
        time of data transmission once a connection is established
      * setup.sh now also works for Icinga
      * New config parameter debug_log: set this to a filename in main.mk and you
        will get a debug log in case if 'invalid output from plugin...'
      * ping-only-hosts: When ping only hosts are summarized, remove Check_MK and
        add single PING to summary host.
      * Service aggregation: fix state relationship: CRIT now worse than UNKNOWN 
      * Make extra_service_conf work also for autogenerated PING on ping-only-hosts
        (groups, contactgroups still missing)

      Checks & Agents:
      * mrpe in Linux agent: Fix bug introduced in 1.1.3: Exit status of plugins was
        not honored anymore (due to newline handling)
      * mrpe: allow for sending check_command to PNP4Nagios (see MRPE docu)
      * Logwatch GUI: fix problem on Python 2.4 (thanks to Lars)
      * multipath: Check is now less restrictive when parsing header lines with
        the following format: "<alias> (<id>)"
      * fsc_ipmi_mem_status: New check for monitoring memory status (e.g. ECC)
         on FSC TX-120 (and maybe other) systems.
      * ipmi_sensors in Linux agent: Fixed compatibility problem with new ipmi
        output. Using "--legacy-output" parameter with newer freeipmi versions now.
      * mrpe: fix output in Solaris agent (did never work)
      * IBM blade center: new checks for chassis blowers, mediatray and overall health
      * New caching agent (wrapper) for linux, supporting efficient fully redundant
        monitoring (please read notes in agents/check_mk_caching_agent)
      * Added new smbios_sel check for monitoring the System Event Log of SMBIOS.
      * fjdarye60_rluns: added missing case for OK state
      * Linux agent: The xinetd does not log each request anymore. Only
        failures are logged by xinetd now. This can be changed in the xinetd
	configuration files.
      * Check df: handle mountpoints containing spaces correctly 
        (need new inventorization if you have mountpoints with spaces)
      * Check md on Linux: handle spare disks correctly
      * Check md on Linux: fix case where (auto-read-only) separated by space
      * Check md on Linux: exclude RAID 0 devices from inventory (were reported as critical)
      * Check ipmi: new config variable ipmi_ignore_nr
      * Linux agent: df now also excludes NFSv4
      * Wrote man-page for ipmi check
      * Check mrpe: correctly display multiline output in Nagios GUI
      * New check rsa_health for monitoring IBM Remote Supervisor Adapter (RSA)
      * snmp scan: suppress error messages of snmpget
      * New check: cpsecure_sessions for number of sessions on Content Security Gateway
      * Logwatch GUI: move acknowledge button to top, use Multisite layout,
         fix several layout problem, remove list of hosts
      * Check logwatch: limit maximum size of stored log messages (configurable
        be logwatch_max_filesize)
      * AIX agent: fix output of MRPE (state and description was swapped)
      * Linux agent: fixed computation of number of processors on S390
      * check netctr: add missing perfdata (was only sent on OK case)
      * Check sylo: New check for monitoring the sylo state
      
      Livestatus:
      * Table hosts: New column 'services' listing all services of that host
      * Column servicegroups:members: 'AuthUser' is now honored
      * New columns: hosts:services_with_state and servicegroups:members_with_state
      * New column: hostgroup:members_with_state
      * Columns hostgroup:members and hostgroup:members_with_state honor AuthUser
      * New rudimentary API for C++
      * Updates API for Python
      * Make stack size of threads configurable
      * Set stack size of threads per default o 64 KB instead of 8 MB
      * New header Localtime: for compensating time offsets of remote sites
      * New performance counter for fork rate
      * New columns for hosts: last_time_{up,down,unreachable}
      * New columns for services: last_time_{ok,warning,critical,unknown}
      * Columns with counts honor now AuthUser
      * New columns for hosts/services: modified_attributes{,_list}
      * new columns comments_with_info and downtimes_with_info
      * Table log: switch output to reverse chronological order!
      * Fix segfault on filter on comments:host_services
      * Fix missing -lsocket on Solaris
      * Add missing SUN_LEN (fixed compile problem on Solaris)
      * Separators: remote sanitiy check allowing separators to be equal
      * New output format "python": declares strings as UTF-8 correctly
      * Fix segault if module loaded without arguments

      Multisite:
      * Improved many builtin views
      * new builtin views for host- and service groups
      * Number of columns now configurable for each layout (1..50)
      * New layout "tiled"
      * New painters for lists of hosts and services in one column
      * Automatically compensate timezone offsets of remote sites
      * New datasources for downtimes and comments
      * New experimental datasource for log
      * Introduce limitation, this safes you from too large output
      * reimplement host- and service icons more intelligent
      * Output error messages from dead site in Multisite mode
      * Increase wait time for master control buttons from 4s to 10s
      * Views get (per-view) configurable browser automatic reload interval
      * Playing of alarm sounds (configurable per view)
      * Sidebar: fix bookmark deletion problem in bookmark snapin
      * Fixed problem with sticky debug
      * Improve pending services view
      * New column with icon with link to Nagios GUI
      * New icon showing items out of their notification period.
      * Multisite: fix bug in removing all downtimes
      * View "Hostgroups": fix color and table heading
      * New sidebar snapin "Problem hosts"
      * Tactical overview: honor downtimes
      * Removed filter 'limit'. Not longer needed and made problems
        with new auto-limitation.
      * Display umlauts from Nagios comments correctly (assuming Latin-1),
         inhibit entering of umlauts in new comments (fixes exception)
      * Switched sidebar from synchronous to asynchronous requests
      * Reduced complete reloads of the sidebar caused by user actions
      * Fix reload problem in frameset: Browser reload now only reloads
        content frames, not frameset.


1.1.3:

      Core, Setup, etc.:
      * Makefile: make sure all files are world readable
      * Clusters: make real host checks for clusters (using check_icmp with multiple IP addresses)
      * check_mk_templates: remove action_url from cluster and summary hosts (they have no performance data)
      * check_mk_template.cfg: fix typo in notes_url
      * Negation in binary conf lists via NEGATE (clustered_services, ingored_services,
	bulkwalk_hosts, etc).
      * Better handling of wrapping performance counters
      * datasource_programs: allow <HOST> (formerly only <IP>)
      * new config variable: extra_nagios_conf: string simply added to Nagios
        object configuration (for example for define command, etc.)
      * New option --flush: delete runtime data of some or all hosts
      * Abort installation if livestatus does not compile.
      * PNP4Nagios Templates: Fixed bug in template file detection for local checks
      * nagios_install.sh: Added support for Ubuntu 9.10
      * SNMP: handle multiline output of snmpwalk (e.g. Hexdumps)
      * SNMP: handle ugly error output of snmpwalk
      * SNMP: allow snmp_info to fetch multiple tables
      * check_mk -D: sort hostlist before output
      * check_mk -D: fix output: don't show aggregated services for non-aggregated hosts
      * check_mk_templates.cfg: fix syntax error, set notification_options to n

      Checks & Agents:
      * logwatch: fix authorization problem on web pages when acknowledging
      * multipath: Added unhandled multipath output format (UUID with 49 signs)
      * check_mk-df.php: Fix locale setting (error of locale DE on PNP 0.6.2)
      * Make check_mk_agent.linux executable
      * MRPE: Fix problems with quotes in commands
      * multipath: Fixed bug in output parser
      * cpu: fixed bug: apply level on 15min, not on 1min avg
      * New check fc_brocade_port_detailed
      * netctrl: improved handling of wrapped counters
      * winperf: Better handling of wrapping counters
      * aironet_client: New check for number of clients and signal
        quality of CISCO Aironet access points
      * aironet_errors: New check for monitoring CRC errors on
        CISCO Aironet access points
      * logwatch: When Agent does not send a log anymore and no local logwatch
                  file present the state will be UNKNOWN now (Was OK before).
      * fjdarye60_sum: New check for summary status of Fidary-E60 devices
      * fjdarye60_disks: New check for status of physical disks
      * fjdarye60_devencs: New check for status of device enclosures
      * fjdarye60_cadaps: New check for status of channel adapters
      * fjdarye60_cmods: New check for status of channel modules
      * fjdarye60_cmods_flash: New check for status of channel modules flash
      * fjdarye60_cmods_mem: New check for status of channel modules memory
      * fjdarye60_conencs: New check for status of controller enclosures
      * fjdarye60_expanders: New check for status of expanders
      * fjdarye60_inletthmls: New check for status of inlet thermal sensors
      * fjdarye60_thmls: New check for status of thermal sensors
      * fjdarye60_psus: New check for status of PSUs
      * fjdarye60_syscaps: New check for status of System Capacitor Units
      * fjdarye60_rluns: New check for RLUNs
      * lparstat_aix: New check by Joerg Linge
      * mrpe: Handles multiline output correctly (only works on Linux,
	      Agents for AIX, Solaris still need fix).
      * df: limit warning and critical levels to 50/60% when using a magic number
      * fc_brocade_port_detailed: allow setting levels on in/out traffic, detect
         baudrate of inter switch links (ISL). Display warn/crit/baudrate in
	 PNP-template

      MK Livestatus:
      * fix operators !~ and !~~, they didn't work (ever)
      * New headers for waiting (please refer to online documentation)
      * Abort on errors even if header is not fixed16
      * Changed response codes to better match HTTP
      * json output: handle tab and other control characters correctly
      * Fix columns host:worst_service_state and host:worst_service_hard_state
      * New tables servicesbygroup, servicesbyhostgroup and hostsbygroup
      * Allow to select columns with table prefix, e.g. host_name instead of name
        in table hosts. This does not affect the columns headers output by
	ColumnHeaders, though.
      * Fix invalid json output of group list column in tables hosts and services
      * Fix minor compile problem.
      * Fix hangup on AuthUser: at certain columns
      * Fix some compile problems on Solaris

      Multisite:
      * Replaced Multiadmin with Multisite.


1.1.2:
      Summary:
      * Lots of new checks
      * MK Livestatus gives transparent access to log files (nagios.log, archive/*.log)
      * Many bug fixes

      MK Livestatus:
      * Added new table "log", which gives you transparent access to the Nagios log files!
      * Added some new columns about Nagios status data to stable 'status'
      * Added new table "comments"
      * Added logic for count of pending service and hosts
      * Added several new columns in table 'status' 
      * Added new columns flap_detection and obsess_over_services in table services
      * Fixed bug for double columns: filter truncated double to int
      * Added new column status:program_version, showing the Nagios version
      * Added new column num_services_pending in table hosts
      * Fixed several compile problems on AIX
      * Fixed bug: queries could be garbled after interrupted connection
      * Fixed segfault on downtimes:contacts
      * New feature: sum, min, max, avg and std of columns in new syntax of Stats:

      Checks & Agents:
      * Check ps: this check now supports inventory in a very flexible way. This simplifies monitoring a great number of slightly different processes such as with ORACLE or SAP.
      * Check 'md': Consider status active(auto-read-only) as OK
      * Linux Agent: fix bug in vmware_state
      * New Checks for APC Symmetra USV
      * Linux Agent: made <<<meminfo>>> work on RedHat 3.
      * New check ps.perf: Does the same as ps, but without inventory, but with performance data
      * Check kernel: fixed missing performance data
      * Check kernel: make CPU utilization work on Linux 2.4
      * Solaris agent: don't use egrep, removed some bashisms, output filesystem type zfs or ufs
      * Linux agent: fixed problem with nfsmount on SuSE 9.3/10.0
      * Check 'ps': fix incompability with old agent if process is in brackets
      * Linux agent: 'ps' now no longer supresses kernel processes
      * Linux agent: make CPU count work correctly on PPC-Linux
      * Five new checks for monitoring DECRU SANs
      * Some new PNP templates for existing checks that still used the default templates
      * AIX Agent: fix filesystem output
      * Check logwatch: Fix problem occuring at empty log lines
      * New script install_nagios.sh that does the same as install_nagios_on_lenny.sh, but also works on RedHat/CentOS 5.3.
      * New check using the output of ipmi-sensors from freeipmi (Linux)
      * New check for LSI MegaRAID disks and arrays using MegaCli (based on the driver megaraid_sas) (Linux)
      * Added section <<<cpu>>> to AIX and Solaris agents
      * New Check for W&T web thermograph (webthermometer)
      * New Check for output power of APC Symmetra USP
      * New Check for temperature sensors of APC Symmetra WEB/SNMP Management Card.
      * apc_symmetra: add remaining runtime to output
      * New check for UPS'es using the generic UPS-MIB (such as GE SitePro USP)
      * Fix bug in PNP-template for Linux NICs (bytes and megabytes had been mixed up).
      * Windows agent: fix bug in output of performance counters (where sometimes with , instead of .)
      * Windows agent: outputs version if called with 'version'
      
      Core, Setup, etc.:
      * New SNMP scan feature: -I snmp scans all SNMP checks (currently only very few checks support this, though)
      * make non-bulkwalk a default. Please edit bulkwalk_hosts or non_bulkwalk_hosts to change that
      * Improve setup autodetection on RedHat/CentOS.  Also fix problem with Apache config for Mutliadmin: On RedHat Check_MK's Apache conf file must be loaded after mod_python and was thus renamed to zzz_check_mk.conf.
      * Fix problem in Agent-RPM: mark xinetd-configfile with %config -> avoid data loss on update
      * Support PNP4Nagios 0.6.2
      * New setup script "install_nagios.sh" for installing Nagios and everything else on SLES11
      * New option define_contactgroups: will automatically create contactgroup definitions for Nagios

1.1.0:
      * Fixed problems in Windows agent (could lead
        to crash of agent in case of unusal Eventlog
	messages)
      * Fixed problem sind 1.0.39: recompile waitmax for
        32 Bit (also running on 64)
      * Fixed bug in cluster checks: No cache files
        had been used. This can lead to missing logfile
	messages.
      * Check kernel: allow to set levels (e.g. on 
	pgmajfaults)
      * Check ps now allows to check for processes owned
        by a specific user (need update of Linux agent)
      * New configuration option aggregate_check_mk: If
        set to True, the summary hosts will show the
	status auf check_mk (default: False)
      * Check winperf.cpuusage now supports levels
        for warning and critical. Default levels are
	at 101 / 101
      * New check df_netapp32 which must be used
        for Netapps that do not support 64 bit 
	counters. Does the same as df_netapp
      * Symlink PNP templates: df_netapp32 and
        df_netapp use same template as df
      * Fix bug: ifoperstatus does not produce performance
        data but said so.
      * Fix bug in Multiadmin: Sorting according to
        service states did not work
      * Fix two bugs in df_netapp: use 64 bit counters
        (32 counter wrap at 2TB filesystems) and exclude
       	snapshot filesystems with size 0 from inventory.
      * Rudimentary support for monitoring ESX: monitor
        virtual filesystems with 'vdf' (using normal df
	check of check_mk) and monitor state of machines 
	with vcbVmName -s any (new check vmware_state).
      * Fixed bug in MRPE: check failed on empty performance
        data (e.g. from check_snmp: there is emptyness
        after the pipe symbol sometimes)
      * MK Livestatus is now multithreaded an can
        handle up to 10 parallel connections (might
        be configurable in a future version).
      * mk_logwatch -d now processes the complete logfile
        if logwatch.state is missing or not including the
	file (this is easier for testing)
      * Added missing float columns to Livestatus.
      * Livestatus: new header StatsGroupBy:
      * First version with "Check_MK Livestatus Module"!
        setup.sh will compile, install and activate
	Livestatus per default now. If you do not want
	this, please disable it by entering <tt>no</tt>,
	when asked by setup.
      * New Option --paths shows all installation, config
        and data paths of Check_mk and Nagios
      * New configuration variable define_hostgroups and
        define service_groups allow you to automatically
        create host- and service groups - even with aliases.
      * Multiadmin has new filter for 'active checks enabled'.
      * Multiadmin filter for check_command is now a drop down list.
      * Dummy commands output error message when passive services
        are actively checked (by accident)
      * New configuration option service_descriptions allows to
        define customized service descriptions for each check type
      * New configuration options extra_host_conf, extra_summary_host_conf
        and extra_service_conf allow to define arbitrary Nagios options
	in host and service defitions (notes, icon_image, custom variables,
        etc)
      * Fix bug: honor only_hosts also at option -C


1.0.39:
      * New configuration variable only_hosts allows
	you to limit check_mk to a subset of your
	hosts (for testing)
      * New configuration parameter mem_extended_perfdata
	sends more performance data on Linux (see 
	check manual for details)
      * many improvements of Multiadmin web pages: optionally 
	filter out services which are (not) currently in downtime
	(host or service itself), optionally (not) filter out summary
	hosts, show host status (down hosts), new action
	for removing all scheduled downtimes of a service.
	Search results will be refreshed every 90 seconds.
	Choose between two different sorting orders.
	Multadmin now also supports user authentication
      * New configuration option define_timeperiods, which
	allows to create Nagios timeperiod definitions.
	This also enables the Multiadmin tools to filter
	out services which are currently not in their
	notification interval.
      * NIC check for Linux (netctr.combined) now supports
	checking of error rates
      * fc_brocade_port: New possibility of monitoring
	CRC errors and C3 discards
      * Fixed bug: snmp_info_single was missing
        in precompiled host checks
	
1.0.38:
      * New: check_mk's multiadmin tool (Python based
	web page). It allows mass administration of
	services (enable/disable checks/notifications, 
	acknowledgements, downtimes). It does not need
	Nagios service- or host groups but works with
	a freeform search.
      * Remove duplicate <?php from the four new 
	PNP templates of 1.0.37.
      * Linux Agent: Kill hanging NFS with signal 9
	(signal 15 does not always help)
      * Some improvements in autodetection. Also make
	debug mode: ./autodetect.py: This helps to
	find problems in autodetection.
      * New configuration variables generate_hostconf and
	generate_dummy_commands, which allows to suppress
	generation of host definitions for Nagios, or 
	dummy commands, resp.
      * Now also SNMP based checks use cache files.
      * New major options --backup and --restore for
	intelligent backup and restore of configuration
	and runtime data
      * New variable simulation_mode allows you to dry
	run your Nagios with data from another installation.
      * Fixed inventory of Linux cpu.loads and cpu.threads
      * Fixed several examples in checks manpages
      * Fixed problems in install_nagios_on_lenny.sh
      * ./setup.sh now understands option --yes: This
        will not output anything except error messages
	and assumes 'yes' to all questions
      * Fix missing 'default.php' in templates for
	local
	
1.0.37:
      * IMPORTANT: Semantics of check "cpu.loads" has changed.
	Levels are now regarded as *per CPU*. That means, that
	if your warning level is at 4.0 on a 2 CPU machine, then 
	a level of 8.0 is applied.
      * On check_mk -v now also ouputs version of check_mk
      * logfile_patterns can now contain host specific entries.
	Please refer to updated online documentation for details.
      * Handling wrapping of performance counters. 32 and 64 bit
	counters should be autodetected and handled correctly.
	Counters wrapping over twice within one check cycle
	cannot be handled, though.
      * Fixed bug in diskstat: Throughput was computed twice
	too high, since /proc/diskstats counts in sectors (512 Bytes)
	not in KB
      * The new configuration variables bulkwalk_hosts and
	non_bulkwalk_hosts, that allow 	to specify, which hosts 
	support snmpbulkwalk (which is
	faster than snmpwalk) and which not. In previos versions,
	always bulk walk was used, but some devices do not support
	that.
      * New configuration variable non_aggregated_hosts allows
	to exclude hosts generally from service aggregation.
      * New SNMP based check for Rittal CMC TC 
	(ComputerMultiControl-TopConcept) Temperature sensors 
      * Fixed several problems in autodetection of setup
      * Fixed inventory check: exit code was always 0
	for newer Python versions.
      * Fixed optical problem in check manual pages with
	newer version of less.
      * New template check_mk-local.php that tries to
	find and include service name specific templates.
	If none is found, default.php will be used.
      * New PNP templates check_mk-kernel.php for major page
	faults, context switches and process creation
      * New PNP template for cpu.threads (Number of threads)
      * Check nfsmounts now detects stale NFS handles and
	triggers a warning state in that case

1.0.36:
      * New feature of Linux/UNIX Agent: "MRPE" allows
	you to call Nagios plugins by the agent. Please
	refer to online documentation for details.
      * Fix bug in logwatch.php: Logfiles names containing spaces
	now work.
      * Setup.sh now automatically creates cfg_dir if
	none found in nagios.cfg (which is the case for the
	default configuration of a self compiled Nagios)
      * Fix computation of CPU usage for VMS.
      * snmp_hosts now allows config-list syntax. If you do
	not define snmp_hosts at all, all hosts with tag
	'snmp' are considered to be SNMP hosts. That is 
	the new preferred way to do it. Please refer
	to the new online documentation.
      * snmp_communities now also allows config-list syntax
	and is compatible to datasource_programs. This allows
	to define different SNMP communities by making use
	of host tags.
      * Check ifoperstatus: Monitoring of unused ports is
	now controlled via ifoperstatus_monitor_unused.
      * Fix problem in Windows-Agent with cluster filesystems:
	temporarily non-present cluster-filesystems are ignored by
	the agent now.
      * Linux agent now supports /dev/cciss/d0d0... in section
	<<<diskstat>>>
      * host configuration for Nagios creates now a variable
	'name host_$HOSTNAME' for each host. This allows
	you to add custom Nagios settings to specific hosts
	in a quite general way.
      * hosts' parents can now be specified with the
	variable 'parents'. Please look at online documentation
	for details.
      * Summary hosts now automatically get their real host as a
	parent. This also holds for summary cluster hosts.
      * New option -X, --config-check that checks your configuration
	for invalid variables. You still can use your own temporary
	variables if you prefix them with an underscore.
	IMPORTANT: Please check your configuration files with
	this option. The check may become an implicit standard in
	future versions.
      * Fixed problem with inventory check on older Python 
	versions.
      * Updated install_nagios_on_lenny.sh to Nagios version
	3.2.0 and fixed several bugs.

1.0.35:
      * New option -R/--restart that does -S, -H and -C and
	also restarts Nagios, but before that does a Nagios
	config check. If that fails, everything is rolled
	back and Nagios keeps running with the old configuration.
      * PNP template for PING which combines RTA and LOSS into
	one graph.
      * Host check interval set to 1 in default templates.
      * New check for hanging NFS mounts (currently only
	on Linux)
      * Changed check_mk_templates.cfg for PING-only hosts:
	No performance data is processed for the PING-Check
	since the PING data is already processed via the
	host check (avoid duplicate RRDs)
      * Fix broken notes_url for logwatch: Value from setup.sh
	was ignored and always default value taken.
      * Renamed config variable mknagios_port to agent_port
	(please updated main.mk if you use that variable)
      * Renamed config variable mknagios_min_version to
	agent_min_version (update main.mk if used)
      * Renamed config variable mknagios_autochecksdir to 
	autochecksdir (update main.mk if used)
      * configuration directory for Linux/UNIX agents is
	now configurable (default is /etc/check_mk)
      * Add missing configuration variable to precompiled
	checks (fix problem when using clusters)
      * Improved multipath-check: Inventory now determines
	current number of paths. And check output is more
	verbose.
      * Mark config files as config files in RPM. RPM used
	to overwrite main.mk on update!
	
1.0.34:
      * Ship agents for AIX and SunOS/Solaris (beta versions).
      * setup script now autodetects paths and settings of your
	running Nagios
      * Debian package of check_mk itself is now natively build
	with paths matching the prepackaged Nagios on Debian 5.0
      * checks/df: Fix output of check: percentage shown in output
	did include reserved space for root where check logic did
	not. Also fix logic: account reserved space as used - not
	as avail.
      * checks/df: Exclude filesystems with size 0 from inventory.
      * Fix bug with host tags in clusters -> precompile did not
	work.
      * New feature "Inventory Check": Check for new services. Setting
	inventory_check_interval=120 in main.mk will check for new services
	every 2 hours on each host. Refer to online documentation
	for more details.
      * Fixed bug: When agent sends invalid information or check
	has bug, check_mk now handles this gracefully
      * Fixed bug in checks/diskstat and in Linux agent. Also
	IDE disks are found. The inventory does now work correctly
	if now disks are found.
      * Determine common group of Apache and Nagios at setup.
	Auto set new variable www_group which replaces logwatch_groupid.
	Fix bug: logwatch directories are now created with correct
	ownership when check_mk is called manually as root.
      * Default templates: notifications options for hosts and
	services now include also recovery, flapping and warning
	events.
      * Windows agent: changed computation of RAM and SWAP usage
	(now we assume that "totalPageFile" includes RAM *and*
	SWAP).
      * Fix problem with Nagios configuration files: remove
	characters Nagios considers as illegal from service
	descriptions.
      * Processing of performance data (check_icmp) for host
        checks and PING-only-services now set to 1 in default
	templates check_mk_templates.cfg.
      * New SNMP checks for querying FSC ServerView Agent: fsc_fans,
	fsc_temp and fsc_subsystems. Successfully tested with agents
	running	on Windows and Linux.
      * RPM packaged agent tested to be working on VMWare ESX 4.0 
	(simply install RPM package with rpm -i ... and open port 
	in firewall with "esxcfg-firewall -o 6556,tcp,in,check_mk")
      * Improve handling of cache files: inventory now uses cache
	files only if they are current and if the hosts are not
	explicitely specified.
	
1.0.33:
      * Made check_mk run on Python 2.3.4 (as used in CentOS 4.7
	und RedHat 4.7). 
      * New option -M that prints out manual pages of checks.
	Only a few check types are documented yet, but more will
	be following.
      * Package the empty directory /usr/lib/check_mk_agent/plugins
	and ../local into the RPM and DEB package of the agent
      * New feature: service_dependencies. check_mk lets you comfortably
	create Nagios servicedependency definitions for you and also
	supports them by executing the checks in an optimal order.
      * logwatch.php: New button for hiding the context messages.
	This is a global setting for all logfiles and its state is
	stored in a cookie.
	
1.0.32:
      * IMPORTANT: Configuration variable datasource_programs is now
        analogous to that of host_groups. That means: the order of
        program and hostlist must be swapped!
      * New option --fake-dns, useful for tests with non-existing
	hosts.
      * Massive speed improvement for -S, -H and -C
      * Fixed bug in inventory of clusters: Clustered services where
	silently dropped (since introduction of host tags). Fixed now.
      * Fixed minor bug in inventory: Suppress DNS lookup when using
	--no-tcp
      * Fixed bug in cluster handling: Missing function strip_tags()
	in check_mk_base.py was eliminated.
      * Changed semantics of host_groups, summary_host_groups,
	host_contactgroups, and summary_host_groups for clusters. 
	Now the cluster names will be relevant, not
	the names of the nodes. This allows the cluster hosts to
	have different host/contactgroups than the nodes. And it is more
	consistent with other parts of the configuration.
      * Fixed bug: datasource_programs on cluster nodes did not work
	when precompiling

1.0.31:
      * New option -D, --dump that dumps all configuration information
	about one, several or all hosts
	New config variables 'ignored_checktypes' and 'ignored_services',
        which allow to include certain checktypes in general or
        some services from some hosts from inventory
      * Config variable 'clustered_services' now has the same semantics
	as ignored_checktypes and allows to make it host dependent.
      * Allow magic tags PHYSICAL_HOSTS, CLUSTER_HOSTS and ALL_HOSTS at
	all places, where lists of hosts are expected (except checks).
	This fixes various problems that arise when using all_hosts at
	those places:
	  * all_hosts might by changed by another file in conf.d
	  * all_hosts does not contain the cluster hosts
      * Config file 'final.mk' is read after all other config files -
	if it exists. You can put debug code there that prints the
	contents of your variables.
      * Use colored output only, if stdout is a tty. If you have
	problems with colors, then you can pipe the output
	through cat or less
      * Fixed bug with host tags: didn't strip off tags when
	processing configuration lists (occurs when using
	custom host lists)
      * mk_logwatch is now aware of inodes of logfiles. This
	is important for fast rotating files: If the inode
	of a logfile changes between two checks mk_logwatch
	assumes that the complete content is new, even if
	the new file is longer than the old one.
      * check_mk makes sure that you do not have duplicate
	hosts in all_hosts or clusters.

1.0.30:
      * Windows agent now automatically monitors all existing
	event logs, not only "System" and "Application".

1.0.29:
      * Improved default Nagios configuration file:
	added some missing templates, enter correct URLs
	asked at setup time.
      * IMPORANT: If you do not use the new default 
	Nagios configuration file you need to rename
	the template for aggregated services (summary
	services) to check_mk_summarizes (old name
	was 'check_mk_passive-summary'). Aggregated
	services are *always* passive and do *never*
	have performance data.
      * Hopefully fixed CPU usage output on multi-CPU
	machines
      * Fixed Problem in Windows Agent: Eventlog monitoring
	does now also work, if first record has not number 1
	(relevant for larger/older eventlogs)
      * Fixed bug in administration.html: Filename for Nagios
	must be named check_mk.cfg and *not* main.mk. Nagios
	does not read files without the suffix .cfg. 
      * magic factor for df, that allows to automatgically 
        adapt levels for very big or very small filesystems.
      * new concept of host tags simplyfies configuration.
      * IMPORTANT: at all places in the configuration where
	lists of hosts are used those are not any longer
	interpreted as regular expressions. Hostnames
	must match exactly. Therefore the list [ "" ] does
	not any longer represent the list of all hosts.
	It is a bug now. Please write all_hosts instead
	of [ "" ]. The semantics for service expressions
	has not changed.
      * Fixed problem with logwatch.php: Begin with
	<?php, not with <?. This makes some older webservers
	happy.
      * Fixed problem in check ipmi: Handle corrupt output
	from agent
      * Cleaned up code, improved inline documentation
      * Fixed problem with vms_df: default_filesystem_levels,
	filesystem_levels and df magic number now are used
	for df, vms_df and df_netapp together. Works now also
	when precompiled.
	
1.0.28:
      * IMPORTANT: the config file has been renamed from
	check_mk.cfg to main.mk. This has been suggested
	by several of my customers in order to avoid 
	confusion with Nagios configuration files. In addition,
	all check_mk's configuration file have to end in
	'.mk'. This also holds for the autochecks. The 
	setup.sh script will automatically rename all relevant
	files. Users of RPM or DEB installations have to remove
	the files themselves - sorry.
      * Windows agent supports eventlogs. Current all Warning
        and Error messages from 'System' and 'Application' are
        being sent to check_mk. Events can be filtered on the
	Nagios host.
      * Fixed bug: direct RRD update didn't work. Should now.
      * Fixed permission problems when run as root.
      * Agent is expected to send its version in <<<check_mk>>>
	now (not any longer in <<<mknagios>>>
      * Fixed bug in Windows agent. Performance counters now output
	correct values
      * Change checks/winperf: Changed 'ops/sec' into MB/s.
	That measures read and write disk throughput
	(now warn/crit levels possible yet)
      * new SNMP check 'ifoperstatus' for checking link
        of network interfaces via SNMP standard MIB
      * translated setup script into english
      * fixed bug with missing directories in setup script
      * made setup script's output nicer, show version information
      * NEW: mk_logwatch - a new plugin for the linux/UNIX agent
	for watching logfiles
      * Better error handling with Nagios pipe
      * Better handling of global error: make check_mk return
	CRIT, when no data can retrieved at all.
      * Added missing template 'check_mk_pingonly' in sample
	Nagios config file (is needed for hosts without checks)
	
1.0.27:
      * Ship source code of windows agent
      * fix several typos
      * fix bug: option --list-hosts did not work
      * fix bug: precompile "-C" did not work because
	of missing extension .py
      * new option -U,--update: It combines -S, -H and
	-U and writes the Nagios configuration into a
	file (not to stdout).
      * ship templates for PNP4Nagios matching most check_mk-checks.
	Standard installation path is /usr/share/check_mk/pnp-templates
	
1.0.26:
      -	Changed License to GNU GPL Version 2
      * modules check_mk_admin and check_mk_base are both shipped
	uncompiled.
      * source code of windows agent togehter with Makefile shipped
	with normal distribution
      * checks/md now handles rare case where output of /proc/mdstat
	shows three lines per array

1.0.25:
      * setup skript remembers paths

1.0.24:
      * fixed bug with precompile: Version of Agent was always 0

1.0.23:
      * fixed bug: check_config_variables was missing in precompiled
	files
      * new logwatch agent in Python plus new logwatch-check that
	handles both the output from the old and the new agent

1.0.22:
      * Default timeout for TCP transfer increased from 3.0 to 60.0
      * Windows agent supports '<<<mem>>>' that is compatible with Linux
      * Windows agents performance counters output fixed
      * Windows agent can now be cross-compiled with mingw on Linux
      * New checktype winperf.cpuusage that retrieves the percentage
	of CPU usage from windows (still has to be tested on Multi-CPU
	machine)
      * Fixed bug: logwatch_dir and logwatch_groupid got lost when
	precompiling. 
      * arithmetic for CPU usage on VMS multi-CPU machines changed

1.0.21:
      * fixed bug in checks/df: filesystem levels did not work
	with precompiled checks

1.0.20:
      * new administration guide in doc/
      * fixed bug: option -v now works independent of order
      * fixed bug: in statgrab_net: variable was missing (affected -C)
      * fixed bug: added missing variables, imported re (affected -C)
      * check ipmi: new option ipmi_summarize: create only one check for all sensors
      * new pnp-template for ipmi summarized ambient temperature
 
1.0.19:
      * Monitoring of Windows Services
      * Fixed bug with check-specific default parameters
      * Monitoring of VMS (agent not included yet)
      * Retrieving of data via an external programm (e.g. SSH/RSH)
      * setup.sh does not overwrite check_mk.cfg but installs
	the new default file as check_mk.cfg-1.0.19
      * Put hosts into default hostgroup if none is configured<|MERGE_RESOLUTION|>--- conflicted
+++ resolved
@@ -64,12 +64,9 @@
     * 1684 cisco_vpn_tunnel: Now supporting VPN 3000 Conncentrator devices
     * 1685 enterasys_*: Now supporting device C2G124-48 (Rev 05.02.18.0002)
     * 1694 cisco_wlc/cisco_wlc_clients: Added support for Cisco AIR-CT2504-K9
-<<<<<<< HEAD
-    * 1734 check_sql: Added support for DB2 (thanks to Troels Arvin)
-=======
     * 1726 Move variable data of Linux/UNIX agents to /var/lib/check_mk_agent...
             NOTE: Please refer to the migration notes!
->>>>>>> 777b97e4
+    * 1734 check_sql: Added support for DB2 (thanks to Troels Arvin)
     * 1478 FIX: kernel.util, statgrab_cpu: fix computation of utilization...
     * 1480 FIX: brocade_vdx_status: disable check on some devices that do not support it...
     * 1485 FIX: dell_om_disks, dell_om_esmlog, dell_om_mem, dell_om_processors, dell_om_sensors: detect more devices...
@@ -151,10 +148,10 @@
     * 1729 FIX: apc_symmetra_test: Cleaned up check, fixed exception when self test date is zero
     * 1730 FIX: apc_symmetra: Fixed exception when last diagnose date was not known
     * 1731 FIX: ipmi_sensors: Fixed agent part when ipmi-sensors call on first agent run...
-    * 1659 FIX: windows agent: fixed output of 64 bit performance counters...
     * 1732 FIX: dell_powerconnect_cpu: Fixed exception during inventory for incompatible devices
     * 1733 FIX: dell_powerconnect_psu: Skipping inventory of not supported System temp sesnor for M6220 devices...
     * 1747 FIX: zfsget: try to speed up agent code for Linux/Solaris/FreeBSD by using -t filesystem,volume...
+    * 1659 FIX: windows agent: fixed output of 64 bit performance counters...
     * 1748 FIX: win_dhcp_pools: fix naming of WATO rules and informal WARN/CRIT levels in performance data
 
     Multisite:
