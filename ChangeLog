1.1.4b2:
      * Remove dependency from debian agent package    
      * Multisite: New column with icon with link to Nagios GUI
      * Livestatus: fix bug: in_*_period didn't work anymore
        (this bug was introduced by Localtime: and is not present
         in 1.1.3)
      * Multisite: new icon showing items out of their notification
        period.
      * Core: Fixed problem with inventory when using clustered_services
      * Check df: handle mountpoints containing spaces correctly 
        (need new inventorization if you have mountpoints with spaces)
      * Check md on Linux: handle spare disks correctly
      * Check mk on Linux: fix case where (auto-read-only) separated by space
      * Check ipmi: new config variable ipmi_ignore_nr
      * Linux agent: df now also excludes NFSv4
      * Wrote man-page for ipmi check
      * Check mrpe: correctly display multiline output in Nagios GUI
      * tcp_connect_timeout: Applies now only for connect(), not for
        time of data transmission once a connection is established
<<<<<<< HEAD
      * setup.sh now also works for Icinga
=======
      * Multisite: updated some views
>>>>>>> 5ff34021
    

1.1.4b1:
      Summary:
      * Many improvements in new Multisite GUI
      * Stability and performance improvements in Livestatus
      * Lots of smaller bug fixes (including MRPE exit code bug)

      Core, Setup, etc.:
      * Check_MK is looking for main.mk not longer in the current and home
        directory
      * install_nagios.sh: fix link to Check_MK in sidebar
      * install_nagios.sh: switch PNP to version 0.6.3
      * install_nagios.sh: better Apache-Config for Multisite setup
      * do not search main.mk in ~ and . anymore (brought only trouble) 
      * clusters: new variable 'clustered_services_of', allowing for overlapping
         clusters (as proposed by Jörg Linge)
      * install_nagios.sh: install snmp package (needed for snmp based checks)
      * Fix ower/group of tarballs: set them to root/root

      Livestatus:
      * Table hosts: New column 'services' listing all services of that host
      * Column servicegroups:members: 'AuthUser' is now honored
      * New columns: hosts:services_with_state and servicegroups:members_with_state
      * New column: hostgroup:members_with_state
      * Columns hostgroup:members and hostgroup:members_with_state honor AuthUser
      * New rudimentary API for C++
      * Updates API for Python
      * Make stack size of threads configurable
      * Set stack size of threads per default o 64 KB instead of 8 MB
      * New header Localtime: for compensating time offsets of remote sites
      * New performance counter for fork rate
      * New columns for hosts: last_time_{up,down,unreachable}
      * New columns for services: last_time_{ok,warning,critical,unknown}
      * Columns with counts honor now AuthUser
      * New columns for hosts/services: modified_attributes{,_list}
      * new columns comments_with_info and downtimes_with_info
      * Table log: switch output to reverse chronological order!
      * Fix segfault on filter on comments:host_services

      Multisite:
      * Improved many builtin views
      * new builtin views for host- and service groups
      * Number of columns now configurable for each layout (1..50)
      * New layout "tiled"
      * New painters for lists of hosts and services in one column
      * Automatically compensate timezone offsets of remote sites
      * New datasources for downtimes and comments
      * New experimental datasource for log
      * Introduce limitation, this safes you from too large output
      * reimplement host- and service icons more intelligent
      * Output error messages from dead site in Multisite mode
      * Increase wait time for master control buttons from 4s to 10s
      * Views get (per-view) configurable browser automatic reload interval
      * Playing of alarm sounds (configurable per view)

      Checks & Agents:
      * mrpe in Linux agent: Fix bug introduced in 1.1.3: Exit status of plugins was
        not honored anymore (due to newline handling)
      * mrpe: allow for sending check_command to PNP4Nagios (see MRPE docu)
      * Logwatch GUI: fix problem on Python 2.4 (thanks to Lars)
      * multipath: Check is now less restrictive when parsing header lines with
        the following format: "<alias> (<id>)"
      * fsc_ipmi_mem_status: New check for monitoring memory status (e.g. ECC)
         on FSC TX-120 (and maybe other) systems.
      * ipmi_sensors in Linux agent: Fixed compatibility problem with new ipmi
        output. Using "--legacy-output" parameter with newer freeipmi versions now.
      * mrpe: fix output in Solaris agent (did never work)
      * IBM blade center: new checks for chassis blowers, mediatray and overall health
      * New caching agent (wrapper) for linux, supporting efficient fully redundant
        monitoring (please read notes in agents/check_mk_caching_agent)
      * Added new smbios_sel check for monitoring the System Event Log of SMBIOS.
      * Linx agent: The xinetd does not log each request anymore. Only
        failures are logged by xinetd now. This can be changed in the xinetd
				configuration files.

1.1.3:

      Core, Setup, etc.:
      * Makefile: make sure all files are world readable
      * Clusters: make real host checks for clusters (using check_icmp with multiple IP addresses)
      * check_mk_templates: remove action_url from cluster and summary hosts (they have no performance data)
      * check_mk_template.cfg: fix typo in notes_url
      * Negation in binary conf lists via NEGATE (clustered_services, ingored_services,
	bulkwalk_hosts, etc).
      * Better handling of wrapping performance counters
      * datasource_programs: allow <HOST> (formerly only <IP>)
      * new config variable: extra_nagios_conf: string simply added to Nagios
        object configuration (for example for define command, etc.)
      * New option --flush: delete runtime data of some or all hosts
      * Abort installation if livestatus does not compile.
      * PNP4Nagios Templates: Fixed bug in template file detection for local checks
      * nagios_install.sh: Added support for Ubuntu 9.10
      * SNMP: handle multiline output of snmpwalk (e.g. Hexdumps)
      * SNMP: handle ugly error output of snmpwalk
      * SNMP: allow snmp_info to fetch multiple tables
      * check_mk -D: sort hostlist before output
      * check_mk -D: fix output: don't show aggregated services for non-aggregated hosts
      * check_mk_templates.cfg: fix syntax error, set notification_options to n

      Checks & Agents:
      * logwatch: fix authorization problem on web pages when acknowledging
      * multipath: Added unhandled multipath output format (UUID with 49 signs)
      * check_mk-df.php: Fix locale setting (error of locale DE on PNP 0.6.2)
      * Make check_mk_agent.linux executable
      * MRPE: Fix problems with quotes in commands
      * multipath: Fixed bug in output parser
      * cpu: fixed bug: apply level on 15min, not on 1min avg
      * New check fc_brocade_port_detailed
      * netctrl: improved handling of wrapped counters
      * winperf: Better handling of wrapping counters
      * aironet_client: New check for number of clients and signal
        quality of CISCO Aironet access points
      * aironet_errors: New check for monitoring CRC errors on
        CISCO Aironet access points
      * logwatch: When Agent does not send a log anymore and no local logwatch
                  file present the state will be UNKNOWN now (Was OK before).
      * fjdarye60_sum: New check for summary status of Fidary-E60 devices
      * fjdarye60_disks: New check for status of physical disks
      * fjdarye60_devencs: New check for status of device enclosures
      * fjdarye60_cadaps: New check for status of channel adapters
      * fjdarye60_cmods: New check for status of channel modules
      * fjdarye60_cmods_flash: New check for status of channel modules flash
      * fjdarye60_cmods_mem: New check for status of channel modules memory
      * fjdarye60_conencs: New check for status of controller enclosures
      * fjdarye60_expanders: New check for status of expanders
      * fjdarye60_inletthmls: New check for status of inlet thermal sensors
      * fjdarye60_thmls: New check for status of thermal sensors
      * fjdarye60_psus: New check for status of PSUs
      * fjdarye60_syscaps: New check for status of System Capacitor Units
      * fjdarye60_rluns: New check for RLUNs
      * lparstat_aix: New check by Joerg Linge
      * mrpe: Handles multiline output correctly (only works on Linux,
	      Agents for AIX, Solaris still need fix).
      * df: limit warning and critical levels to 50/60% when using a magic number
      * fc_brocade_port_detailed: allow setting levels on in/out traffic, detect
         baudrate of inter switch links (ISL). Display warn/crit/baudrate in
	 PNP-template

      MK Livestatus:
      * fix operators !~ and !~~, they didn't work (ever)
      * New headers for waiting (please refer to online documentation)
      * Abort on errors even if header is not fixed16
      * Changed response codes to better match HTTP
      * json output: handle tab and other control characters correctly
      * Fix columns host:worst_service_state and host:worst_service_hard_state
      * New tables servicesbygroup, servicesbyhostgroup and hostsbygroup
      * Allow to select columns with table prefix, e.g. host_name instead of name
        in table hosts. This does not affect the columns headers output by
	ColumnHeaders, though.
      * Fix invalid json output of group list column in tables hosts and services
      * Fix minor compile problem.
      * Fix hangup on AuthUser: at certain columns
      * Fix some compile problems on Solaris

      Multisite:
      * Replaced Multiadmin with Multisite.


1.1.2:
      Summary:
      * Lots of new checks
      * MK Livestatus gives transparent access to log files (nagios.log, archive/*.log)
      * Many bug fixes

      MK Livestatus:
      * Added new table "log", which gives you transparent access to the Nagios log files!
      * Added some new columns about Nagios status data to stable 'status'
      * Added new table "comments"
      * Added logic for count of pending service and hosts
      * Added several new columns in table 'status' 
      * Added new columns flap_detection and obsess_over_services in table services
      * Fixed bug for double columns: filter truncated double to int
      * Added new column status:program_version, showing the Nagios version
      * Added new column num_services_pending in table hosts
      * Fixed several compile problems on AIX
      * Fixed bug: queries could be garbled after interrupted connection
      * Fixed segfault on downtimes:contacts
      * New feature: sum, min, max, avg and std of columns in new syntax of Stats:

      Checks & Agents:
      * Check ps: this check now supports inventory in a very flexible way. This simplifies monitoring a great number of slightly different processes such as with ORACLE or SAP.
      * Check 'md': Consider status active(auto-read-only) as OK
      * Linux Agent: fix bug in vmware_state
      * New Checks for APC Symmetra USV
      * Linux Agent: made <<<meminfo>>> work on RedHat 3.
      * New check ps.perf: Does the same as ps, but without inventory, but with performance data
      * Check kernel: fixed missing performance data
      * Check kernel: make CPU utilization work on Linux 2.4
      * Solaris agent: don't use egrep, removed some bashisms, output filesystem type zfs or ufs
      * Linux agent: fixed problem with nfsmount on SuSE 9.3/10.0
      * Check 'ps': fix incompability with old agent if process is in brackets
      * Linux agent: 'ps' now no longer supresses kernel processes
      * Linux agent: make CPU count work correctly on PPC-Linux
      * Five new checks for monitoring DECRU SANs
      * Some new PNP templates for existing checks that still used the default templates
      * AIX Agent: fix filesystem output
      * Check logwatch: Fix problem occuring at empty log lines
      * New script install_nagios.sh that does the same as install_nagios_on_lenny.sh, but also works on RedHat/CentOS 5.3.
      * New check using the output of ipmi-sensors from freeipmi (Linux)
      * New check for LSI MegaRAID disks and arrays using MegaCli (based on the driver megaraid_sas) (Linux)
      * Added section <<<cpu>>> to AIX and Solaris agents
      * New Check for W&T web thermograph (webthermometer)
      * New Check for output power of APC Symmetra USP
      * New Check for temperature sensors of APC Symmetra WEB/SNMP Management Card.
      * apc_symmetra: add remaining runtime to output
      * New check for UPS'es using the generic UPS-MIB (such as GE SitePro USP)
      * Fix bug in PNP-template for Linux NICs (bytes and megabytes had been mixed up).
      * Windows agent: fix bug in output of performance counters (where sometimes with , instead of .)
      * Windows agent: outputs version if called with 'version'
      
      Core, Setup, etc.:
      * New SNMP scan feature: -I snmp scans all SNMP checks (currently only very few checks support this, though)
      * make non-bulkwalk a default. Please edit bulkwalk_hosts or non_bulkwalk_hosts to change that
      * Improve setup autodetection on RedHat/CentOS.  Also fix problem with Apache config for Mutliadmin: On RedHat Check_MK's Apache conf file must be loaded after mod_python and was thus renamed to zzz_check_mk.conf.
      * Fix problem in Agent-RPM: mark xinetd-configfile with %config -> avoid data loss on update
      * Support PNP4Nagios 0.6.2
      * New setup script "install_nagios.sh" for installing Nagios and everything else on SLES11
      * New option define_contactgroups: will automatically create contactgroup definitions for Nagios

1.1.0:
      * Fixed problems in Windows agent (could lead
        to crash of agent in case of unusal Eventlog
	messages)
      * Fixed problem sind 1.0.39: recompile waitmax for
        32 Bit (also running on 64)
      * Fixed bug in cluster checks: No cache files
        had been used. This can lead to missing logfile
	messages.
      * Check kernel: allow to set levels (e.g. on 
	pgmajfaults)
      * Check ps now allows to check for processes owned
        by a specific user (need update of Linux agent)
      * New configuration option aggregate_check_mk: If
        set to True, the summary hosts will show the
	status auf check_mk (default: False)
      * Check winperf.cpuusage now supports levels
        for warning and critical. Default levels are
	at 101 / 101
      * New check df_netapp32 which must be used
        for Netapps that do not support 64 bit 
	counters. Does the same as df_netapp
      * Symlink PNP templates: df_netapp32 and
        df_netapp use same template as df
      * Fix bug: ifoperstatus does not produce performance
        data but said so.
      * Fix bug in Multiadmin: Sorting according to
        service states did not work
      * Fix two bugs in df_netapp: use 64 bit counters
        (32 counter wrap at 2TB filesystems) and exclude
       	snapshot filesystems with size 0 from inventory.
      * Rudimentary support for monitoring ESX: monitor
        virtual filesystems with 'vdf' (using normal df
	check of check_mk) and monitor state of machines 
	with vcbVmName -s any (new check vmware_state).
      * Fixed bug in MRPE: check failed on empty performance
        data (e.g. from check_snmp: there is emptyness
        after the pipe symbol sometimes)
      * MK Livestatus is now multithreaded an can
        handle up to 10 parallel connections (might
        be configurable in a future version).
      * mk_logwatch -d now processes the complete logfile
        if logwatch.state is missing or not including the
	file (this is easier for testing)
      * Added missing float columns to Livestatus.
      * Livestatus: new header StatsGroupBy:
      * First version with "Check_MK Livestatus Module"!
        setup.sh will compile, install and activate
	Livestatus per default now. If you do not want
	this, please disable it by entering <tt>no</tt>,
	when asked by setup.
      * New Option --paths shows all installation, config
        and data paths of Check_mk and Nagios
      * New configuration variable define_hostgroups and
        define service_groups allow you to automatically
        create host- and service groups - even with aliases.
      * Multiadmin has new filter for 'active checks enabled'.
      * Multiadmin filter for check_command is now a drop down list.
      * Dummy commands output error message when passive services
        are actively checked (by accident)
      * New configuration option service_descriptions allows to
        define customized service descriptions for each check type
      * New configuration options extra_host_conf, extra_summary_host_conf
        and extra_service_conf allow to define arbitrary Nagios options
	in host and service defitions (notes, icon_image, custom variables,
        etc)
      * Fix bug: honor only_hosts also at option -C


1.0.39:
      * New configuration variable only_hosts allows
	you to limit check_mk to a subset of your
	hosts (for testing)
      * New configuration parameter mem_extended_perfdata
	sends more performance data on Linux (see 
	check manual for details)
      * many improvements of Multiadmin web pages: optionally 
	filter out services which are (not) currently in downtime
	(host or service itself), optionally (not) filter out summary
	hosts, show host status (down hosts), new action
	for removing all scheduled downtimes of a service.
	Search results will be refreshed every 90 seconds.
	Choose between two different sorting orders.
	Multadmin now also supports user authentication
      * New configuration option define_timeperiods, which
	allows to create Nagios timeperiod definitions.
	This also enables the Multiadmin tools to filter
	out services which are currently not in their
	notification interval.
      * NIC check for Linux (netctr.combined) now supports
	checking of error rates
      * fc_brocade_port: New possibility of monitoring
	CRC errors and C3 discards
      * Fixed bug: snmp_info_single was missing
        in precompiled host checks
	
1.0.38:
      * New: check_mk's multiadmin tool (Python based
	web page). It allows mass administration of
	services (enable/disable checks/notifications, 
	acknowledgements, downtimes). It does not need
	Nagios service- or host groups but works with
	a freeform search.
      * Remove duplicate <?php from the four new 
	PNP templates of 1.0.37.
      * Linux Agent: Kill hanging NFS with signal 9
	(signal 15 does not always help)
      * Some improvements in autodetection. Also make
	debug mode: ./autodetect.py: This helps to
	find problems in autodetection.
      * New configuration variables generate_hostconf and
	generate_dummy_commands, which allows to suppress
	generation of host definitions for Nagios, or 
	dummy commands, resp.
      * Now also SNMP based checks use cache files.
      * New major options --backup and --restore for
	intelligent backup and restore of configuration
	and runtime data
      * New variable simulation_mode allows you to dry
	run your Nagios with data from another installation.
      * Fixed inventory of Linux cpu.loads and cpu.threads
      * Fixed several examples in checks manpages
      * Fixed problems in install_nagios_on_lenny.sh
      * ./setup.sh now understands option --yes: This
        will not output anything except error messages
	and assumes 'yes' to all questions
      * Fix missing 'default.php' in templates for
	local
	
1.0.37:
      * IMPORTANT: Semantics of check "cpu.loads" has changed.
	Levels are now regarded as *per CPU*. That means, that
	if your warning level is at 4.0 on a 2 CPU machine, then 
	a level of 8.0 is applied.
      * On check_mk -v now also ouputs version of check_mk
      * logfile_patterns can now contain host specific entries.
	Please refer to updated online documentation for details.
      * Handling wrapping of performance counters. 32 and 64 bit
	counters should be autodetected and handled correctly.
	Counters wrapping over twice within one check cycle
	cannot be handled, though.
      * Fixed bug in diskstat: Throughput was computed twice
	too high, since /proc/diskstats counts in sectors (512 Bytes)
	not in KB
      * The new configuration variables bulkwalk_hosts and
	non_bulkwalk_hosts, that allow 	to specify, which hosts 
	support snmpbulkwalk (which is
	faster than snmpwalk) and which not. In previos versions,
	always bulk walk was used, but some devices do not support
	that.
      * New configuration variable non_aggregated_hosts allows
	to exclude hosts generally from service aggregation.
      * New SNMP based check for Rittal CMC TC 
	(ComputerMultiControl-TopConcept) Temperature sensors 
      * Fixed several problems in autodetection of setup
      * Fixed inventory check: exit code was always 0
	for newer Python versions.
      * Fixed optical problem in check manual pages with
	newer version of less.
      * New template check_mk-local.php that tries to
	find and include service name specific templates.
	If none is found, default.php will be used.
      * New PNP templates check_mk-kernel.php for major page
	faults, context switches and process creation
      * New PNP template for cpu.threads (Number of threads)
      * Check nfsmounts now detects stale NFS handles and
	triggers a warning state in that case

1.0.36:
      * New feature of Linux/UNIX Agent: "MRPE" allows
	you to call Nagios plugins by the agent. Please
	refer to online documentation for details.
      * Fix bug in logwatch.php: Logfiles names containing spaces
	now work.
      * Setup.sh now automatically creates cfg_dir if
	none found in nagios.cfg (which is the case for the
	default configuration of a self compiled Nagios)
      * Fix computation of CPU usage for VMS.
      * snmp_hosts now allows config-list syntax. If you do
	not define snmp_hosts at all, all hosts with tag
	'snmp' are considered to be SNMP hosts. That is 
	the new preferred way to do it. Please refer
	to the new online documentation.
      * snmp_communities now also allows config-list syntax
	and is compatible to datasource_programs. This allows
	to define different SNMP communities by making use
	of host tags.
      * Check ifoperstatus: Monitoring of unused ports is
	now controlled via ifoperstatus_monitor_unused.
      * Fix problem in Windows-Agent with cluster filesystems:
	temporarily non-present cluster-filesystems are ignored by
	the agent now.
      * Linux agent now supports /dev/cciss/d0d0... in section
	<<<diskstat>>>
      * host configuration for Nagios creates now a variable
	'name host_$HOSTNAME' for each host. This allows
	you to add custom Nagios settings to specific hosts
	in a quite general way.
      * hosts' parents can now be specified with the
	variable 'parents'. Please look at online documentation
	for details.
      * Summary hosts now automatically get their real host as a
	parent. This also holds for summary cluster hosts.
      * New option -X, --config-check that checks your configuration
	for invalid variables. You still can use your own temporary
	variables if you prefix them with an underscore.
	IMPORTANT: Please check your configuration files with
	this option. The check may become an implicit standard in
	future versions.
      * Fixed problem with inventory check on older Python 
	versions.
      * Updated install_nagios_on_lenny.sh to Nagios version
	3.2.0 and fixed several bugs.

1.0.35:
      * New option -R/--restart that does -S, -H and -C and
	also restarts Nagios, but before that does a Nagios
	config check. If that fails, everything is rolled
	back and Nagios keeps running with the old configuration.
      * PNP template for PING which combines RTA and LOSS into
	one graph.
      * Host check interval set to 1 in default templates.
      * New check for hanging NFS mounts (currently only
	on Linux)
      * Changed check_mk_templates.cfg for PING-only hosts:
	No performance data is processed for the PING-Check
	since the PING data is already processed via the
	host check (avoid duplicate RRDs)
      * Fix broken notes_url for logwatch: Value from setup.sh
	was ignored and always default value taken.
      * Renamed config variable mknagios_port to agent_port
	(please updated main.mk if you use that variable)
      * Renamed config variable mknagios_min_version to
	agent_min_version (update main.mk if used)
      * Renamed config variable mknagios_autochecksdir to 
	autochecksdir (update main.mk if used)
      * configuration directory for Linux/UNIX agents is
	now configurable (default is /etc/check_mk)
      * Add missing configuration variable to precompiled
	checks (fix problem when using clusters)
      * Improved multipath-check: Inventory now determines
	current number of paths. And check output is more
	verbose.
      * Mark config files as config files in RPM. RPM used
	to overwrite main.mk on update!
	
1.0.34:
      * Ship agents for AIX and SunOS/Solaris (beta versions).
      * setup script now autodetects paths and settings of your
	running Nagios
      * Debian package of check_mk itself is now natively build
	with paths matching the prepackaged Nagios on Debian 5.0
      * checks/df: Fix output of check: percentage shown in output
	did include reserved space for root where check logic did
	not. Also fix logic: account reserved space as used - not
	as avail.
      * checks/df: Exclude filesystems with size 0 from inventory.
      * Fix bug with host tags in clusters -> precompile did not
	work.
      * New feature "Inventory Check": Check for new services. Setting
	inventory_check_interval=120 in main.mk will check for new services
	every 2 hours on each host. Refer to online documentation
	for more details.
      * Fixed bug: When agent sends invalid information or check
	has bug, check_mk now handles this gracefully
      * Fixed bug in checks/diskstat and in Linux agent. Also
	IDE disks are found. The inventory does now work correctly
	if now disks are found.
      * Determine common group of Apache and Nagios at setup.
	Auto set new variable www_group which replaces logwatch_groupid.
	Fix bug: logwatch directories are now created with correct
	ownership when check_mk is called manually as root.
      * Default templates: notifications options for hosts and
	services now include also recovery, flapping and warning
	events.
      * Windows agent: changed computation of RAM and SWAP usage
	(now we assume that "totalPageFile" includes RAM *and*
	SWAP).
      * Fix problem with Nagios configuration files: remove
	characters Nagios considers as illegal from service
	descriptions.
      * Processing of performance data (check_icmp) for host
        checks and PING-only-services now set to 1 in default
	templates check_mk_templates.cfg.
      * New SNMP checks for querying FSC ServerView Agent: fsc_fans,
	fsc_temp and fsc_subsystems. Successfully tested with agents
	running	on Windows and Linux.
      * RPM packaged agent tested to be working on VMWare ESX 4.0 
	(simply install RPM package with rpm -i ... and open port 
	in firewall with "esxcfg-firewall -o 6556,tcp,in,check_mk")
      * Improve handling of cache files: inventory now uses cache
	files only if they are current and if the hosts are not
	explicitely specified.
	
1.0.33:
      * Made check_mk run on Python 2.3.4 (as used in CentOS 4.7
	und RedHat 4.7). 
      * New option -M that prints out manual pages of checks.
	Only a few check types are documented yet, but more will
	be following.
      * Package the empty directory /usr/lib/check_mk_agent/plugins
	and ../local into the RPM and DEB package of the agent
      * New feature: service_dependencies. check_mk lets you comfortably
	create Nagios servicedependency definitions for you and also
	supports them by executing the checks in an optimal order.
      * logwatch.php: New button for hiding the context messages.
	This is a global setting for all logfiles and its state is
	stored in a cookie.
	
1.0.32:
      * IMPORTANT: Configuration variable datasource_programs is now
        analogous to that of host_groups. That means: the order of
        program and hostlist must be swapped!
      * New option --fake-dns, useful for tests with non-existing
	hosts.
      * Massive speed improvement for -S, -H and -C
      * Fixed bug in inventory of clusters: Clustered services where
	silently dropped (since introduction of host tags). Fixed now.
      * Fixed minor bug in inventory: Suppress DNS lookup when using
	--no-tcp
      * Fixed bug in cluster handling: Missing function strip_tags()
	in check_mk_base.py was eliminated.
      * Changed semantics of host_groups, summary_host_groups,
	host_contactgroups, and summary_host_groups for clusters. 
	Now the cluster names will be relevant, not
	the names of the nodes. This allows the cluster hosts to
	have different host/contactgroups than the nodes. And it is more
	consistent with other parts of the configuration.
      * Fixed bug: datasource_programs on cluster nodes did not work
	when precompiling

1.0.31:
      * New option -D, --dump that dumps all configuration information
	about one, several or all hosts
	New config variables 'ignored_checktypes' and 'ignored_services',
        which allow to include certain checktypes in general or
        some services from some hosts from inventory
      * Config variable 'clustered_services' now has the same semantics
	as ignored_checktypes and allows to make it host dependent.
      * Allow magic tags PHYSICAL_HOSTS, CLUSTER_HOSTS and ALL_HOSTS at
	all places, where lists of hosts are expected (except checks).
	This fixes various problems that arise when using all_hosts at
	those places:
	  * all_hosts might by changed by another file in conf.d
	  * all_hosts does not contain the cluster hosts
      * Config file 'final.mk' is read after all other config files -
	if it exists. You can put debug code there that prints the
	contents of your variables.
      * Use colored output only, if stdout is a tty. If you have
	problems with colors, then you can pipe the output
	through cat or less
      * Fixed bug with host tags: didn't strip off tags when
	processing configuration lists (occurs when using
	custom host lists)
      * mk_logwatch is now aware of inodes of logfiles. This
	is important for fast rotating files: If the inode
	of a logfile changes between two checks mk_logwatch
	assumes that the complete content is new, even if
	the new file is longer than the old one.
      * check_mk makes sure that you do not have duplicate
	hosts in all_hosts or clusters.

1.0.30:
      * Windows agent now automatically monitors all existing
	event logs, not only "System" and "Application".

1.0.29:
      * Improved default Nagios configuration file:
	added some missing templates, enter correct URLs
	asked at setup time.
      * IMPORANT: If you do not use the new default 
	Nagios configuration file you need to rename
	the template for aggregated services (summary
	services) to check_mk_summarizes (old name
	was 'check_mk_passive-summary'). Aggregated
	services are *always* passive and do *never*
	have performance data.
      * Hopefully fixed CPU usage output on multi-CPU
	machines
      * Fixed Problem in Windows Agent: Eventlog monitoring
	does now also work, if first record has not number 1
	(relevant for larger/older eventlogs)
      * Fixed bug in administration.html: Filename for Nagios
	must be named check_mk.cfg and *not* main.mk. Nagios
	does not read files without the suffix .cfg. 
      * magic factor for df, that allows to automatgically 
        adapt levels for very big or very small filesystems.
      * new concept of host tags simplyfies configuration.
      * IMPORTANT: at all places in the configuration where
	lists of hosts are used those are not any longer
	interpreted as regular expressions. Hostnames
	must match exactly. Therefore the list [ "" ] does
	not any longer represent the list of all hosts.
	It is a bug now. Please write all_hosts instead
	of [ "" ]. The semantics for service expressions
	has not changed.
      * Fixed problem with logwatch.php: Begin with
	<?php, not with <?. This makes some older webservers
	happy.
      * Fixed problem in check ipmi: Handle corrupt output
	from agent
      * Cleaned up code, improved inline documentation
      * Fixed problem with vms_df: default_filesystem_levels,
	filesystem_levels and df magic number now are used
	for df, vms_df and df_netapp together. Works now also
	when precompiled.
	
1.0.28:
      * IMPORTANT: the config file has been renamed from
	check_mk.cfg to main.mk. This has been suggested
	by several of my customers in order to avoid 
	confusion with Nagios configuration files. In addition,
	all check_mk's configuration file have to end in
	'.mk'. This also holds for the autochecks. The 
	setup.sh script will automatically rename all relevant
	files. Users of RPM or DEB installations have to remove
	the files themselves - sorry.
      * Windows agent supports eventlogs. Current all Warning
        and Error messages from 'System' and 'Application' are
        being sent to check_mk. Events can be filtered on the
	Nagios host.
      * Fixed bug: direct RRD update didn't work. Should now.
      * Fixed permission problems when run as root.
      * Agent is expected to send its version in <<<check_mk>>>
	now (not any longer in <<<mknagios>>>
      * Fixed bug in Windows agent. Performance counters now output
	correct values
      * Change checks/winperf: Changed 'ops/sec' into MB/s.
	That measures read and write disk throughput
	(now warn/crit levels possible yet)
      * new SNMP check 'ifoperstatus' for checking link
        of network interfaces via SNMP standard MIB
      * translated setup script into english
      * fixed bug with missing directories in setup script
      * made setup script's output nicer, show version information
      * NEW: mk_logwatch - a new plugin for the linux/UNIX agent
	for watching logfiles
      * Better error handling with Nagios pipe
      * Better handling of global error: make check_mk return
	CRIT, when no data can retrieved at all.
      * Added missing template 'check_mk_pingonly' in sample
	Nagios config file (is needed for hosts without checks)
	
1.0.27:
      * Ship source code of windows agent
      * fix several typos
      * fix bug: option --list-hosts did not work
      * fix bug: precompile "-C" did not work because
	of missing extension .py
      * new option -U,--update: It combines -S, -H and
	-U and writes the Nagios configuration into a
	file (not to stdout).
      * ship templates for PNP4Nagios matching most check_mk-checks.
	Standard installation path is /usr/share/check_mk/pnp-templates
	
1.0.26:
      -	Changed License to GNU GPL Version 2
      * modules check_mk_admin and check_mk_base are both shipped
	uncompiled.
      * source code of windows agent togehter with Makefile shipped
	with normal distribution
      * checks/md now handles rare case where output of /proc/mdstat
	shows three lines per array

1.0.25:
      * setup skript remembers paths

1.0.24:
      * fixed bug with precompile: Version of Agent was always 0

1.0.23:
      * fixed bug: check_config_variables was missing in precompiled
	files
      * new logwatch agent in Python plus new logwatch-check that
	handles both the output from the old and the new agent

1.0.22:
      * Default timeout for TCP transfer increased from 3.0 to 60.0
      * Windows agent supports '<<<mem>>>' that is compatible with Linux
      * Windows agents performance counters output fixed
      * Windows agent can now be cross-compiled with mingw on Linux
      * New checktype winperf.cpuusage that retrieves the percentage
	of CPU usage from windows (still has to be tested on Multi-CPU
	machine)
      * Fixed bug: logwatch_dir and logwatch_groupid got lost when
	precompiling. 
      * arithmetic for CPU usage on VMS multi-CPU machines changed

1.0.21:
      * fixed bug in checks/df: filesystem levels did not work
	with precompiled checks

1.0.20:
      * new administration guide in doc/
      * fixed bug: option -v now works independent of order
      * fixed bug: in statgrab_net: variable was missing (affected -C)
      * fixed bug: added missing variables, imported re (affected -C)
      * check ipmi: new option ipmi_summarize: create only one check for all sensors
      * new pnp-template for ipmi summarized ambient temperature
 
1.0.19:
      * Monitoring of Windows Services
      * Fixed bug with check-specific default parameters
      * Monitoring of VMS (agent not included yet)
      * Retrieving of data via an external programm (e.g. SSH/RSH)
      * setup.sh does not overwrite check_mk.cfg but installs
	the new default file as check_mk.cfg-1.0.19
      * Put hosts into default hostgroup if none is configured<|MERGE_RESOLUTION|>--- conflicted
+++ resolved
@@ -17,11 +17,8 @@
       * Check mrpe: correctly display multiline output in Nagios GUI
       * tcp_connect_timeout: Applies now only for connect(), not for
         time of data transmission once a connection is established
-<<<<<<< HEAD
       * setup.sh now also works for Icinga
-=======
       * Multisite: updated some views
->>>>>>> 5ff34021
     
 
 1.1.4b1:
