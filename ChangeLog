--- conflicted
+++ resolved
@@ -78,11 +78,8 @@
     * 2476 FIX: check_bi_aggr: Fixed exception when authentication is enabled
     * 2477 FIX: SNMP: Fixed exception when processing specific SNMP data with missing columns...
     * 1274 FIX: heartbeat_crm: Handle case of error messages from CRM
-<<<<<<< HEAD
+    * 2488 FIX: veem_jobs: fix problems with spaces or single quotes in the names of jobs...
     * 2494 FIX: Clasic SNMP mode now uses normal snmpwalk when bulkwalks are disabled with SNMPv3
-=======
-    * 2488 FIX: veem_jobs: fix problems with spaces or single quotes in the names of jobs...
->>>>>>> 01e0182c
 
     Multisite:
     * 2385 SEC: Fixed possible reflected XSS on all GUI pages where users can produce unhandled exceptions...
