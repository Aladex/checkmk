--- conflicted
+++ resolved
@@ -1,15 +1,10 @@
-<<<<<<< HEAD
-1.1.7:
-    Checks & Agents:
-    * wmic_process: new check for ressource consumption of windows processes
-    
-=======
 1.1.7i1:
     Checks & Agents:
     * New check ntp.time: Similar to 'ntp' but only honors the system peer
       (that NTP peer where ntpq -p prints a *).
-
->>>>>>> 9a917b91
+    * wmic_process: new check for ressource consumption of windows processes
+    * Windows agent supports now plugins/ and local/ checks
+
 1.1.6:
     Core, Setup, etc.:
     * Service aggregation: new config option aggregation_output_format.
