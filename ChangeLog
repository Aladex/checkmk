--- conflicted
+++ resolved
@@ -44,12 +44,9 @@
     * FIX: esx_vsphere_counters: added missing ramdisk type upgradescratch
     * FIX: esx_vsphere_hostsystem: fixed bug in handling of params
     * FIX: local: tolerate invalid output lines
-<<<<<<< HEAD
     * Apache ActiveMQ: New Special Agent and Check to query ActiveMQ Queues
-=======
     * FIX: hp_proliant: Correct handling of missing snmp data
     * FIX: logwatch.ec: No longer forwards "I" lines to event console
->>>>>>> 232d1a70
 
     WATO:
     * You can now have site-specific global settings when using
