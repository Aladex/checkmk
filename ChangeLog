--- conflicted
+++ resolved
@@ -119,11 +119,8 @@
     * 1226 mysql: New check to show the version of the mysql deamon
     * 2100 if64: check can now impose limits on the number of outgoing and incoming non-unicast packets per second
     * 1227 mysql_ping: New Check to detect misconfiguration of the mk_mysql plugin
-<<<<<<< HEAD
     * 2102 mbg_lantime_ng_fan, mbg_lantime_ng_state, mbg_lantime_state: new checks for Meinberg LANTIME Clocks supporting the new MBG-LANTIME-NG-MIB
-=======
     * 2134 winperf_phydisk: allow device to appear more than one time in agent output...
->>>>>>> 0511208e
     * 1457 FIX: logins: new check renamed from "users" check...
             NOTE: Please refer to the migration notes!
     * 1762 FIX: lnx_thermal: Now ignoring trip points with level 0...
