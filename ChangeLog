--- conflicted
+++ resolved
@@ -38,14 +38,11 @@
         showing the Nagios version
       - MK Livestatus: added new column num_services_pending
         in table hosts
-<<<<<<< HEAD
       - Five new checks for monitoring DECRU SANs
       - Some new PNP templates
-=======
       - AIX Agent: fix filesystem output
       - Check logwatch: Fix problem occuring at empty
         log lines
->>>>>>> c9a120f9
 
 1.1.0:
       - Fixed problems in Windows agent (could lead
