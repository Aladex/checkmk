--- conflicted
+++ resolved
@@ -232,11 +232,8 @@
     * 0434 FIX: Fixed wrong count of failed hosts in bulk inventory mode...
     * 0678 FIX: Move two last global settings of Event Console to proper places
     * 0268 FIX: wato inventory: fixed missing services...
-<<<<<<< HEAD
     * 0129 FIX: Fixed permission bug in "Edit user profile" dialog....
-=======
     * 0686 FIX: Fix replication with WATO if EC is enabled on master and disabled on slave
->>>>>>> a73eb8d8
 
     Notifications:
     * 0362 sms: now searching PATH for sendsms and smssend commands...
