1.2.3i2:
    Core:
    * New option -B for just generating the configuration
    * Introduced persistent host address lookup cache to prevent issues
      loading an unchanged configuration after a single address is not resolvable anymore
    * Assigning a service to a cluster host no longer requires a reinventory
    * Setting a check_type or service to ignore no longer requires a reinventory
      Note: If the ignore rule is removed the services will reappear
    * Config creation: The ignore services rule now also applies to custom, active
                       and legacy checks
    * Predictive monitoring: correctly handle spaces in variable names (thanks
       to Karl Golland)
    * New man page browser for console (cmk -m)
    * New option explicit_snmp_communities to override rule based SNMP settings
    * Preparations for significant SNMP monitoring performance improvement
      (It's named Inline SNMP, which is available as special feature via subscriptions)
    * Allow to specify custom host check via WATO (arbitrary command line)
    * Implement DNS caching. This can be disabled with use_dns_cache = False

    Livestatus:
    * new service column staleness: indicator for outdated service checks
    * new host    column staleness: indicator for outdated host checks

    Checks & Agents:
    * esx_hostystem multipath: criticize standby paths only if not equal to active paths
    * mk_logwatch: fixed bug when rewriting logwatch messages
    * check_mk: Re-inventory is no longer required when a service is ignored via rule
    * check_mk: Now possible to assign services to clusters without the need to
                reinventorize
    * lnx_if: Fixed crash on missing "Address" field
    * viprinet_router: Now able to set required target state via rule
    * windows_agent: Now available as 64 bit version
    * agent_vsphere: fix problem where sensors were missing when
      you queried multiple host systems via vCenter
    * cached checks: no longer output cached data if the age of the
                     cache file is twice the maximum cache age
    * windows agent: no longer tries to execute directories
    * fileinfo: no longer inventorize missing files(reported by windows agent)
    * New checks for Brocade fans, temperature and power supplies
    * cluster hosts: removed agent version output from Check_MK service (this
      was misleading for different agent versions on multiple nodes)
    * job check: better handling of unexpected agent output
    * lnx_thermal: Added check for linux thermal sensors (e.g. acpi)
    * hwg_temp: Make WATO-Rule "Room Temperature" match, add man page, graph
                and Perf-O-Meter
    * ps.perf: Support Windows with new plugin "psperf.bat". wmicchecks.bat
               is obsolete now.
    * Special Agent vSphere: support ESX 4.1 (thanks to Mirko Witt)
    * esx_vsphere_object: make check state configurable
    * mk_logwatch: support continuation lines with 'A'. Please refer to docu.
    * mk_oracle: Added plugin for solaris
    * win_netstat: New check for Windows for checking the existance of a UDP/TCP
        connection or listener
    * ps/ps.perf: allow to set levels on CPU util, optional averaging of CPU
    * diskstat: Agent is now also processing data of mmcblk devices
    * qmail: Added check for mailqueue 
    * cisco_locif: removed obsolete and already disabled check completely
    * fc_brocade_port: removed obsolete check
    * fc_brocade_port_detailed: removed obsolete check
    * tsm_stgpool: removed orphaned check
    * vmware_state: removed ancient, now orphaned check. Use vsphere_agent instead.
    * vms_{df,md,netif,sys}: remove orphaned checks that are not needed by the current agent
    * tsm: Added new TSM checks with a simple windows agent plugin
    * windows_agent: now starts local/plugin scripts in separate threads/processes
                     new script parameters cache_age, retry_count, timeout
                     new script caching options "off", "async", "sync"
    * windows_agent: increased maximum local/plugin script output length to 512kB
                     (output buffer now grows dynamically)
    * jolokia_metrics: fixed incorrect plugin output for high warn/crit levels
    * jolokia_metrics.uptime: Added pnp template
    * hyperv: Added a check for checking state changes.
    * df / esx_vsphere_datastore: now able to set absolute levels and levels depending
                                  on total disk space of used and free space
    * cisco_wlc: New check for monitoring cisco wireless lan access points 
    * cisco_wlc_clients: New check for the nummber of clients in a wlc wifi
    * df: Negative integer levels for MB left on a device
    * win_printers: Monitoring of printer queue on a windows printserver
    * cisco_qos: Updated to be able to mintor IOS XR 4.2.1 (on a ASR9K device)
    * New active check, check_form_submit, to submit HTML forms and check the resulting page
    * mk-job: /var/lib/check_mk_agent/job directory is now created with mode 1777 so 
              mk-job can be used by unprivileged users too
    * ADD: etherbox: new check for etherbox (messpc) sensors.
           currently supported: temperature, humidity, switch contact and smoke sensors
    * cisco_wlc_client: now supports low/high warn and crit levels
    * cisco_wlc: now supports configuration options for missing AP
    * agent_vsphere: completely rewritten, now considerably faster
                     vCenter is still queried by old version
    * windows_agent: windows eventlog informational/audit logs now reported with O prefix
    * mk_logwatch: ignored loglines now reported with an "." prefix (if required)
    * apache_status: Nopw also supports multithreaded mpm
    * windows_agent: now able to suppress context messages in windows eventlogs
    * FIX: blade_blades: Fixed output of "(UNKNOWN)" even if state is OK
    * FIX: apache_status: fix exception if parameter is None
    * FIX: hr_mem: handle virtual memory correct on some devices
    * FIX: apache_status agent plugin: now also works, if prog name contains slashes
    * FIX: check_dns: parameter -A does not get an additional string
    * FIX: cisco_qos: Catch policies without post/drop byte information
    * FIX: cisco_qos: Catch policies without individual bandwidth limits
    * FIX: windows_agent: fixed bug on merging plugin output buffers
    * FIX: esx_vsphere_datastores: Fix incomplete performance data and Perf-O-Meter
    * FIX: cleaned up fileinfo.groups pattern handling, manual configuration
      is now possible using WATO
    * FIX: check_mk-ipmi.php: PNP template now displays correct units as delivered
           by the check plugin
<<<<<<< HEAD
    * agent_vsphere: completely rewritten, now considerably faster
                     vCenter is still queried by old version
    * windows_agent: windows eventlog informational/audit logs now reported with O prefix
    * mk_logwatch: ignored loglines now reported with an "." prefix (if required)
    * check_mk-if.pnp: fixed bug with pnp template on esx hosts without perfdata
=======
>>>>>>> 3e132088


    Notifications:
    * notify.py: Matching service level: Use the hosts service level if a
                 service has no service level set
    * notify.py: fixed bug with local notification spooling
    * HTML notifications: Now adding optional links to host- and service names
      when second argument notification script is configured to the base url of the
      monitoring installation (e.g. http://<host>/<site>/ in case of OMD setups)
    * HTML notifications: Added time of state change

    Multisite:
    * Finally good handling of F5 / browser reloads -> no page switching to
      start page anymore (at least in modern browsers)
    * User accounts can now be locked after a specified amount of auth
      failures (lock_on_logon_failures can be set to a number of tries)
    * Column Perf-O-Meter is now sortable: it sorts after the *first*
      performance value. This might not always be the one you like, but
      its far better than nothing.
    * logwatch: Logwatch icon no longer uses notes_url
    * Inventory screen: Host inventory also displays its clustered services
    * Rules: Renamed "Ignored services" to "Disabled services"
             Renamed "Ignored checks" to "Disabled checks"
    * Sorter Host IP address: fixed sorting, no longer uses str compare on ip
    * Views: New: Draw rule editor icon in multisite views (default off)
             Can be activated in global settings
    * New global multisite options: Adhoc downtime with duration and comment
                                    Display current date in dashboard
    * LDAP: Using asynchronous searches / added optional support for paginated
      searches (Can be enabled in connection settings)
    * LDAP: It is now possible to provide multiple failover servers, which are
      tried when the primary ldap server fails
    * LDAP: Supporting posixGroup with memberUid as member attribute
    * LDAP: Added filter_group option to user configuration to make the
    synchonized users filterable by group memberships in directories without
    memberof attributes
    * LDAP: Moved configuration to dedicated page which also provides some
      testing mechanisms for the configuration
    * Added option to enable browser scrollbar to the multisite sidebar (only
      via "sidebar_show_scrollbar = True" in multisite.mk
    * Added option to disable automatic userdb synchronizations in multisite
    * Implemented search forms for most data tables
    * New icons in view footers: export as CSV, export as JSON
    * Availability: new columns for shortest, longest, average and count
    * Editing localized strings (like the title) is now optional when cloning
      views or editing cloned views. If not edited, the views inherit the
      localized strings from their ancestors
    * Added simple problems Dashboard
    * New filter and column painter for current notification number (escalations)
    * Added new painters for displaying host tags (list of tags, single tag
    groups). All those painters are sortable. Also added new filters for tags.
    * Added painters, icon and filters for visualizing staleness information
    * Improved filtering of the foldertree snapin by user permissions (when a user is
      only permitted on one child folder, the upper folder is removed from the
      hierarchy)
    * "Unchecked Services" view now uses the staleness of services for filtering
    * Globe dashlets make use of the parameter "id" to make it possible to
      provide unique ids in the render HTML code to the dashlets
    * Multisite can now track wether or not a user is online, this need to be
      enabled e.g. via Global Settings in WATO (Save last access times of
      users)
    * Added popup message notification system to make it possible to notify
      multisite users about various things. It is linked on WATO Users page at
      the moment. An image will appear for a user in the sidebar footer with
      the number of pending messages when there are pending messages for a user.
      To make the sidebar check for new messages on a regular base, you need
      to configure the interval of sidebar popup notification updates e.g. via
      WATO Global Settings.
    * New option for painting timestamp: as Unix Epoch time
    * FIX: better error message in case of exception in SNMP handling
    * FIX: Inventory screen: Now shows custom checks
    * FIX: Fixed locking problem of multisite pages related to user loading/saving
    * FIX: Fixed wrong default settings of view filters in localized multisite
    * FIX: line wrapping of logwatch entries
    * FIX: Fixed button dragging bug when opening the view editor
           (at least in Firefox)

    WATO:
    * Allow to configure check-/retry_interval in second precision
    * vSphere secret is not shown to the user via WATO anymore
    * New rules for jolokia check (JVM): uptime, threads, sessions,
                                         requests, queue
    * Custom user attributes can now be managed using WATO
    * Allow GIT to be used for change tracking (enable via global option)
    * Hosts/Folders: SNMP communities can now be configured via the host
      and folders hierarchy. Those settings override the rule base config.
    * Require unique alias names in between the following elements:
      Host/Service/Contact Groups, Timeperiods and Roles
    * Removed "do not connect" option from site socket editor. Use the
      checkbox "Disable" to disable the site for multisite.
    * Converted table of Event Console Rules to new implementation, make it sortable
    * ADD: Rule to check state of physical switch (currently used by etherbox check)
    * ADD: new ruleset cisco_wlc: Allows to configure handling of missing AP
    * FIX: do validation of check items in rule editor
    * FIX: More consistent handling of folderpath select in rule editor
    * FIX: Now correctly handling depends_on_tags on page rendering for
           inherited values
    * FIX: Changed several forms from GET to POST to prevent "Request-URI too
           large" error messages during submitting forms
    * FIX: automation snmp scan now adhere rules for shoddy snmp devices
           which have no sys description
    * FIX: Cisco ruleset "Cisco WLC WiFi client connections" has been generalized to
           "WLC WiFi client connections"
    * FIX: Snapshot handling is a little more robust agains manually created
           files in snapshot directory now
    * FIX: Slightly more transparent handling of syntax errors when loading rules.mk

    Notifications:
    * Flexible Notification can now filter service levels
    * FIX: check_tcp corrected order of parameters in definition

    Event Console:
    * New global setting "force message archiving", converts the EC into
      a kind of syslog archive
    * New built-in snmptrap server to directly receive snmp traps
    * FIX: fix layout of filter for history action type
    * FIX: better detect non-IP-number hosts in hostname translation

1.2.3i1:
    Core:
    * Agents can send data for other hosts "piggyback". This is being
      used by the vSphere and SAP plugins
    * New variable host_check_commands, that allows the definition of
      an alternative host check command (without manually defining one)
    * New variable snmp_check_interval which can be used to customize
      the check intervals of SNMP based checks
    * setup: Added missing vars rrd_path and rrdcached_sock
    * new variable check_mk_exit_status: allows to make Check_MK service OK,
      even if host in not reachable.
    * set always_cleanup_autochecks to True per default now
    * check_mk: new option --snmptranslate

    Multisite:
    * New availability view for arbitrary host/service collections
    * New option auth_by_http_header to use the value of a HTTP header
      variable for authentication (Useful in reverse proxy environments)
    * New permission that is needed for seeing views that other users
      have defined (per default this is contained in all roles)
    * New path back to the view after command exection with all
      checkboxes cleared
    * Added plugins to config module to make registration of default values
      possible for addons like mkeventd - reset to default values works now
      correctly even for multisite related settings
    * perfometer: Bit values now using base of 1000
    * Added PNP tempate for check_disk_smb
    * Dashboards can now be configured to be reloaded on resizing
      (automatically adds width/height url parameters)
    * LDAP authentification: New config option "Do not use persistent
                             connections to ldap server"
    * Hosttags and auxiliary tags can now be grouped in topics
    * Fixed output of time in view if server time differs from user time

    Event Console:
    * New rule feature: automatically delete event after actions
    * New filter for maximum service level (minimum already existed)
    * New global setting: hostname translation (allows e.g. to drop domain name)
    * New rule match: only apply rule within specified time period

    Checks & Agents:
    * solaris_mem: New check for memory and swap for Solaris agent
    * agent_vsphere: New VMWare ESX monitoring that uses pySphere and the VMWare
      API in order to get data very efficiently. Read (upcoming) documentation
      for details.
    * new special agent agent_random for creating random monitoring data
    * New checks: windows_intel_bonding / windows_broadcom_bonding
    * Implemented SAP monitoring based on the agent plugin mk_sap. This
      must be run on a linux host. It connects via RFC calls to SAP R/3
      systems to retrieve monitoring information for this or other machines.
    * sap.dialog: Monitors SAP dialog statistics like the response time
    * sap.value: Simply processes information provided by SAP to Nagios
    * openvpn_clients: new check for OpenVPN connections
    * if64_tplink: special new check for TP Link switches with broken SNMP output
    * job: Monitoring states and performance indicators of any jobs on linux systems
    * oracle_asm_diskgroups: Added missing agent plugin + asmcmd wrapper script
    * oracle_jobs: New check to monitor oracle database job execution
    * oracle_rman_backups: New check to monitor state of ORACLE RMAN backups
    * jar_signature: New check to monitor wether or not a jar is signed and
      certificate is not expired
    * cisco_qos: adhere qos-bandwidth policies
    * check_disk_smb: WATO formalization for active check check_disk_smb
    * if.include: new configurable parameters for assumed input and output speed
    * cisco_qos: new param unit:    switches between bit/byte display
                 new param average: average the values over the given minute
                 new params post/drop can be configured via int and float
                 fixed incorrect worst state if different parameters exceed limit
    * logwatch.ec: Added optional spooling to the check to prevent dataloss
      when processing of current lines needs more time than max execution time
    * mounts: ignore multiple occurrances of the same device
    * Linux agent: allow cached local/plugins checks (see docu)
    * mem.include: Linux memory check now includes size of page tables. This
      can be important e.g. on ORACLE systems with a lot of memory
    * windows_agent: Now buffers output before writing it to the socket
                     Results in less tcp packages per call
    * smart.stats: rewrote check. Please reinventorize. Error counters are now
      snapshotted during inventory.
    * smart.temp: add WATO configuration
    * windows_agent: check_mk.ini: new option "port" - specifies agent port
    * winperf_processor: introduce averaging, support predictive levels
    * cpu_util.include: fixed bug when params are set to None
    * predictive levels: fixed bug when existing predictive levels get new options
    * windows_plugin mssql.vbs: No longer queries stopped mssql instances
    * cisco_hsrp: fixed problem when HSRP groups had same ip address
    * winperf_if: hell has frozen over: a new check for network adapters on Windows
    * windows agent: new config section plugins, now able to set timeouts for specific plugins
                     new global config option: timeout_plugins_total
    * lnx_if in Linux agent: force deterministical order of network devices
    * Linux agent: remove obsolete old <<<netif>>> and <<<netctr>>> sections
    * logwatch, logwatch.ec: detect error in agent configuration
    * Linux agent: cups_queues: do not monitor non-local queues (thanks to Olaf Morgenstern)
    * AIX agent: call lparstat with argument 1 1, this give more accurate data
    * Check_MK check: enable extended performance data per default now
    * viprinet checks: New checks for firmware version/update, memory usage, power supply status, 
                       router mode, serialnumber and temperature sensors
    * uptime, snmp_uptime, esx_vsphere_counters.uptime: allow to set lower and upper levels
    * winperf_processor: Now displays (and scales) to number of cpus in pnpgraph
    * mk_postgres plugin: replace select * with list of explicit columns (fix for PG 9.1)
    * lnx_if: show MAC address for interfaces (needs also agent update)
    * winperf_tcp_conn: New check. Displays number of established tcpv4 connections in windows
                        Uses WATO Rule "TCP connection stats (Windows)"
    * windows_agent: fixed timeouts for powershell scripts in local/plugins
    * logwatch: Agent can now use logwatch.d/ to split config to multipe files
    * logwatch: Agent can now rewrite Messages
    * apache_status: New rule: set levels for number of remaining open slots
    * mrpe: handle long plugin output correctly, including performance data
    * cisco_qos: parameters now configurable via WATO

    Notifications:
    * notify.py: unique spoolfiles name no longer created with uuid
    * Warn user if only_services does never match

    Livestatus:
    * Table statehist: Improved detection of vanished hosts and services.
                       Now able to detect and remove nonsense check plugin output
    * FIX: able to handle equal comment_id between host and service
    * livestatus.log: show utf-8 decoding problems only with debug logging >=2
    * livestatus: fixed incorrect output formatting of comments_with_info column

    BI:
    * Integrated availability computing, including nifty time warp feature

    WATO:
    * Configuration of datasource programs via dedicated rules
    * New editor for Business Intelligence rules
    * Rule Editor: Now able to show infeffective rules
    * Valuespec: CascadingDropdown now able to process choice values from functions
    * Removed global option logwatch_forward_to_ec, moved this to the
      logwatch_ec ruleset. With this option the forwarding can now be enabled
      for each logfile on a host
    * Configuration of an alternative host check command
    * Inventory: Display link symbol for ps ruleset
    * New rule for notification_options of hosts and services
    * FIX: Rulesets: correct display of rules within subfolders
    * Remove Notification Command user settings, please use flexible notifications instead


1.2.2p3:
    Core:
    * FIX: get_average(): Gracefully handle time anomlies of target systems

    Checks & Agents:
    * FIX: winperf_processor: fix case where CPU percent is exactly 100%
    * FIX: blade_powerfan: fix mixup of default levels 50/40 -> 40/50
    * FIX: Cleaned up graph rendering of Check_MK services 
    * FIX: zypper: deal with output from SLES 10
    * FIX: zpool_status: Ignoring "No known data errors" text
    * FIX: dmi_sysinfo: Handling ":" in value correctly
    * FIX: check_http: Fixed syntax error when monitoring certificates
    * FIX: check_dns: parameter -A does not get an additional string
    * FIX: diskstat: Fixed wrong values for IO/s computation on linux hosts
    * FIX: blade_healts: Fixed wrong index checking resulting in exceptions

    Multisite:
    * FIX: LDAP: Disabling use of referrals in active directory configuration
    * FIX: Fixed missing roles in auth.php (in some cases) which resulted in
           non visible pnp graphs and missing nagvis permissions
    * FIX: Fixed label color of black toner perfometers when fuel is low
    * FIX: Fixed wrong default settings of view filters in localized multisite
    * FIX: Fixed exception when enabling sounds for views relying on 
           e.g. alert statistics source
    * FIX: Folder Tree Snapin: make folder filter also work for remote
           folders that do not exist locally

    WATO:
    * FIX: fix layout of Auxiliary tags table
    * FIX: avoid exception when called first time and first page ist host tags
    * FIX: fix validation of time-of-day input field (24:00)
    * FIX: automation users can now be deleted again (bug was introduced in 1.2.2p1)
    * FIX: fix logwatch pattern analyzer message "The host xyz is not
           managed by WATO." after direct access via snapin
    * FIX: Fixed first toggle of flags in global settings when default is set to True
    * FIX: fix exception and loss of hosts in a folder when deleting all site connections
           of a distributed WATO setup

    Event Console:
    * FIX: apply rewriting of application/hostname also when cancelling events

1.2.2p2:
    Core:
    * FIX: livecheck: fixed handling of one-line plugin outputs and missing \n
           (Thanks to Florent Peterschmitt)

    Checks & Agents:
    * FIX: jolokia_info: ignore ERROR instances
    * FIX: apache_status: use (also) apache_status.cfg instead of apache_status.conf
    * FIX: f5_bigip_vserver: fix wrong OID (13 instead of 1), thanks to Miro Ramza
    * FIX: f5_bigip_psu: handle more than first power supply, thanks to Miro Ramza
    * FIX: ipmi_sensors: ignore sensors in state [NA] (not available)
    * FIX: aix_lvm: handle agents that output an extra header line
    * FIX: zfsget: do not assume that devices begin with /, but mountpoints
    * FIX: ipmi_sensors: handle two cases for DELL correctly (thanks to Sebastian Talmon)
    * FIX: check_dns: enable performance data
    * FIX: free_ipmi: fix name of sensor cache file if hostname contains domain part
    * FIX: ad_replication plugin: Fixed typo (Thanks to Dennis Honke)

    Multisite:
    * List of views: Output the alias of a datasource instead of internal name
    * FIX: fix column editor for join columns if "SERVICE:" is l10n'ed
    * FIX: fix invalid request in livestatus query after reconnect

    WATO:
    * FIX: convert editing of global setting to POST. This avoid URL-too-long
      when defining lots of Event Console actions
    * FIX: LDAP configuration: allow DNs without DC=

    Event Console:
    * FIX: fix icon in events check if host specification is by IP address
    * Renamed "Delete Event" to "Archive Event" to clearify the meaning

    Notifications:
    * FIX: contacts with notifications disabled no longer receive 
           custom notifications, unless forced

1.2.2p1:
    Core:
    * FIX: correctly quote ! and \ in active checks for Nagios
    * FIX: Performing regular inventory checks at configured interval even
           when the service is in problem state
    * Check_MK core now supports umlauts in host-/service- and contactgroup names

    Checks & Agents:
    * FIX: vsphere_agent: fix problems whith ! and \ in username or password
    * FIX: check_mk_agent.aix: fix shebang: was python, must be ksh
    * FIX: cisco_qos: Be compatible to newer IOS-XE versions (Thanks to Ken Smith)
    * FIX: mk_jolokia: Handling spaces in application server instances correctly

    Multisite:
    * FIX: do not remove directories of non-exisant users anymore. This lead to
           a deletion of users' settings in case of an external authentication
           (like mod_ldap).
    * FIX: Fixed handling of dashboards without title in sidebar view snapin
    * FIX: titles and services got lost when moving join-columns in views
    * FIX: Fixed exception during initial page rendering in python 2.6 in special cases
           (Internal error: putenv() argument 2 must be string, not list)

    Livestatus:
    * livestatus.log: show utf-8 decoding problems only with debug logging >=2

    Notifications:
    * FIX: HTML mails: Handle the case where plugin argument is not set
    * FIX: HTML mails: remove undefinded placeholders like $GRAPH_CODE$

    WATO:
    * Improved handling of valuespec validations in WATO rule editor. Displaying a
      warning message when going to throw away the current settings.
    * FIX: fix bug where certain settings where not saved on IE. This was mainly
           on IE7, but also IE8,9,10 in IE7 mode (which is often active). Affected
           was e.g. the nodes of a cluster or the list of services for service
           inventory

1.2.2:
    Core:
    * Added $HOSTURL$ and $SERVICEURL$ to notification macros which contain an
      URL to the host/service details views with /check_mk/... as base.

    Checks & Agents:
    * FIX: blade_bx_load: remove invalid WATO group
    * FIX: lnx_bonding: handle also 802.3ad type bonds

    Notifications:
    * FIX: Removing GRAPH_CODE in html mails when not available
    * Using plugin argument 1 for path to pnp4nagios index php to render graphs
    * Little speedup of check_mk --notify

    Multisite:
    * FIX: Fixed umlaut handling in reloaded snapins

    WATO:
    * FIX: Fix several cases where WATO rule analyser did not hilite all matching rules
    * Added tcp port parameter to SSL certificate check (Thanks to Marcel Schulte)

    Event Console:
    * FIX: Syslog server is now able to parse RFC 5424 syslog messages

1.2.2b7:
    Checks & Agents:
    * FIX: postfix_mailq: fix labels in WATO rule, set correct default levels
    

1.2.2b6:
    Core:
    * FIX: setup: detect check_icmp also on 64-Bit CentOS
           (thanks to あきら) 
    * FIX: setup.sh: create auth.serials, fix permissions of htpasswd
    * FIX: livecheck: now able to handle check output up to 16kB

    Checks & Agents:
    * FIX: apc_symmetra_power: resurrect garble PNP template for 
    * FIX: check_mk_agent.freebsd: remove garble from output
           (Thanks to Mathias Decker)
    * FIX: check_mk-mssql_counters.locks: fix computation, was altogether wrong
    * FIX: check_mk-mssql_counters.transactions: fix computation also
    * check_http: now support the option -L (urlizing the result)
    * Added mem section to Mac OSX agent (Thanks to Brad Davis)
    * FIX: mssql.vbs (agent plugin) now sets auth options for each instance
    * FIX: jolokia_metrics.mem: error when missing max values
    * Make levels for SMART temperature editable via WATO

    Multisite:
    * FIX: fix localization in non-OMD environment
           (thanks to あきら)
    * FIX: hopefully fix computation of Speed-O-Meter
    * Add $SERVICEOUTPUT$ and $HOSTOUTPUT$ to allowed macros for
      custom notes
    * FIX: Writing one clean message to webserver error_log when write fails
    * FIX: Escaping html entities when displaying comment fields
    * FIX: Monitored on site attribute always has valid default value

    Notifications:
    * FIX: fix event type for recoveries
    * FIX: fix custom notifications on older nagios versions
    * FIX: handle case where type HOST/SERVICE not correctly detected
    
    Livestatus:
    * FIX: memory leak when removing downtime / comment 

    WATO:
    * FIX: Removed "No roles assigned" text in case of unlocked role attribute
           in user management dialog
    * FIX: Fix output of rule search: chapters appeared twice sometimes

    Event Console:
    * FIX: check_mkevents: fix usage help if called with illegal options
    * check_mkevents now allows specification of a UNIX socket
      This is needed in non-OMD environments
    * setup.py now tries to setup Event Console even in non-OMD world

1.2.2b5:
    Core:
    * Checks can now omit the typical "OK - " or "WARN -". This text
      will be added automatically if missing.
    * FIX: livecheck: fixed compilation bug
    * FIX: check_mk: convert service description unicode into utf-8
    * FIX: avoid simultanous activation of changes by means of a lock
    
    Checks & Agents:
    * FIX: jolokia_metrics.mem - now able to handle negative/missing max values
    * ADD: tcp_conn_stats: now additionally uses /proc/net/tcp6
    * ADD: wmic_processs: cpucores now being considered when calculating 
           user/kernel percentages. (thanks to William Baum)
    * FIX: UPS checks support Eaton Evolution
    * FIX: windows agent plugin: mssql now exits after 10 seconds

    Notifications:
    * FIX: fixed crash on host notification when contact had explicit services set

    Livestatus:
    * FIX: possible crash with VERY long downtime comments

    WATO:
    * FIX: Fix hiliting of errors in Nagios output
    * FIX: localisation error

    Multisite:
    * FIX: Avoid duplicate "Services" button in host detail views
    * FIX: fix rescheduling icon for services with non-ASCII characters
    * New filter for IP address of a host
    * Quicksearch: allow searching for complete IP addresses and IP
      address prefixes
    * Add logentry class filter to view 'Host- and Service events'

    BI:
    * FIX: fix exception with expansion level being 'None'
    * FIX: speedup for single host tables joined by hostname (BI-Boxes)
    * FIX: avoid closing BI subtree while tree is being loaded

    Event Console:
    * FIX: make hostname matching field optional. Otherwise a .* was
           neccessary for the rule in order to match
    * FIX: event_simulator now also uses case insensitive matches

1.2.2b4:
    Core:
    * FIX: Fix output of cmk -D: datasource programs were missing
    * FIX: allow unicode encoded extra_service_conf
    * FIX: no default PING service if custom checks are defined
    * FIX: check_mk_base: fixed rounding error in get_bytes_human_readable
    * FIX: check_mk: improved support of utf-8 characters in extra_service_conf
    * FIX: livestatus: table statehist now able to check AuthUser permissions
    * New configuration variable contactgroup_members

    Checks & Agents:
    * FIX: smart - not trying to parse unhandled lines to prevent errors
    * FIX: winperf_processor - fixed wrong calculations of usage
    * FIX: WATO configuration of filesystem trends: it's hours, not days!
    * FIX: mysql: fixed crash on computing IO information
    * FIX: diskstat: fix local variable 'ios_per_sec' referenced before assignment
    * FIX: multipath: ignore warning messages in agent due to invalid multipath.conf
    * FIX: megaraid_bbu: deal with broken output ("Adpater"), found in Open-E
    * FIX: megaraid_pdisk: deal with special output of Open-E
    * FIX: jolokia_metrics.mem: renamed parameter totalheap to total
    * FIX: megaraid_bbu: deal with broken output ("Adpater")
    * FIX: check_ldap: added missing host address (check didn't work at all)
    * FIX: check_ldap: added missing version option -2, -3, -3 -T (TLS)
    * FIX: mssql: Agent plugin now supports MSSQL Server 2012
    * FIX: hr_mem: fix max value in performance data (thanks to Michaël COQUARD)
    * FIX: f5_bigip_psu: fix inventory function (returned list instead of tuple)
    * FIX: mysql.connections: avoid crash on legacy agent output
    * FIX: tcp_conn_stats: use /proc/net/tcp instead of netstat -tn. This
           should avoid massive performance problems on system with many
           connections
    * Linux agent: limit netstat to 10 seconds
    * ps: Allow %1, %2, .. instead of %s in process_inventory. That allows
      reordering of matched groups
    * FIX: f5_bigip_psu - fixed inventory function
    * FIX: printer_supply - fixed inventory function for some kind of OKI printers

    Multisite:
    * FIX: Fixed problem with error during localization scanning
    * FIX: Fixed wrong localization right after a user changed its language
    * FIX: Improved handling of error messages in bulk inventory
    * FIX: fixed focus bug in transform valuespec class
    * FIX: stop doing snapin refreshes after they have been removed
    * FIX: sidebar snapins which refresh do not register for restart detection anymore
    * FIX: fix user database corruption in case of a race condition
    * FIX: added checks wether or not a contactgroup can be deleted
    * FIX: Avoid deadlock due to lock on contacts.mk in some situations
    * Changed sidebar snapin reload to a global interval (option:
      sidebar_update_interval), defaults to 30 seconds
    * Sidebar snapins are now bulk updated with one HTTP request each interval

    BI:
    * FIX: fixed invalid links to hosts and services in BI tree view
    * FIX: fix exception in top/down and bottom/up views
    * FIX: fix styling of top/down and bottom/up views (borders, padding)
    * FIX: fix style of mouse pointer over BI boxes
    * FIX: list of BI aggregates was incomplete in some cases
    * FIX: single host aggregations didn't work for aggregations += [...]
    * FIX: top-down and bottom-up was broken in case of "only problems"
    * FIX: BI see_all permission is now working again
    * Do not handle PENDING as "problem" anymore
    * Make titles of non-leaf tree nodes klickable

    WATO:
    * FIX: flexible notification valuespec is now localizable
    * FIX: Alias values of host/service/contact groups need to be set and unique
           within the group
    * FIX: Fixed exception when editing contactgroups without alias
    * FIX: Fix localization of rule options
    * FIX: ValueSpec OptionalDropDown: fix visibility if default is "other"
    * Suggest use default value for filesystem levels that make sense
    * Valuespec: CascadingDropdown now able to process choice values from functions
    * Freshness checking for classical passive Nagios checks (custom_checks)

1.2.2b3:
    Checks & Agents:
    * FIX: Fixed date parsing code ignoring the seconds value in several checks
           (ad_replication, cups_queues, heartbeat_crm, mssql_backup, smbios_sel)
    * FIX: Fixed pnp template for apc_symmetra check when using multiple rrds

    Multisite:
    * FIX: Removed uuid module dependency to be compatible to python < 2.5
    * FIX: remove Javascript debug popup from multi-string input fields
    * FIX: list of strings (e.g. host list in rule editor) didn't work anymore

1.2.2b2:
    Checks & Agents:
    * Added dynamic thresholds to the oracle_tablespace check depending on the
      size of the tablespaces.

    BI:
    * FIX: fix exception in BI-Boxes views of host groups
    * FIX: fix problem where BI-Boxes were invisible if not previously unfolded

    Event Console:
    * FIX: support non-Ascii characters in matching expressions. Note:
           you need to edit and save each affected rule once in order
           to make the fix work.
    * FIX: Fixed exception when logging actions exectuted by mkeventd
    * FIX: etc/init.d/mkeventd flush did not work when mkeventd was stopped

    Multisite:
    * FIX: Fixed several minor IE7 related layout bugs
    * FIX: title of pages was truncated and now isn't anymore
    * Cleanup form for executing commands on hosts/services

    WATO:
    * FIX: Fixed layout of rulelist table in IE*
    * FIX: Fixed adding explicit host names to rules in IE7
    * Add: Improved navigation convenience when plugin output contains [running on ... ]

1.2.2b1:
    Core:
    * cmk --notify: added notification script to generate HTML mails including
      the performance graphs of hosts and services
    * cmk --notify: added the macros NOTIFY_LASTHOSTSTATECHANGE, NOTIFY_HOSTSTATEID,
      NOTIFY_LASTSERVICESTATECHANGE, NOTIFY_SERVICESTATEID, NOTIFY_NOTIFICATIONCOMMENT,
      NOTIFY_NOTIFICATIONAUTHOR, NOTIFY_NOTIFICATIONAUTHORNAME, NOTIFY_NOTIFICATIONAUTHORALIAS
    * FIX: more robust deletion of precompiled files to ensure the correct 
      creation of the files (Thanks to Guido Günther)
    * FIX: Inventory for cluster nodes who are part of multiple clusters 
    * cmk --notify: added plugin for sms notification
    * FIX: precompiled checks: correct handling of sys.exit() call when using python2.4 
    * cmk --notify: improved logging on wrong notification type
    * RPM: Added check_mk-agent-scriptless package (Same as normal agent rpm,
      but without RPM post scripts)

    Checks & Agents:
    * winperf_processor now outputs float usage instead of integer
    * FIX: mssql_counters.file_sizes - Fixed wrong value for "Log Files" in output
    * FIX: drbd: Parameters for expected roles and disk states can now be set to 
           None to disable alerting on changed values
    * printer_supply_ricoh: New check for Ricoh printer supply levels
    * jolokia_metrics.mem: now supports warn/crit levels for heap, nonheap, totalheap
    * jolokia_metrics.mem: add dedicated PNP graph
    * FIX: logwatch.ec: use UNIX socket instead of Pipe for forwarding into EC 
    * FIX: logwatch.ec: fixed exception when forwarding "OK" lines
    * FIX: logwatch.ec: fixed forwarding of single log lines to event console
    * Improved performance of logwatch.ec check in case of many messages
    * livestatus_status: new check for monitoring performance of monitoring
    * FIX: diskstat.include: fix computation of queue length on windows
      (thanks to K.H. Fiebig)
    * lnx_bonding: new check for bonding interfaces on Linux
    * ovs_bonding: new check for bonding interfaces on Linux / Open vSwitch
    * if: Inventory settings can now be set host based
    * FIX: lnx_bonding/ovs_bonding: correct definition of bonding.include
    * Add: if check now able to handle interface groups  (if_groups)
    * Add: New check for DB2 instance memory levels
    * Add: winperf_phydisk can now output IOPS
    * Add: oracle_tablespace now with flexible warn/crit levels(magic number)
    
    Livestatus:
    * Add: new column in hosts/services table: comments_with_extra_info
    Adds the entry type and entry time

    Multisite:
    * Added comment painter to notification related views
    * Added compatibility code to use hashlib.md5() instead of md5.md5(), which
      is deprecated in python > 2.5 to prevent warning messages in apache error log
    * Added host filter for "last host state change" and "last host check"
    * FIX: Preventing autocomplete in password fields of "edit profile" dialog
    * The ldap member attribute of groups is now configruable via WATO
    * Added option to enforce lower User-IDs during LDAP sync
    * Improved debug logging of ldap syncs (Now writing duration of queries to log)
    * Displaying date/time of comments in comment icon hover menu (Please
      note: You need to update your livestatus to current version to make this work)
    * FIX: Making "action" context link unclickable during handling actions / confirms

    BI:
    * Use Ajax to delay rendering of invisible parts of the tree (this
      saves lots of HTML code)

    WATO:
    * Added hr_mem check to the memory checkgroup to make it configurable in WATO
    * Make page_header configurable in global settings
    * FIX: Fixed some typos in ldap error messages
    * FIX: Fixed problem on user profile page when no alias set for a user
    * FIX: list valuespecs could not be extended after once saving
    * FIX: fix title of foldable areas contained in list valuespecs
    * FIX: Fixed bug where pending log was not removed in multisite setup
    * FIX: Fixed generation of auth.php (Needed for NagVis Multisite Authorisation)
    * FIX: Fixed missing general.* permissions in auth.php on slave sites in 
      case of distributed WATO setups
    * Added oracle_tablespaces configuration to the application checkgroup
    * FIX: Fixed synchronisation of mkeventd configs in distributed WATO setups
    * FIX: "Sync & Restart" did not perform restart in distributed WATO setups
    * FIX: Fixed exception in editing code of ldap group to rule plugin
    * FIX: Don't execute ldap sync while performing actions on users page

    Event Console:
    * Added UNIX socket for sending events to the EC
    * Speed up rule matches in some special cases by factor of 100 and more
    * Init-Script: Improved handling of stale pidfiles
    * Init-Script: Detecting and reporting already running processes
    * WATO: Added hook to make the mkeventd reload in distributed WATO setups
      during "activate changes" process
    * Added hook mkeventd-activate-changes to add custom actions to the mkeventd
      "activate changes" GUI function
    * FIX: When a single rule matching raises an exception, the line is now
      matched agains the following rules instead of being skipped. The
      exception is logged to mkeventd.log

1.2.1i5:
    Core:
    * Improved handling of CTRL+C (SIGINT) to terminate long runnining tasks 
      (e.g.  inventory of SNMP hosts)
    * FIX: PING services on clusters are treated like the host check of clusters
    * cmk --notify: new environment variable NOTIFY_WHAT which has HOST or SERVICE as value
    * cmk --notify: removing service related envvars in case of host notifications
    * cmk --notify: added test code to help developing nitofication plugins.
      Can be called with "cmk --notify fake-service debug" for example

    Checks & Agents:
    * Linux Agent, diskstat: Now supporting /dev/emcpower* devices (Thanks to Claas Rockmann-Buchterkirche)
    * FIX: winperf_processor: Showing 0% on "cmk -nv" now instead of 100%
    * FIX: win_dhcp_pools: removed faulty output on non-german windows 2003 servers 
           with no dhcp server installed (Thanks to Mathias Decker)
    * Add: fileinfo is now supported by the solaris agent. Thanks to Daniel Roettgermann
    * Logwatch: unknown eventlog level ('u') from windows agent treated as warning
    * FIX: logwatch_ec: Added state undefined as priority
    * Add: New Check for Raritan EMX Devices
    * Add: mailman_lists - New check to gather statistics of mailman mailinglists
    * FIX: megaraid_bbu - Handle missing charge information (ignoring them)
    * FIX: myssql_tablespaces - fix PNP graph (thanks to Christian Zock)
    * kernel.util: add "Average" information to PNP graph
    * Windows Agent: Fix startup crash on adding a logfiles pattern, but no logfile specified
    * Windows Agent: check_mk.example.ini: commented logfiles section

    Multisite:
    * FIX: Fixed rendering of dashboard globes in opera
    * When having row selections enabled and no selected and performing
      actions an error message is displayed instead of performing the action on
      all rows
    * Storing row selections in user files, cleaned up row selection 
      handling to single files. Cleaned up GET/POST mixups in confirm dialogs
    * Add: New user_options to limit seen nagios objects even the role is set to see all
    * Fix: On site configaration changes, only relevant sites are marked as dirty
    * Fix: Distributed setup: Correct cleanup of pending changes logfile after "Activate changes"
    * FIX: LDAP: Fixed problem with special chars in LDAP queries when having
    contactgroup sync plugin enabled
    * FIX: LDAP: OpenLDAP - Changed default filter for users
    * FIX: LDAP: OpenLDAP - Using uniqueMember instead of member when searching for groups of a user
    * FIX: LDAP: Fixed encoding problem of ldap retrieved usernames
    * LDAP: Role sync plugin validates the given group DNs with the group base dn now
    * LDAP: Using roles defined in default user profile in role sync plugin processing
    * LDAP: Improved error handling in case of misconfigurations
    * LDAP: Reduced number of ldap querys during a single page request / sync process
    * LDAP: Implemnted some kind of debug logging for LDAP communication
    * FIX: Re-added an empty file as auth.py (wato plugin) to prevent problems during update 

    WATO:
    * CPU load ruleset does now accept float values
    * Added valuespec for cisco_mem check to configure thresholds via WATO
    * FIX: Fixed displaying of tag selections when creating a rule in the ruleeditor
    * FIX: Rulesets are always cloned in the same folder
    * Flexibile notifications: removed "debug notification" script from GUI (you can make it
      executable to be choosable again)
    * Flexibile notifications: added plain mail notification which uses the
      mail templates from global settings dialog

    BI:
    * Added FOREACH_SERVICE capability to leaf nodes
    * Add: Bi views now support debug of livestatus queries

1.2.1i4:
    Core:
    * Better exception handling when executing "Check_MK"-Check. Printing python
      exception to status output and traceback to long output now.
    * Added HOSTTAGS to notification macros which contains all Check_MK-Tags
      separated by spaces
    * Output better error message in case of old inventory function
    * Do object cache precompile for monitoring core on cmk -R/-O
    * Avoid duplicate verification of monitoring config on cmk -R/-O
    * FIX: Parameter --cleanup-autochecks (long for -u) works now like suggested in help
    * FIX: Added error handling when trying to --restore with a non existant file

    Notifications:
    * Fix flexible notifications on non-OMD systems
    
    Checks & Agents:
    * Linux Agent, mk_postgres: Supporting pgsql and postgres as user
    * Linux Agent, mk_postgres: Fixed database stats query to be compatible
      with more versions of postgres
    * apache_status: Modified to be usable on python < 2.6 (eg RHEL 5.x)
    * apache_status: Fixed handling of PIDs with more than 4 numbers
    * Add: New Check for Rittal CMC PSM-M devices
    * Smart plugin: Only use relevant numbers of serial
    * Add: ibm_xraid_pdisks - new check for agentless monitoring of disks on IBM SystemX servers.
    * Add: hp_proliant_da_cntlr check for disk controllers in HP Proliant servers
    * Add: Check to monitor Storage System Drive Box Groups attached to HP servers
    * Add: check to monitor the summary status of HP EML tape libraries
    * Add: apc_rackpdu_status - monitor the power consumption on APC rack PDUs
    * Add: sym_brightmail_queues - monitor the queue levels on Symantec Brightmail mail scanners.
    * Add: plesk_domains - List domains configured in plesk installations
    * Add: plesk_backups - Monitor backup spaces configured for domains in plesk
    * Add: mysql_connections - Monitor number of parallel connections to mysql daemon
    * Add: flexible notifcations: filter by hostname
    * New script multisite_to_mrpe for exporting services from a remote system
    * FIX: postgres_sessions: handle case of no active/no idle sessions
    * FIX: correct backslash representation of windows logwatch files
    * FIX: postgres_sessions: handle case of no active/no idle sessions
    * FIX: zfsget: fix exception on snapshot volumes (where available is '-')
    * FIX: zfsget: handle passed-through filesystems (need agent update)
    * FIX: loading notification scripts in local directory for real
    * FIX: oracle_version: return valid check result in case of missing agent info
    * FIX: apache_status: fixed bug with missing 'url', wrote man page
    * FIX: fixed missing localisation in check_parameteres.py 
    * FIX: userdb/ldap.py: fixed invalid call site.getsitepackages() for python 2.6
    * FIX: zpool_status: fixed crash when spare devices were available
    * FIX: hr_fs: handle negative values in order to larger disks (thanks to Christof Musik)
    * FIX: mssql_backup: Fixed wrong calculation of backup age in seconds


    Multisite:
    * Implemented LDAP integration of Multisite. You can now authenticate your
      users using the form based authentication with LDAP. It is also possible
      to synchronize some attributes like mail addresses, names and roles from
      LDAP into multisite.
    * Restructured cookie auth cookies (all auth cookies will be invalid
      after update -> all users have to login again)
    * Modularized login and cookie validation
    * Logwatch: Added buttons to acknowledge all logs of all hosts or really
      all logs which currently have a problem
    * Check reschedule icon now works on services containing an \
    * Now showing correct representation of SI unit kilo ( k )
    * if perfometer now differs between byte and bit output
    * Use pprint when writing global settings (makes files more readable)
    * New script for settings/removing downtimes: doc/treasures/downtime
    * New option when setting host downtimes for also including child hosts
    * Option dials (refresh, number of columns) now turnable by mouse wheel
    * Views: Commands/Checkboxes buttons are now activated dynamically (depending on data displayed)
    * FIX: warn / crit levels in if-check when using "bit" as unit
    * FIX: Fixed changing own password when notifications are disabled
    * FIX: On page reload, now updating the row field in the headline
    * FIX: ListOfStrings Fields now correctly autoappend on focus
    * FIX: Reloading of sidebar after activate changes
    * FIX: Main Frame without sidebar: reload after activate changes
    * FIX: output_format json: handle newlines correctly
    * FIX: handle ldap logins with ',' in distinguished name
    * FIX: quote HTML variable names, fixes potential JS injection
    * FIX: Sidebar not raising exceptions on configured but not available snapins
    * FIX: Quicksearch: Fixed Up/Down arrow handling in chrome
    * FIX: Speedometer: Terminating data updates when snapin is removed from sidebar
    * FIX: Views: toggling forms does not disable the checkbox button anymore
    * FIX: Dashboard: Fixed wrong display options in links after data reloads
    * FIX: Fixed "remove all downtimes" button in views when no downtimes to be deleted 
    * FIX: Services in hosttables now use the service name as header (if no custom title set)
    * New filter for host_contact and service_contact
    
    WATO:
    * Add: Creating a new rule immediately opens its edit formular
    * The rules formular now uses POST as transaction method
    * Modularized the authentication and user management code
    * Default config: add contact group 'all' and put all hosts into it
    * Reverse order of Condition, Value and General options in rule editor
    * Allowing "%" and "+" in mail prefixes of contacts now
    * FIX: Fixed generated manual check definitions for checks without items
      like ntp_time and tcp_conn_stats
    * FIX: Persisting changing of folder titles when only the title has changed
    * FIX: Fixed rendering bug after folder editing

    Event Console:
    * Replication slave can now copy rules from master into local configuration
      via a new button in WATO.
    * Speedup access to event history by earlier filtering and prefiltering with grep
    * New builtin syslog server! Please refer to online docu for details.
    * Icon to events of host links to view that has context button to host
    * FIX: remove event pipe on program shutdown, prevents syslog freeze
    * FIX: hostnames in livestatus query now being utf8 encoded
    * FIX: fixed a nastiness when reading from local pipe
    * FIX: fix exception in rules that use facility local7
    * FIX: fix event icon in case of using TCP access to EC
    * FIX: Allowing ":" in application field (e.g. needed for windows logfiles)
    * FIX: fix bug in Filter "Hostname/IP-Address of original event"

    Livestatus:
    * FIX: Changed logging output "Time to process request" to be debug output

1.2.1i3:
    Core:
    * added HOST/SERVICEPROBLEMID to notification macros
    * New configuration check_periods for limiting execution of
      Check_MK checks to a certain time period.

    Checks & Agents:
    * Windows agent: persist offsets for logfile monitoring

    Notifications:
    * fix two errors in code that broke some service notifications

    Event Console:
    * New performance counter for client request processing time
    * FIX: fixed bug in rule optimizer with ranges of syslog priorities

    WATO:
    * Cloning of contact/host/service groups (without members)

    Checks & Agents:
    * logwatch: Fixed confusion with ignore/ok states of log messages
    * AIX Agent: now possible to specify -d flag. Please test :)

1.2.1i2:
    Core:
    * Improved validation of inventory data reported by checks
    * Added -d option to precompiled checks to enable debug mode
    * doc/treasures: added script for printing RRD statistics

    Notifications:
    * New system of custom notification, with WATO support

    Event Console:
    * Moved source of Event Console into Check_MK project 
    * New button for resetting all rule hits counters
    * When saving a rule then its hits counter is always reset
    * New feature of hiding certain actions from the commands in the status GUI
    * FIX: rule simulator ("Try out") now handles cancelling rules correctly
    * New global option for enabling log entries for rule hits (debugging)
    * New icon linking to event views for the event services
    * check_mkevents outputs last worst line in service output
    * Max. number of queued connections on status sockets is configurable now
    * check_mkevents: new option -a for ignoring acknowledged events
    * New sub-permissions for changing comment and contact while updating an event
    * New button for generating test events directly via WATO
    * Allow Event Console to replicate from another (master) console for
      fast failover.
    * Allow event expiration also on acknowledged events (configurable)

    Multisite:
    * Enable automation login with _username= and _secret=, while
      _secret is the content of var/check_mk/web/$USER/automation.secret
    * FIX: Fixed releasing of locks and livestatus connections when logging out
    * FIX: Fixed login/login confusions with index page caching
    * FIX: Speed-o-meter: Fixed calculation of Check_MK passive check invervals
    * Removed focus of "Full name" attribute on editing a contact
    * Quicksearch: Convert search text to regex when accessing livestatus
    * FIX: WATO Folder filter not available when WATO disabled
    * WATO Folder Filter no longer available in single host views
    * Added new painters "Service check command expanded" and
      "Host check command expanded"
    * FIX: Corrected garbled description for sorter "Service Performance data" 
    * Dashboard globes can now be filtered by host_contact_group/service_contact_group
    * Dashboard "iframe" attribute can now be rendered dynamically using the
      "iframefunc" attribute in the dashlet declaration
    * Dashboard header can now be hidden by setting "title" to None
    * Better error handling in PNP-Graph hover menus in case of invalid responses

    Livestatus:
    * Added new table statehist, used for SLA queries
    * Added new column check_command_expanded in table hosts
    * Added new column check_command_expanded in table services
    * New columns livestatus_threads, livestatus_{active,queued}_connections

    BI:
    * Added missing localizations
    * Added option bi_precompile_on_demand to split compilations of
      the aggregations in several fragments. If possible only the needed
      aggregations are compiled to reduce the time a user has to wait for
      BI based view. This optimizes BI related views which display
      information for a specific list of hosts or aggregation groups.
    * Added new config option bi_compile_log to collect statistics about
      aggregation compilations
    * Aggregations can now be part of more than one aggregation group
      (just configure a list of group names instead of a group name string)
    * Correct representation of (!), (!!) and (?) markers in check output
    * Corrected representation of assumed state in box layout
    * Feature: Using parameters for hosttags

    WATO:
    * Added progress indicator in single site WATO "Activate Changes"
    * Users & Contacts: Case-insensitive sorting of 'Full name' column
    * ntp/ntp.time parameters are now configurable via WATO
    * FIX: Implemented basic non HTTP 200 status code response handling in interactive
           progress dialogs (e.g. bulk inventory mode)
    * FIX: Fixed editing of icon_image rules
    * Added support of locked hosts and folders ( created by CMDB )
    * Logwatch: logwatch agents/plugins now with ok pattern support 
    * Valuespec: Alternative Value Spec now shows helptext of its elements
    * Valuespec: DropdownChoice, fixed exception on validate_datatype

    Checks & Agents:
    * New check mssql_counters.locks: Monitors locking related information of
      MSSQL tablespaces
    * Check_MK service is now able to output additional performance data
      user_time, system_time, children_user_time, children_system time
    * windows_updates agent plugin: Fetching data in background mode, caching
      update information for 30 minutes
    * Windows agent: output ullTotalVirtual and ullAvailVirtual (not yet
      being used by check)
    * Solaris agent: add <<<uptime>>> section (thanks to Daniel Roettgermann)
    * Added new WATO configurable option inventory_services_rules for the
      windows services inventory check
    * Added new WATO configurable option inventory_processes_rules for the
      ps and ps.perf inventory
    * FIX: mssql_counters checks now really only inventorize percentage based
      counters if a base value is set
    * win_dhcp_pools: do not inventorize empty pools any more. You can switch
      back to old behaviour with win_dhcp_pools_inventorize_empty = True
    * Added new Check for Eaton UPS Devices
    * zfsget: new check for monitoring ZFS disk usage for Linux, Solaris, FreeBSD
      (you need to update your agent as well)
    * Added new Checks for Gude PDU Units
    * logwatch: Working around confusion with OK/Ignore handling in logwatch_rules
    * logwatch_ec: Added new subcheck to forward all incoming logwatch messages
      to the event console. With this check you can use the Event Console 
      mechanisms and GUIs instead of the classic logwatch GUI. It can be 
      enabled on "Global Settings" page in WATO for your whole installation.
      After enabling it you need to reinventorize your hosts.
    * Windows Update Check: Now with caching, Thanks to Phil Randal and Patrick Schlüter
    * Windows Check_MK Agent: Now able to parse textfiles for logwatch output
    * Added new Checks sni_octopuse_cpu, sni_octopuse_status, sni_octopuse_trunks: These
      allow monitoring Siemens HiPath 3000/5000 series PBX.
    * if-checks now support "bit" as measurement unit
    * winperf_phydisk: monitor average queue length for read/write

1.2.0p5:
    Checks & Agents:
    * FIX: windows agent: fixed possible crash in eventlog section

    BI:
    * FIX: fixed bug in aggregation count (thanks Neil) 

1.2.0p4:
    WATO:
    * FIX: fixed detection of existing groups when creating new groups
    * FIX: allow email addresses like test@test.test-test.com
    * FIX: Fixed Password saving problem in user settings

    Checks & Agents:
    * FIX: postgres_sessions: handle case of no active/no idle sessions
    * FIX: winperf_processor: handle parameters "None" (as WATO creates)
    * FIX: mssql_counters: remove debug output, fix bytes output
    * FIX: mssql_tablespaces: gracefully handle garbled agent output

    Multisite:
    * FIX: performeter_temparature now returns unicode string, because of °C
    * FIX: output_format json in webservices now using " as quotes

    Livestatus:
    * FIX: fix two problems when reloading module in Icinga (thanks to Ronny Biering)

1.2.0p3:
    Mulitisite
    * Added "view" parameter to dashlet_pnpgraph webservice
    * FIX: BI: Assuming "OK" for hosts is now possible
    * FIX: Fixed error in makeuri() calls when no parameters in URL
    * FIX: Try out mode in view editor does not show context buttons anymore
    * FIX: WATO Folder filter not available when WATO disabled
    * FIX: WATO Folder Filter no longer available in single host views
    * FIX: Quicksearch converts search text to regex when accessing livestatus
    * FIX: Fixed "access denied" problem with multisite authorization in PNP/NagVis
           in new OMD sites which use the multisite authorization
    * FIX: Localize option for not OMD Environments

    WATO:
    * FIX: Users & Contacts uses case-insensitive sorting of 'Full name' column  
    * FIX: Removed focus of "Full name" attribute on editing a contact
    * FIX: fix layout bug in ValueSpec ListOfStrings (e.g. used in
           list of explicit host/services in rules)
    * FIX: fix inheritation of contactgroups from folder to hosts
    * FIX: fix sorting of users, fix lost user alias in some situations
    * FIX: Sites not using distritubed WATO now being skipped when determining
           the prefered peer
    * FIX: Updating internal variables after moving hosts correctly
      (fixes problems with hosts tree processed in hooks)

    BI:
    * FIX: Correct representation of (!), (!!) and (?) markers in check output

    Livestatus:
    * FIX: check_icmp: fixed calculation of remaining length of output buffer
    * FIX: check_icmp: removed possible buffer overflow on do_output_char()
    
    Livecheck:
    * FIX: fixed problem with long plugin output
    * FIX: added /0 termination to strings
    * FIX: changed check_type to be always active (0)
    * FIX: fix bug in assignment of livecheck helpers 
    * FIX: close inherited unused filedescriptors after fork()
    * FIX: kill process group of called plugin if timeout is reached
           -> preventing possible freeze of livecheck
    * FIX: correct escaping of character / in nagios checkresult file
    * FIX: fixed SIGSEGV on hosts without defined check_command
    * FIX: now providing correct output buffer size when calling check_icmp 

    Checks & Agents:
    * FIX: Linux mk_logwatch: iregex Parameter was never used
    * FIX: Windows agent: quote '%' in plugin output correctly
    * FIX: multipath check now handles '-' in "user friendly names"
    * New check mssql_counters.locks: Monitors locking related information of
      MSSQL tablespaces
    * FIX: mssql_counters checks now really only inventorize percentage based
      counters if a base value is set
    * windows_updates agent plugin: Fetching data in background mode, caching
      update information for 30 minutes
    * FIX: netapp_vfiler: fix inventory function (thanks to Falk Krentzlin)
    * FIX: netapp_cluster: fix inventory function
    * FIX: ps: avoid exception, when CPU% is missing (Zombies on Solaris)
    * FIX: win_dhcp_pools: fixed calculation of perc_free
    * FIX: mssql_counters: fixed wrong log size output

1.2.0p3:
    Multisite:
    * Added "view" parameter to dashlet_pnpgraph webservice

    WATO:
    * FIX: It is now possible to create clusters in empty folders
    * FIX: Fixed problem with complaining empty ListOf() valuespecs

    Livestatus:
    * FIX: comments_with_info in service table was always empty

1.2.1i1:
    Core:
    * Allow to add options to rules. Currently the options "disabled" and
      "comment" are allowed. Options are kept in an optional dict at the
      end of each rule.
    * parent scan: skip gateways that are reachable via PING
    * Allow subcheck to be in a separate file (e.g. foo.bar)
    * Contacts can now define *_notification_commands attributes which can now
      override the default notification command check-mk-notify
    * SNMP scan: fixed case where = was contained in SNMP info
    * check_imap_folder: new active check for searching for certain subjects
      in an IMAP folder
    * cmk -D shows multiple agent types e.g. when using SNMP and TCP on one host

    Checks & Agents:
    * New Checks for Siemens Blades (BX600)
    * New Checks for Fortigate Firewalls
    * Netapp Checks for CPU Util an FC Port throughput
    * FIX: megaraid_pdisks: handle case where no enclosure device exists
    * FIX: megaraid_bbu: handle the controller's learn cycle. No errors in that period.
    * mysql_capacity: cleaned up check, levels are in MB now
    * jolokia_info, jolokia_metrics: new rewritten checks for jolokia (formerly
      jmx4perl). You need the new plugin mk_jokokia for using them
    * added preliminary agent for OpenVMS (refer to agents/README.OpenVMS) 
    * vms_diskstat.df: new check file usage of OpenVMS disks
    * vms_users: new check for number of interactive sessions on OpenVMS
    * vms_cpu: new check for CPU utilization on OpenVMS
    * vms_if: new check for network interfaces on OpenVMS
    * vms_system.ios: new check for total direct/buffered IOs on OpenVMS
    * vms_system.procs: new check for number of processes on OpenVMS
    * vms_queuejobs: new check for monitoring current VMS queue jobs
    * FIX: mssql_backup: Fixed problems with datetime/timezone calculations
    * FIX: mssql agent: Added compatibility code for MSSQL 9
    * FIX: mssql agent: Fixed connection to default instances ("MSSQLSERVER")
    * FIX: mssql agent: Fixed check of databases with names starting with numbers
    * FIX: mssql agent: Fixed handling of databases with spaces in names
    * f5_bigip_temp: add performance data
    * added perf-o-meters for a lot of temperature checks
    * cmctc_lcp.*: added new checks for Rittal CMC-TC LCP
    * FIX: diskstat (linux): Don't inventorize check when data empty
    * Cisco: Added Check for mem an cpu util
    * New check for f5 bigip network interfaces
    * cmctc.temp: added parameters for warn/crit, use now WATO rule
      "Room temperature (external thermal sensors)"
    * cisco_asa_failover: New Check for clustered Cisco ASA Firewalls 
    * cbl_airlaser.status: New Check for CBL Airlaser IP1000 laser bridge.
    * cbl_airlaser.hardware: New Check for CBL Airlaser IP1000 laser bridge.
      Check monitors the status info and allows alerting based on temperature.
    * df, hr_fs, etc.: Filesystem checks now support grouping (pools)
      Please refer to the check manpage of df for details
    * FIX: windows agent: try to fix crash in event log handling
    * FreeBSD Agent: Added swapinfo call to mem section to make mem check work again
    * windows_multipath: Added the missing check for multipath.vbs (Please test)
    * carel_uniflair_cooling: new check for monitoring datacenter air conditioning by "CAREL"
    * Added Agent for OpenBSD
    * Added Checks for UPS devices
    * cisco_hsrp: New Check for monitoring HSRP groups on Cisco Routers. (SMIv2 version)
    * zypper: new check and plugin mk_zypper for checking zypper updates.
    * aironet_clients: Added support for further Cisco WLAN APs (Thanks to Stefan Eriksson for OIDs)
    * aironet_errors: Added support for further Cisco WLAN APs
    * apache_status: New check to monitor apache servers which have the status-module enabled.
      This check needs the linux agent plugin "apache_status" installed on the target host.

    WATO:
    * Added permission to control the "clone host" feature in WATO
    * Added new role/permission matrix page in WATO to compare
      permissions of roles
    * FIX: remove line about number of rules in rule set overview
      (that garbled the logical layout)
    * Rules now have an optional comment and an URL for linking to 
      documntation
    * Rule now can be disabled without deleting them.
    * Added new hook "sites-saved"
    * Allow @ in user names (needed for some Kerberos setups)
    * Implemented new option in WATO attributes: editable
      When set to False the attribute can only be changed during creation
      of a new object. When editing an object this attribute is only displayed.
    * new: search for rules in "Host & Service Configuration"
    * parent scan: new option "ping probes", that allows skipping 
      unreachable gateways.
    * User managament: Added fields for editing host/service notification commands
    * Added new active check configuration for check_smtp
    * Improved visualization of ruleset lists/dictionaries
    * Encoding special chars in RegExp valuespec (e.g. logwatch patterns)
    * Added check_interval and retry_interval rules for host checks
    * Removed wmic_process rule from "inventory services" as the check does not support inventory
    * Made more rulegroup titles localizable
    * FIX: Fixed localization of default permissions
    * FIX: Removed double collect_hosts() call in activate changes hook
    * FIX: Fixed double hook execution when using localized multisite
    * FIX: User list shows names of contactgroups when no alias given
    * FIX: Reflecting alternative mode of check_http (check ssl certificate
    age) in WATO rule editor
    * FIX: Fixed monitoring of slave hosts in master site in case of special
      distributed wato configurations
    * FIX: Remove also user settings and event console rule on factory reset
    * FIX: complex list widgets (ListOf) failed back to old value when
           complaining
    * FIX: complex list widgets (ListOf) lost remaining entries after deleting one
    * FIX: Fixed error in printer_supply valuespec which lead to an exception
           when defining host/service specific rules
    * FIX: Fixed button url icon in docu-url link

    BI:
    * Great speed up of rule compilation in large environments

    Multisite:
    * Added css class="dashboard_<name>" to the dashboard div for easier
    customization of the dashboard style of a special dashboard
    * Dashboard: Param wato_folder="" means WATO root folder, use it and also
      display the title of this folder
    * Sidebar: Sorting aggregation groups in BI snapin now
    * Sidebar: Sorting sites in master control snapin case insensitive
    * Added some missing localizations (error messages, view editor)
    * Introducted multisite config option hide_languages to remove available
      languages from the multisite selection dialogs. To hide the builtin
      english language simply add None to the list of hidden languages.
    * FIX: fixed localization of general permissions
    * FIX: show multisite warning messages even after page reload
    * FIX: fix bug in Age ValueSpec: days had been ignored
    * FIX: fixed bug showing only sidebar after re-login in multisite
    * FIX: fixed logwatch loosing the master_url parameter in distributed setups
    * FIX: Fixed doubled var "site" in view editor (site and siteopt filter)
    * FIX: Don't crash on requests without User-Agent HTTP header
    * Downtimes: new conveniance function for downtime from now for ___ minutes.
      This is especially conveniant for scripting.
    * FIX: fixed layout of login dialog when showing up error messages
    * FIX: Fixed styling of wato quickaccess snapin preview
    * FIX: Made printer_supply perfometer a bit more robust against bad perfdata
    * FIX: Removed duplicate url parameters e.g. in dashboard (display_options)
    * FIX: Dashboard: If original request showed no "max rows"-message, the
           page rendered during reload does not show the message anymore
    * FIX: Fixed bug in alert statistics view (only last 1000 lines were
           processed for calculating the statistics)
    * FIX: Added missing downtime icon for comment view
    * FIX: Fixed handling of filter configuration in view editor where filters
           are using same variable names. Overlaping filters are now disabled
	   in the editor.
    * FIX: Totally hiding hidden filters from view editor now

    Livecheck:
    * FIX: Compile livecheck also if diet libc is missing

1.2.0p2:
    Core:
    * simulation_mode: legacy_checks, custom_checks and active_checks
      are replaced with dummy checks always being OK
    * FIX: Precisely define order of reading of configuration files. This
      fixes a WATO rule precedence problem

    Checks & Agents:
    * FIX: Fixed syntax errors in a bunch of man pages
    * if_lancom: silently ignore Point-To-Point interfaces
    * if_lancom: add SSID to logical WLAN interface names
    * Added a collection of MSSQL checks for monitoring MSSQL servers
      (backups, tablespaces, counters)
    * New check wut_webio_io: Monitor the IO input channels on W&T Web-IO 
      devices
    * nfsmounts: reclassify "Stale NFS handle" from WARN to CRIT
    * ORACLE agent/checks: better error handling. Let SQL errors get
      through into check output, output sections even if no database
      is running.
    * oracle_version: new check outputting the version of an ORACLE
      database - and using uncached direct SQL output.
    * ORACLE agent: fix handling of EXCLUDE, new variable ONLY_SIDS
      for explicitely listing SIDs to monitor
    * mk_logwatch on Linux: new options regex and iregex for file selection
    * remove obsolete ORACLE checks where no agent plugins where available
    * FIX: printer_supply: Fix problem on DELL printers with "S/N" in output
      (thanks to Sebastian Talmon)
    * FIX: winperf_phydisk: Fix typo (lead to WATO rule not being applied)
    * Windows agent: new [global] option crash_debug (see online docu)
    * AIX agent: new check for LVM volume status in rootvg.
    * PostgreSQL plugin: agent is now modified to work with PostgreSQL 
      versions newer than 8.1. (multiple reports, thanks!)

    Multisite:
    * Show number of rows and number of selected rows in header line
      (also for WATO hosts table)
    * FIX: fix problem in showing exceptions (due to help function)
    * FIX: fixed several localization problems in view/command processing
    * FIX: fixed duplicated settings in WATO when using localisation
    * FIX: fixed exception when refering to a language which does not exist
    * FIX: Removing all downtimes of a host/service is now possible again
    * FIX: The refresh time in footer is updated now when changing the value
    * FIX: view editor shows "(Mobile)" hint in view titles when linking to views

    WATO: 
    * Main menu of ruleeditor (Host & Service Parameters) now has
      a topic for "Used rules" - a short overview of all non-empty
      rulesets.
    * FIX: add missing context help to host details dialog
    * FIX: set new site dirty is host move due to change of
      folder attributes
    * FIX: fix exception on unknown value in DropdownChoice
    * FIX: add service specification to ruleset Delay service notifications
    * FIX: fixed problem with disabled sites in WATO
    * FIX: massive speedup when changing roles/users and activing changes
      (especially when you have a larger number of users and folders)
    * Add variable CONTACTPAGER to allowed macros in notifications
    * FIX: fixed default setting if "Hide names of configuration variables"
      in WATO
    * FIX: ListOfString Textboxes (e.g. parents of folders) do now extend in IE
    * FIX: fixed duplicated sections of permissions in rule editor

    BI:
    * New iterators FOREACH_CHILD and FOREACH_PARENT
    * FIX: fix handling of FOREACH_ in leaf nodes (remove hard coded
      $HOST$, replace with $1$, $2$, ..., apply argument substitution)
    * New logical datatable for aggregations that have the same name
      as a host. Converted view "BI Boxes" to this new table. This allows
      for Host-Aggregations containing data of other hosts as well.
    * count_ok: allow percentages, e.g. "count_ok!70%!50%"

1.2.0p1:
    Core:
    * Added macros $DATE$, $SHORTDATETIME$ and $LONGDATETIME$' to
      notification macros

    Checks & Agents:
    * FIX: diskstat: handle output 'No Devices Found' - avoiding exception
    * 3ware_units: Following states now lead to WARNING state instead of
      CRITICAL: "VERIFY-PAUSED", "VERIFYING", "REBUILDING"
    * New checks tsm_stagingpools, tsm_drive and tsm_storagepools
      Linux/UNIX
    * hpux_fchba: new check for monitoring FibreChannel HBAs und HP-UX

    Multisite:
    * FIX: fix severe exception in all views on older Python versions
      (like RedHat 5.5).

    WATO:
    * FIX: fix order of rule execution: subfolders now take precedence
      as they should.

1.2.0:
    Setup:
    * FIX: fix building of RPM packages (due to mk_mysql, mk_postgres)

    Core:
    * FIX: fix error message in case of duplicate custom check

    WATO:
    * FIX: add missing icon on cluster hosts to WATO in Multisite views
    * FIX: fix search field in host table if more than 10 hosts are shown
    * FIX: fix bulk edit and form properties (visibility of attributes was broken)
    * FIX: fix negating hosts in rule editor

    Checks & Agents: 
    * fileinfo: added this check to Linux agent. Simply put your
      file patterns into /etc/check_mk/fileinfo.cfg for configuration.
    * mysql.sessions: New check for MySQL sessions (need new plugin mk_mysql)
    * mysql.innodb_io: New check for Disk-IO of InnoDB
    * mysql_capacity: New check for used/free capacity of MySQL databases
    * postgres_sessions: New check for PostgreSQL number of sessions
    * postgres_stat_database: New check for PostgreSQL database statistics
    * postgres_stat_database.size: New check for PostgreSQL database size
    * FIX: hpux_if: convert_to_hex was missing on non-SNMP-hosts -replace
      with inline implementation
    * tcp_conn_stats: handle state BOUND (found on Solaris)
    * diskstat: support for checking latency, LVM and VxVM on Linux (needs 
      updated agent)
    * avoid duplicate checks cisco_temp_perf and cisco_sensor_temp

1.2.0b6:
    Multisite:
    * FIX: Fixed layout of some dropdown fields in view filters
    * Make heading in each page clickable -> reload page
    * FIX: Edit view: couldn't edit filter settings
    * FIX: Fixed styling of links in multisite context help
    * FIX: Fixed "select all" button for IE
    * FIX: Context links added by hooks are now hidden by the display
           option "B" again
    * FIX: preselected "refresh" option did not reflect view settings
           but was simply the first available option - usually 30.
    * FIX: fixed exception with custom views created by normal users

    WATO:
    * FIX: Fixed "select all" button in hosts & folders for IE
    * Optically mark modified variables in global settings
    * Swapped icons for rule match and previous rule match (makes for sense)

    Core:
    * FIX: Fixed "make_utf is not defined" error when having custom
           timeperiods defined in WATO

    Checks & Agents: 
    * MacOS X: Agent for MacOS (Thanks to Christian Zigotzky)
    * AIX: New check aix_multipath: Supports checking native AIX multipathing from AIX 5.2 onward
    * Solaris: New check solaris_multipath: Supports checking native Solaris multipath from Solaris10 and up.
    * Solaris: The ZFS Zpool status check now looks more closely at the reported messages. (It's also tested to work on Linux now)

1.2.0b5:
    Core:
    * FIX: handle UTF-8 encoded binary strings correctly (e.g. in host alias)
    * FIX: fix configuration of passive checks via custom_checks
    * Added NOTIFICATIONTYPE to host/service mail bodies

    WATO:
    * Site management: "disabled" only applies to Livestatus now
    * FIX: fix folding problems with dependent host tags
    * FIX: Detecting duplicate tag ids between regular tags and auxtags
    * FIX: Fixed layout problem of "new special rule" button in rule editor
    * FIX: Fixed layout problem on "activate changes" page
    * FIX: Added check if contacts belong to contactgroup before contactgroup deletion
    * FIX: fix site configuration for local site in Multisite environments
    * FIX: "(no not monitor)" setting in distributed WATO now works
    * FIX: Site management: replication setting was lost after re-editing
    * FIX: fixed problems after changing D/WATO-configuration
    * FIX: D/WATO: mark site dirty after host deletion
    * FIX: D/WATO: replicate auth.secret, so that login on one site also
           is valid on the replication slaves
    * FIX: implement locking in order to prevent data corruption on
           concurrent changes
    * FIX: Fixed handling of validation errors in cascading dropdown fields
    * FIX: fix cloning of users
    * Keep track of changes made by other users before activating changes,
      let user confirm this, new permission can be used to prevent a user
      from activating foreign changes.
    * FIX: Allowing german umlauts in users mail addresses
    * Allow list of aux tags to be missing in host tag definitions. This
      makes migration from older version easier.
    * FIX: user management modules can now deal with empty lines in htpasswd
    * FIX: Fixed js error on hostlist page with search form

    Multisite:
    * New display type 'boxes-omit-root' for BI views
    * Hostgroup view BI Boxes omits the root level
    * Finalized layout if view options and commands/filters/painteroptions.
    * Broken plugins prevent plugin caching now
    * FIX: remove refresh button from dashboard.
    * FIX: remove use of old option defaults.checkmk_web_uri
    * FIX: fixed outgoing bandwidth in fc port perfometer
    * FIX: remove nasty JS error in sidebar
    * FIX: fix folding in custom links (directories would not open)
    * FIX: animation of rotation treeangle in trees works again
    * FIX: Logwatch: Changed font color back to black
    * FIX: show toggle button for checkboxes in deactivated state
    * FIX: fix repeated stacked refresh when toggling columns
    * FIX: disable checkbox button in non-checkboxable layouts
    * FIX: fix table layout for views (gaps where missing sometimes)
    * FIX: Fixed sorting views by perfdata values which contain floats
    * FIX: fix sometimes-broken sizing of sidebar and dashboard on Chrome
    * FIX: fix dashboard layout on iPad
    * FIX: Fixed styling issues of sidebar in IE7
    * FIX: fix problem where filter settings (of checkboxes) are not effective
           when it comes to executing commands
    * FIX: Fixed styling issues of view filters with dropdown fields
    * FIX: multisite login can now deal with empty lines in htpasswd
    * FIX: Fixed a bunch of js/css errors

    Mobile:
    * FIX: Fixed logtime filter settings in all mobile views
    * FIX: fix some layout problems

    BI:
    * New aggregation function count_ok, that counts the number
      of nodes in state OK.
    * FIX: Removed debug output int count_ok aggregation

    Checks & Agents:
    * Linux: Modified cluster section to allow pacemaker/corosync clusters without heartbeat
    * AIX: convert NIC check to lnx_if (now being compatible with if/if64)
    * AIX: new check for CPU utilization (using section lparstat_aix)
    * ntp checks: Changed default value of time offsets to be 200ms (WARN) / 500ms (CRIT)
    * aironet_{errors,clients}: detect new kinds of devices (Thanks to Tiago Sousa)
    * check_http, check_tcp: allow to omit -I and use dynamic DNS name instead

1.2.0b4:
    Core:
    * New configuration variable snmp_timing, allowing to 
      configure timeout and retries for SNMP requests (also via WATO)
    * New configuration variable custom_checks. This is mainly for
      WATO but also usable in main.mk It's a variant of legacy_checks that
      automatically creates the required "define command" sections.

    WATO:
    * ps and ps.perf configurable via WATO now (without inventory)
    * New layout of main menu and a couple of other similar menus
    * New layout of ruleset overviews
    * Hide check_mk variable names per default now (change via global settings)
    * New layout of global settings
    * Folder layout: show contact groups of folder
    * Folder movement: always show complete path to target folder
    * Sidebar snapin: show pending changes
    * New rule for configuring custom_checks - allowing to run arbitrary
      active checks even if not yet formalized (like HTTP and TCP)
    * Added automation_commands to make automations pluginable
    * New layout and new internal implementation of input forms
    * New layout for view overview and view editor
    * Split up host search in two distinct pages
    * Use dynamic items in rule editor for hosts and items (making use
      of ListOfStrings())
    * FIX: audit log was not shown if no entry for today existed
    * FIX: fix parent scan on single site installations
    * FIX: fix folder visibility permission handling
    * FIX: honor folder-permissions when creating, deleting 
           and modifiying rules
    * FIX: detect non-local site even if unix: is being used
    * FIX: better error message if not logged into site during 
           action that needs remote access
    * FIX: send automation data via POST not GET. This fixes inventory
           on hosts with more than 500 services.
    * FIX: make config options directly active after resetting them
           to their defaults (didn't work for start_url, etc.
    * FIX: Fixed editing of ListOf in valuespec editors (e.g. used in logwatch
    pattern editor)
    * FIX: Reimplemented correct behaviour of the logwatch pattern "ignore"
    state which is used to drop the matching log lines

    Multisite:
    * FIX: fixed filter of recent event views (4 hours didn't catch)
    * FIX: convert more buttons to new graphical style
    * FIX: Logwatch handles logs with only OK lines in it correctly in logfile list views
    * FIX: Fixed syntax error in "Single-Host Problems" view definition
    * New help button at top right of each page now toggles help texts
    * Snapin Custom Links allows to specify HTTP link target
    * Redesign of bar with Display/Filter/Commands/X/1,2,3,4,6,8/30,60,90/Edit

    Mobile GUI:
    * FIX: commands can be executed again
    * FIX: fixed styling of buttons

    Checks & Agents:
    * FIX: Logwatch: fixed missing linebreak during reclassifing lines of logfiles
    * FIX: Logwatch: Logwatch services in rules configured using WATO must be
      given as item, not as whole service name
    * New active check via WATO: check_ldap
    * printer_alerts: new configuration variable printer_alerts_text_map. Make
      'Energiesparen' on Brother printers an OK state.
    * services: This check can now be parameterized in a way that it warn if
      a certain service is running. WATO formalization is available.

    BI:
    * FIX: make rotating folding arrows black (white was not visible)
    * Display format 'boxes' now in all BI views available
    * Display format 'boxes' now persists folding state

1.2.0b3:
    Core:
    * FIX: fixed SNMP info declaration in checks: could be garbled
      up in rare cases
    * avoid duplicate parents definition, when using 'parents' and
      extra_host_conf["parents"] at the same time. The later one has
      precedence.

    Multisite:
    * Logwatch: Colorizing OK state blocks correctly
    * FIX: allow web plugins to be byte compiled (*.pyc). Those
      are preferred over *.py if existing
    * View Editor: Fixed jump to top of the page after moving painters during
      editing views
    * FIX: Fixed login redirection problem after relogging
    * Filter for times now accept ranges (from ... until)
    * New view setting for page header: repeat. This repeats the
      column headers every 20'th row.
    * FIX: Fixed problem with new eval/pickle
    * FIX: Fixed commands in host/service search views

    Checks & Agents:
    * FIX: Made logwatch parsing mechanism a little more robust
      (Had problems with emtpy sections from windows agent)
    * FIX: brocade_fcport: Configuration of portsates now possible  
    * if_lancom: special version for if64 for LANCOM devices (uses
      ifName instead of ifDescr)


    WATO:
    * Reimplemented folder listing in host/folders module
    * Redesigned the breadcrumb navigation
    * Global settings: make boolean switches directly togglable
    * New button "Recursive Inventory" on folder: Allows to do
      a recursive inventory over all hosts. Also allows to selectively
      retry only hosts that have failed in a previous inventory.
    * You can configure parents now (via a host attribute, no rules are
      neccessary).
    * You can now do an automated scan for parents and layer 3 (IP)
    * You can configure active checks (check_tcp, ...) via WATO now
    * FIX: fix page header after confirmation dialogs
    * FIX: Fixed umlaut problem in host aliases and ip addresses created by WATO
    * FIX: Fixed exception caused by validation problems during editing tags in WATO
    * FIX: create sample config only if both rules.mk and hosttags.mk are missing
    * FIX: do not loose host tags when both using WATO-configured and 
      manual ones (via multisite.mk)
    * Timeperiods: Make list of exceptions dynamic, not fixed to 10 entries
    * Timeperiods: Configure exclusion of other timeperiods
    * Configuration of notification_delay and notification_interval

1.2.0b2:
    Core:
    * FIX: Cluster host checks were UNKNOWN all the time
    * FIX: reset counter in case of (broken) future time
    * FIX: Automation try-inventory: Fixed problem on where checks which
      produce equal service descriptions could lead to invalid inventory
      results on cluster hosts.
    * FIX: do not create contacts if they won't be assigned to any host
      or service. Do *not* assign to dummy catch-all group "check_mk".

    WATO:
    * Added new permission "move hosts" to allow/deny moving of hosts in WATO
    * Also write out contact definitions for users without contactgroups to
      have the mail addresses and other notification options persisted
    * FIX: deletion of automation accounts now works
    * FIX: Disabling notifications for users does work now
    * New main overview for rule editor
    * New multisite.mk option wato_hide_varnames for hiding Check_MK 
      configuration variable names from the user
    * New module "Logwatch Pattern Analyzer" to verify logwatch rules
    * Added new variable logwatch_rules which can also be managed through the
      WATO ruleset editor (Host/Service Parameters > Parameters and rules for
      inventorized checks > Various applications > Logwatch Patterns)
    * Users & Contacts: Added new option wato_hidden_users which holds a list
      of userids to hide the listed users from the WATO user management GUI.
    * WATO API: Added new method rewrite_configuration to trigger a rewrite of
      all host related wato configuration files to distribute changed tags
    * Added new internal hook pre-activate-changes to execute custom
      code BEFORE Check_MK is called to restart Nagios
    * FIX: Only showing sudo hint message on sudo error message in automation
      command
    * FIX: Fixed js eror in IE7 on WATO host edit page
    * FIX: Using pickle instead of repr/eval when reading data structures from
      urls to prevent too big security issues
    * Rule editor: improve sorting of groups and rulesets
    * FIX: Escaping single quotes in strings when writing auth.php
    * FIX: Fix resorting of host tags (was bug in ListOf)

    Multisite
    * Added config option default_ts_format to configure default timestamp
      output format in multisite
    * Layout and design update
    * Quicksearch: display site name if more than one different site
      is present in the current search result list
    * FIX: Fixed encoding problem in "custom notification" message
    * New configuration parameter page_heading for the HTML page heads
      of the main frameset (%s will be replaced with OMD site name)
    * FIX: Fix problem where snapins where invisible
    * FIX: Fixed multisite timeout errors when nagios not running
    * Sidebar: some new layout improvements
    * Login page is not shown in framesets anymore (redirects framed page to
      full screen login page)
    * FIX: fix exception when disallowing changing display options
    * FIX: Automatically redirect from login page to target page when already
      logged in
    * FIX: Updating the dashboard header time when the dashlets refresh

    BI:
    * Added new painter "affected hosts (link to host page)" to show all
      host names with links to the "hosts" view
    * FIX: Fixed filtering of Single-Host Aggregations
    * New sorter for aggregation group
    * FIX: fix sorting of Single-Host Aggregations after group
    * Avoid duplicate rule incarnations when using FOREACH_*
    * BI Boxes: allow closing boxes (not yet persisted)
    * New filter for services (not) contained in any aggregate
    * Configure sorting for all BI views

    Checks & Agents:
    * FIX: snmp_uptime handles empty snmp information without exception
    * FIX: Oracle checks try to handle ORA-* errors reported by the agent
      All oracle checks will return UNKNOWN when finding an ORA-* message
    * FIX: filesystem levels set via WATO didn't work, but do now
    * FIX: Group filters can handle groups without aliases now
    * nfsmounts: Added nfs4 support thanks to Thorsten Hintemann
    * megaraid_pdisks megaraid_ldisks: Support for Windows.  Thanks to Josef Hack

1.2.0b1:
    Core, Setup, etc.:
    * new tool 'livedump' for dumping configuration and status
      information from one monitoring core and importing this
      into another.
    * Enable new check registration API (not yet used in checks)
    * FIX: fix handling of prefix-tag rules (+), needed for WATO
    * FIX: handle buggy SNMP devices with non-consecutive OIDS
      (such as BINTEC routers)
    * Check API allows a check to get node information
    * FIX: fix problem with check includes in subchecks
    * Option --checks now also applies to ad-hoc check (e.g.
      cmk --checks=mrpe,df -v somehost)
    * check_mk_templates.cfg: added s to notification options
      of host and service (= downtime alerts)

    WATO:
    * Hosttag-editor: allow reordering of tags
    * Create very basic sample configuration when using
      WATO the first time (three tag groups, two rules)
    * Much more checks are configurable via WATO now
    * Distributed WATO: Made all URL calls using curl now
    * FIX: fix bug in inventory in validate_datatype()
    * Better output in case of inventory error
    * FIX: fix bug in host_icon rule on non OMD
    * FIX: do not use isdisjoint() (was in rule editor on Lenny)
    * FIX: allow UTF-8 encoded permission translations
    * FIX: Fixed several problems in OMD apache shared mode
    * FIX: Do not use None$ as item when creating new rules
    * FIX: Do load *all* users from htpasswd, so passwords from
      users not created via WATO will not be lost.
    * FIX: honor site disabling in replication module
    * FIX: honor write permissions on folder in "bulk delete"
    * FIX: honor permissions for "bulk cleanup" and "bulk edit"
    * FIX: honor write permissions and source folder when moving hosts
    * FIX: honor permissions on hosts also on bulk inventory
    * Only create contacts in Nagios if they are member of at
      least one contact group.
    * It is now possible to configure auxiliary tags via WATO
      (formerly also called secondary tags)
    * FIX: Fixed wrong label "Main Overview" shown for moved WATO folders
      in foldertree snapin
    * FIX: Fixed localization of empty host tags
    * FIX: User alias and notification enabling was not saved

    Checks & Agents:
    * hpux_if: fix missing default parameter errors
    * hpux_if: make configurable via WATO
    * if.include: fix handling of NIC with index 0
    * hpux_lunstats: new check for disk IO on HP-UX
    * windows - mk_oracle tablespace: Added missing sid column
    * diskstat: make inventory mode configurable via WATO
    * added new checks for Fujitsu ETERNUS DX80 S2 
      (thanks to Philipp Höfflin)
    * New checks: lgp_info, lgp_pdu_info and lgp_pdu_aux to monitor Liebert
      MPH/MPX devices
    * Fix Perf-O-Meter of fileage
    * hpux_snmp_cs.cpu: new SNMP check for CPU utilization
      on HP-UX.
    * if/if64: inventory also picks up type 62 (fastEther). This
      is needed on Cisco WLC 21xx series (thanks to Ralf Ertzinger)
    * FIX: fix inventory of f5_bigip_temp
    * mk_oracle (lnx+win): Fixed TEMP tablespace size calculations
    * ps: output node process is running on (only for clusters)
    * FIX: Linux Agent: Fixed ipmi-sensors handling of Power_Unit data
    * hr_mem: handle rare case where more than one entry is present
      (this prevents an exception of pfSense)
    * statgrab_load: level is now checked against 15min average - 
      in order to be consistent with the Linux load check
    * dell_powerconnect_cpu: hopefully correctly handle incomplete
      output from agent now.
    * ntp: do not check 'when' anymore since it can produce false
      alarms.
    * postfix_mailq: handle output with 'Total requests:' in last line
    * FIX: check_mk-hp_blade_psu.php: allow more than 4 power supplies
    * FIX: smart plugin: handle cases with missing vendor (thanks
      to Stefan Kärst)
    * FIX: megaraid_bbu: fix problem with alternative agent output
      (thanks to Daniel Tuecks)
    * mk_oracle: fix quoting problem, replace sessions with version,
      use /bin/bash instead of /bin/sh

    Multisite:
    * Added several missing localization strings
    * IE: Fixed problem with clicking SELECT fields in the new wato foldertree snapin
    * Fixed problem when trying to visit dashboards from new wato foldertree snapin
    * Chrome: Fixed styling problem of foldertree snapin
    * Views: Only show the commands and row selection options for views where
      commands are possible
    * The login mask honors the default_language definition now
    * check_bi_local.py: works now with cookie based authentication
    * FIX: Fixed wrong redirection after login in some cases
    * FIX: Fixed missing stats grouping in alert statistics view
    * FIX: Fixed preview table styling in view editor
    * FIX: Multisite authed users without permission to multisite are
      automatically logged out after showing the error message
    * Retry livestatus connect until timeout is used up. This avoids
      error messages when the core is being restarted
    * Events view now shows icon and text for "flapping" events
    * Use buffer for HTML creation (this speeds up esp. HTTPS a lot)
    * FIX: Fixed state filter in log views

    Livestatus:
    * Add missing column check_freshness to services table

    BI:
    * New column (painter) for simplistic box display of tree.
      This is used in a view for a single hostgroup.

1.1.13i3:
    Core, Setup, etc.:
    * *_contactgroups lists: Single group rules are all appended. When a list
      is found as a value this first list is used exclusively. All other
      matching rules are ignored
    * cmk -d does now honor --cache and --no-tcp
    * cmk -O/-R now uses omd re{start,load} core if using OMD
    * FIX: setup.sh now setups up permissions for conf.d/wato
      correctly
    * cmk --localize update supports an optional ALIAS which is used as
      display string in the multisite GUI
    * FIX: Fixed encoding problems with umlauts in group aliases
    * FIX: honor extra_summary_host_conf (was ignored)
    * new config variable snmpv2c_hosts that allows to enable SNMP v2c
      but *not* bulkwalk (for some broken devices). bulkwalk_hosts still
      implies v2c.

    Checks & Agents:
    * Windows agent: output eventlog texts in UTF-8 encoding. This
      should fix problems with german umlauts in message texts.
    * Windows agent: Added installer for the windows agent (install_agent.exe)
    * Windows agent: Added dmi_sysinfo.bat plugin (Thanks to Arne-Nils Kromer for sharing)
    * Disabled obsolete checks fc_brocade_port and fc_brocade_port_detailed.
      Please use brocade_fcport instead.
    * aironet_errors, statgrab_disk, statgrab_net: Performance data has
      been converted from counters to rates. You might need to delete your
      existing RRDs of these checks. Sorry, but these have been that last
      checks still using counters...
    * ibm_imm_health: added last missing scan function
    * Filesystem checks: trend performance data is now normalized to MB/24h.
      If you have changed the trend range, then your historic values will
      be displayed in a wrong scale. On the other hand - from now on changes
      in the range-setting will not affect the graph anymore.
    * if/if64/lnx_if: pad port numbers with zeros in order to sort correctly.
      This can be turned off with if_inventory_pad_portnumbers = False.
    * Linux agent: wrap freeipmi with lock in order to avoid cache corruption
    * New check: megaraid_bbu - check existance & status of LSI MegaRaid BBU module
    * HP-UX Agent: fix mrpe (remove echo -e and test -e, thanks to Philipp Lemke)
    * FIX: ntp checks: output numeric data also if stratum too high
    * Linux agent: new check for dmraid-based "bios raid" (agent part as plugin)
    * FIX: if64 now uses ifHighSpeed instead of ifSpeed for determining the
      link speed (fixes speed of 10GBit/s and 20GBit/s ports, thanks Marco Poet)
    * cmctc.temp: serivce has been renamed from "CMC Temperature %s" to just
      "Temperature %s", in order to be consistent with the other checks.
    * mounts: exclude changes of the commit option (might change on laptops),
      make only switch to ro critical, other changes warning.
    * cisco_temp_sensor: new check for temperature sensors of Cisco NEXUS
      and other new Cisco devices
    * oracle_tablespace: Fixed tablespace size/free space calculations
    * FIX: if/if64: omit check result on counter wrap if bandwidth traffic levels
      are used.

    Multisite:
    * Improve transaction handling and reload detection: user can have 
      multiple action threads in parallel now
    * Sounds in views are now enabled per default. The new configuration
      variable enable_sounds can be set to False in multisite.mk in order
      to disable sounds.
    * Added filter for log state (UP,DOWN,OK,CRIT...) to all log views
    * New painter for normal and retry check interval (added to detail views)
    * Site filter shows "(local)" in case of non multi-site setup
    * Made "wato folder" columns sortable
    * Hiding site filter in multisite views in single site setups
    * Replaced "wato" sidebar snapin which mixed up WATO and status GUIs with
      the new "wato_foldertree" snapin which only links to the status views
      filtered by the WATO folder.
    * Added "Dashboard" section to views snapin which shows a list of all dashboards
    * FIX: Fixed auth problem when following logwatch icon links while using
      the form based auth
    * FIX: Fix problem with Umlaut in contact alias
    * FIX: Creating auth.php file on first login dialog based login to ensure
      it exists after login when it is first needed
    * Dashboard: link problem views to *unhandled* views (this was
      inconsistent)
    * Localization: Fixed detection of gettext template file when using the
      local/ hierarchy in OMD

    Mobile:
    * Improved sorting of views in main page 
    * Fix: Use all the availiable space in header
    * Fix: Navigation with Android Hardwarekeys now working
    * Fix: Links to pnp4nagios now work better
    * Fix: Host and Service Icons now finger friendly
    * Fix: Corrected some buildin views

    WATO:
    * Removed IP-Address attribute from folders
    * Supporting localized tag titles
    * Using Username as default value for full names when editing users
    * Snapshot/Factory Reset is possible even with a broken config
    * Added error messages to user edit dialog to prevent notification problems
      caused by incomplete configuration
    * Activate Changes: Wato can also reload instead of restarting nagios
    * Replication: Can now handle replication sites which use the form based auth
    * Replication: Added option to ignore problems with the ssl certificates
                   used in ssl secured replications
    * WATO now supports configuring Check_MK clusters
    * FIX: Fixed missing folders in "move to" dropdown fields
    * FIX: Fixed "move to target folders" after CSV import
    * FIX: Fixed problem with duplicate extra_buttons when using the i18n of multiisite
    * FIX: Fixed problem with duplicate permissions when using the i18n of multiisite
    * FIX: Writing single host_contactgroups rules for each selected
      contactgroup in host edit dialog
    * FIX: Fixed wrong folder contacgroup related permissions in auth.php api
    * FIX: Fixed not up-to-date role permission data in roles_saved hook
    * FIX: Fixed duplicate custom columns in WATO after switching languages

    BI:
    * improve doc/treasures/check_bi_local.py: local check that creates
      Nagios services out of BI aggregates

    Livestatus:
    * ColumnHeaders: on is now able to switch column header on even if Stats:
      headers are used. Artifical header names stats_1, stats_2, etc. are
      begin used. Important: Use "ColumnHeaders: on" after Columns: and 
      after Stats:.

1.1.13i2:
    Core, Setup, etc.:
    * cmk -I: accept host tags and cluster names

    Checks & Agents:
    * linux agent - ipmi: Creating directory of cache file if not exists
    * dell_powerconnect_cpu: renamed service from CPU to "CPU utilization", in
      order to be consistent with other checks
    
    Multisite:
    * Several cleanups to prevent css/js warning messages in e.g. Firefox
    * Made texts in selectable rows selectable again
    * Adding reschedule icon to all Check_MK based services. Clicks on these
      icons will simply trigger a reschedule of the Check_MK service
    * FIX: ship missing CSS files for mobile GUI
    * FIX: rename check_mk.js into checkmk.js in order to avoid browser
      caching problems during version update

    WATO:
    * Optimized wraps in host lists tag column
    * Bulk inventory: Remove leading pipe signs in progress bar on main
      folder inventory
    * NagVis auhtorization file generation is also executed on activate_changes
    * Implemented a new inclusion based API for using multisite permissions
      in other addons
    * Inventory of SNMP devices: force implicit full scan if no services
      are configured yet
    * FIX: Calling activate_changes hook also in distributed WATO setups
    * FIX: Fixed display bug in host tags drop down menu after POST of form
    * FIX: Fixed javascript errors when doing replication in distributed
      wato environments when not having the sidebar open
    * FIX: Fixed search form dependant attribute handling
    * FIX: Fixed search form styling issues
    * You can now move folders to other folders
    * FIX: Distributed WATO: Supressing site sync progress output written in
      the apache error log

1.1.13i1:
    Multisite:
    * New nifty sidebar snapin "Speed-O-Meter"
    * Implemented new cookie based login mechanism including a fancy login GUI
    * Implemented logout functionality for basic auth and the new cookie based auth
    * Implemented user profile management page for changing the user password and
      the default language (if available)
    * New filter for the (new) state in host/service alerts
    * New command for sending custom notifications
    * FIX: Fixed encoding problem when opening dashboard
    * New icon on a service whos host is in downtime
    * Only show most frequently used context buttons (configurable
      in multisite.mk via context_buttons_to_show)
    * Show icon if user has modified a view's filter settings
    * New config option debug_livestatus_queries, normal debug
      mode does not include this anymore
    * Icons with link to page URL at bottom of each page
    * Logwatch: Switched strings in logwatch to i18n strings
    * Logwatch: Fixed styling of context button when acknowleding log messages
    * Logwatch: Implemented overview page to show all problematic logfiles
    * Add Snapin page: show previews of all snapins
    * Add Snapin page: Trying to prevent dragging confusions by using other click event
    * New (hidden) button for reloading a snapin (left to the close button)
    * Automatically falling back to hardcoded default language if configured
    language is not available
    * Repair layout of Perf-O-Meter in single dataset layout
    * FIX: Fixed duplicate view plugin loading when using localized multisite
    * FIX: Host-/Servicegroup snapin: Showing group names when no alias is available
    * FIX: Removed double "/" from pnp graph image urls in views

    BI:
    * Host/Service elements are now iterable via FOREACH_HOST, e.g.
      (FOREACH_HOST, ['server'], ALL_HOSTS, "$HOST$", "Kernel" ),
    * FIX: Assuming host states is possible again (exception: list index "3")

    WATO:
    * Evolved to full featured monitoring configuration tool!
    * Major internal code cleanup
    * Hosts can now be created directly in folders. The concept of host lists
      has been dropped (see migration notes!)
    * Configuration of global configuration variables of Check_MK via WATO
    * Configuration of main.mk rules
    * Configuration of Nagios objects and attributes
    * Configuration of users and roles
    * Configuration of host tags
    * Distributed WATO: replication of the configuration to slaves and peers
    * Added missing API function update_host_attributes() to change the
      attributes of a host
    * Added API function num_hosts_in_folder() to count the number of hosts
      below the given folder
    * Added option to download "latest" snapshot
    * extra_buttons can now register a function to gather the URL to link to
    * Implemented NagVis Authorisation management using WATO users/permissions

    Livestatus:
    * Experimental feature: livecheck -> super fast active check execution
      by making use of external helper processes. Set livecheck=PATH_TO_bin/livecheck
      in nagios.cfg where you load Livestatus. Optional set num_livecheck_helpers=NUM
      to set number of processes. Nagios will not fork() anymore for check exection.
    * New columns num_hosts and num_services in status table
    * New aggregation functions suminv and avginv (see Documentation)

    Core, Setup, etc.:
    * New configuration variable static_checks[] (used by WATO)
    * New configuration variable checkgroup_parameters (mainly for WATO)
    * check_submission defaults now to "file" (was "pipe")
    * Added pre-configured notification via cmk --notify
    * Drop RRA-configuration files for PNP4Nagios completely
    * New configuration variable ping_levels for configuring parameters
      for the host checks.
    * cmk --notify: new macros $MONITORING_HOST$, $OMD_ROOT$ and $OMD_SITE$
    * make ping_levels also apply to PING services for ping-only hosts
      (thanks to Bernhard Schmidt)

    Checks & Agents:
    * if/if64: new ruleset if_disable_if64_hosts, that force if on
      hosts the seem to support if64
    * Windows agent: new config variable "sections" in [global], that
      allows to configure which sections are being output.
    * Windows agent: in [logwatch] you can now configure which logfiles
      to process and which levels of messages to send.
    * Windows agent: new config variable "host" in all sections that
      restricts the folling entries to certain hosts.
    * Windows agent: finally implemented <<<mrpe>>. See check_mk.ini
      for examples.
    * Windows agent: do not execute *.txt and *.dir in <<<plugins>>> and
      <<<local>>>
    * Windows agent: make extensions to execute configurable (see
      example check_mk.ini)
    * Windows agent: agent now reuses TCP port even when taskkill'ed, so
      a system reboot is (hopefully) not neccessary anymore
    * Windows agent: section <<<df>>> now also outputs junctions (windows
      mount points). No external plugin is needed.
    * Windows agent: new section <<<fileinfo>>> for monitoring file sizes
      (and later possible ages)
    * logwatch: allow to classify messages based on their count (see
      man page of logwatch for details)
    * fileinfo: new check for monitoring age and size of files
    * heartbeat_crm: apply patches from Václav Ovsík, so that the check
      should work on Debian now.
    * ad_replication: added warninglevel 
    * fsc_*: added missing scan functions
    * printer_alerts: added further state codes (thanks to Matthew Stew)
    * Solaris agent: changed shell to /usr/bin/bash (fixes problems with LC_ALL=C)

1.1.12p7:
    Multisite:
    * FIX: detail view of host was missing column headers
    * FIX: fix problem on IE with background color 'white'
    * FIX: fix hitting enter in host search form on IE
    * FIX: fix problem in ipmi_sensors perfometer

    Checks & Agents:
    * FIX: fixed man pages of h3c_lanswitch_sensors and statgrab_cpu
    * FIX: netapp_volumes: added raid4 as allowed state (thanks to Michaël Coquard)

    Livestatus
    * FIX: fix type column in 'GET columns' for dict-type columns (bug found
      by Gerhard Lausser)

1.1.12p6:
    Checks & Agents:
    * FIX: lnx_if: remove debug output (left over from 1.1.12p5)
    
1.1.12p5:
    Multisite:
    * FIX: fix hitting enter in Quicksearch on IE 8
    * FIX: event/log views: reverse sorting, so that newest entries
      are shown first
    * FIX: fix dashboard dashlet background on IE
    * FIX: fix row highlight in status GUI on IE 7/8
    * FIX: fix row highlight after status page reload
    * FIX: single dataset layout honors column header settings
    * FIX: quote '#' in PNP links (when # is contained in services)
    * FIX: quote '#' in PNP image links also
    * FIX: add notifications to host/service event view

    Checks & Agents:
    * FIX: lnx_if: assume interfaces as up if ethtool is missing or
      not working but interface has been used since last reboot. This
      fixes the problem where interface are not found by inventory.
    * FIX: snmp_uptime: handels alternative timeformat
    * FIX: netapp_*: scan functions now detect IBM versions of firmware
    * FIX: bluecoat_diskcpu: repair scan function
    * FIX: mem.vmalloc: fix default levels (32 and 64 was swapped)
    * FIX: smart: make levels work (thanks to Bernhard Schmidt)
    * FIX: PNP template if if/if64: reset LC_ALL, avoids syntax error
    * FIX: dell_powerconnect_cpu: handle sporadic incomplete output
      from SNMP agent

1.1.12p4:
    Multisite:
    * FIX: sidebar snapin Hostgroups and Servicegroups sometimes
           failed with non-existing "available_views".
    * FIX: Fix host related WATO context button links to point to the hosts site
    * FIX: Fixed view editor redirection to new view after changing the view_name
    * FIX: Made icon painter usable when displaying hostgroup rows
    * Logwatch: Switched strings in logwatch to i18n strings
    * Logwatch: Fixed styling of context button when acknowleding log messages
    * Logwatch: Implemented overview page to show all problematic logfiles

    WATO:
    * FIX: add missing icon_csv.png
    * FIX: WATO did not write values of custom macros to extra_host_conf definitions

1.1.12p3:
    Core, Setup, etc.:
    * FIX: really suppress precompiling on PING-only hosts now

1.1.12p2:
    Core, Setup, etc.:
    * FIX: fix handling of empty suboids
    * FIX: do not create precomiled checks for host without Check_MK services

    Checks & Agents:
    * FIX: mem.win: Default levels now works, check not always OK
    * FIX: blade_health: fix OID specification
    * FIX: blade_bays: fix naming of item and man page

    Multisite:
    * FIX: Fixed styling of view header in older IE browsers
    * FIX: Do not show WATO button in views if WATO is disabled
    * FIX: Remove WATO Folder filter if WATO is disabled 
    * FIX: Snapin 'Performance': fix text align for numbers
    * FIX: Disallow setting downtimes that end in the past
    * FIX: Fix links to downtime services in dashboard
    * FIX: Fix popup help of reschedule icon

1.1.12p1:
    Core, Setup, etc.:
    * FIX: fix aggregate_check_mk (Summary host agent status)

    Checks & Agents:
    * FIX: mk_oracle now also detects XE databases
    * FIX: printer_alerts: handle 0-entries of Brother printers
    * FIX: printer_supply: fix Perf-O-Meter if no max known
    * FIX: Added id parameter to render_statistics() method to allow more than
      one pie dashlet for host/service stats
    * FIX: drbd: fixed inventory functions
    * FIX: printer_supply: handle output of Brother printers
    * FIX: ps.perf PNP template: show memory usage per process and not
      summed up. This is needed in situations where one process forks itself
      in irregular intervals and rates but you are interested just in the
      memory usage of the main process.

    Multisite:
    * FIX: finally fixed long-wanted "NagStaMon create hundreds
      of Apache processes" problem!
    * FIX: query crashed when sorting after a join columns without
      an explicit title.
    * FIX: filter for WATO file/folder was not always working.
    * Added filter for hard services states to search and service
      problems view
    * FIX: dashboard problem views now ignore notification period,
      just as tactical overview and normal problem views do
    * FIX: Loading dashboard plugins in dashboard module
 

1.1.12:
    Checks & Agents:
    * dell_powerconnect_*: final fixed, added PNP-templates
    * ps.perf: better error handling in PNP template

    Multisite:
    * Dashboard: fix font size of service statistics table
    * Dashboard: insert links to views into statistics
    * Dashboard: add links to PNP when using PNP graphs
    
1.1.12b2:
    Core, Setup, etc.:
    * FIX: fix crash with umlauts in host aliases
    * FIX: remove duplicate alias from Nagios config

    Checks & Agents:
    * services: better handling of invalid patterns
    * FIX: multipath: fix for another UUID format
    * AIX agent: fix implementation of thread count
    * blade_bays: detect more than 16 bays
    * statgrab_*: added missing inventory functions
    * FIX: fix smart.temp WARN/CRIT levels were off by one degree

    Multisite:
    * Remove Check_MK logo from default dashboard
    * Let dashboard use 10 more pixels right and bottom
    * FIX: do not show WATO icon if no WATO permission
    * Sidebar sitestatus: Sorting sites by sitealias
    * FIX: removed redundant calls of view_linktitle()

    WATO:
    * FIX: fix update of file/folder title after title property change

    Livestatus:
    * FIX: fix crash on imcomplete log lines (i.e. as
      as result of a full disk)
    * FIX: Livestatus-API: fix COMMAND via persistent connections
	

1.1.12b1:
    Core, Setup, etc.:
    * FIX: fix cmk -D on cluster hosts
    * Made profile output file configurable (Variable: g_profile_path)

    Checks & Agents:
    * FIX: j4p_performance: fix inventory functions 
    * FIX: mk_oracle: fix race condition in cache file handling (agent data
      was missing sections in certain situations)
    * mrpe: make check cluster-aware and work as clustered_service
    * cups_queues: Run agent part only on directly on CUPS servers,
      not on clients
    * FIX: mbg_lantime_state: Fixed output UOM to really be miliseconds
    * FIX: ntp: Handling large times in "poll" column correctly
    * New check dmi_sysinfo to gather basic hardware information
    * New check bintec_info to gather the software version and serial number
    of bintec routers

    Multisite:
    * FIX: fix rescheduling of host check
    * FIX: fix exception when using status_host while local site is offline
    * FIX: Fixed not updating pnp graphs on dashboard in some browsers (like chrome)
    * FIX: fix URL-too-long in permissions page
    * FIX: fix permission computation
    * FIX: fixed sorting of service perfdata columns
    * FIX: fixed sorting of multiple joined columns in some cases
    * FIX: fixed some localisation strings
    * Cleanup permissions page optically, add comments for views and snapins
    * Added some missing i18n strings in general HTML functions
    * Added display_option "w" to disable limit messages and livestatus errors in views
    * Service Perfdata Sorters are sorting correctly now
    * Added "Administration" snapin to default sidebar
    * Tactical Overview: make link clickable even if count is zero
    * Minor cleanup in default dashboard
    * Dashboard: new dashlet attribute title_url lets you make a title into a link
    * Dashboard: make numbers match "Tactical Overview" snapin

    Livestatus:
    * Write messages after initialization into an own livestatus.log

    WATO:
    * FIX: "bulk move to" at the top of wato hostlists works again
    * FIX: IE<9: Fixed problem with checkbox events when editing a host
    * FIX: "move to" dropdown in IE9 works again

1.1.11i4:
    Core, Setup, etc.:
    * FIX: use hostgroups instead of host_groups in Nagios configuration.
      This fixes a problem with Shinken
    * --scan-parents: detected parent hosts are now tagged with 'ping', so
      that no agent will be contacted on those hosts

    Checks & Agents:
    * Added 4 new checks dell_powerconnect_* by Chris Bowlby
    * ipmi_sensors: correctly handle further positive status texts
      (thanks to Sebastian Talmon)
    * FIX: nfsmounts handles zero-sized volumes correctly
    * AIX agent now outputs the user and performance data in <<<ps>>>

    Multisite:
    * FIX: WATO filtered status GUIs did not update the title after changing
      the title of the file/folder in WATO
    * FIX: Removed new python syntax which is incompatible with old python versions
    * FIX: Made bulk inventory work in IE
    * FIX: Fixed js errors in IE when having not enough space on dashboard 
    * FIX: fix error when using non-Ascii characters in view title
    * FIX: fix error on comment page caused by missing sorter
    * FIX: endless javascript when fetching pnp graphs on host/service detail pages
    * FIX: Not showing the action form in "try" mode of the view editor
    * FIX: Preventing up-then-over effect while loading the dashboard in firefox
    * Added missing i18n strings in command form and list of views
    * Views are not reloaded completely anymore. The data tables are reloaded
      on their own.
    * Open tabs in views do not prevent reloading the displayed data anymore
    * Added display_option "L" to enable/disable column title sortings
    * Sorting by joined columns is now possible
    * Added missing sorters for "service nth service perfdata" painters
    * Implemented row selection in views to select only a subset of shown data
      for actions
    * Sort titles in views can be enabled by clicking on the whole cells now
    * Submitting the view editor via ENTER key saves the view now instead of try mode
    * Host comments have red backgrounded rows when host is down
    * Implemented hook api to draw custom link buttons in views

    WATO:
    * Changed row selection in WATO to new row selection mechanism
    * Bulk action buttons are shown at the top of hostlists too when the lists
      have more than 10 list items
    * New function for backup and restore of the configuration

    Livestatus:
    * FIX: fix compile error in TableLog.cc by including stddef.h
    * FIX: tables comments and downtimes now honor AuthUser
    * Table log honors AuthUser for entries that belong to hosts
      (not for external commands, though. Sorry...)
    * FIX: fix Stats: sum/min/max/avg for columns of type time

1.1.11i3:
    Core, Setup, etc.:
    * FIX: allow host names to have spaces
    * --snmpwalk: fix missing space in case of HEX strings
    * cmk --restore: be aware of counters and cache being symbolic links
    * do_rrd_update: direct RRD updates have completely been removed.
      Please use rrdcached in case of performance problems.
    * install_nagios.sh has finally been removed (was not maintained anyway).
      Please use OMD instead.
    * Inventory functions now only take the single argument 'info'. The old
      style FUNC(checkname, info) is still supported but deprecated.
    * Show datasource program on cmk -D
    * Remove .f12 compile helper files from agents directory
    * Output missing sections in case of "WARNING - Only __ output of __..."
    * Remove obsolete code of snmp_info_single
    * Remove 'Agent version (unknown)' for SNMP-only hosts
    * Options --version, --help, --man, --list-checks and --packager now
      work even with errors in the configuration files
    * Minor layout fix in check man-pages

    Checks & Agents:
    * FIX: hr_mem: take into account cache and buffers
    * FIX: printer_pages: workaround for trailing-zero bug in HP Jetdirect
    * mk_logwatch: allow to set limits in processing time and number of
      new log messages per log file
    * Windows Agent: Now supports direct execution of powershell scripts
    * local: PNP template now supports multiple performance values
    * lnx_if: make lnx_if the default interface check for Linux
    * printer_supply: support non-Ascii characters in items like
      "Resttonerbehälter". You need to define snmp_character_encodings in main.mk
    * mem.win: new dedicated memory check for Windows (see Migration notes)
    * hr_mem: added Perf-O-Meter
    * Renamed all temperature checks to "Temperature %s". Please
      read the migration notes!
    * df and friends: enabled trend performance data per default. Please
      carefully read the migration notes!
    * diskstat: make summary mode the default behavious (one check per host)

    MK Livestatus:
    * WaitObject: allow to separate host name and service with a semicolon.
      That makes host names containing spaces possible.
    * Better error messages in case of unimplemented operators

    Multisite:
    * FIX: reschedule now works for host names containing spaces
    * FIX: correctly sort log views in case of multi site setups
    * FIX: avoid seven broken images in case of missing PNP graphs
    * FIX: Fixed javascript errors when opening dashboard in IE below 9
    * FIX: Views: Handling deprecated value "perpage" for option
      column_headers correctly
    * FIX: Fixed javascript error when saving edited views without sidebar
    * FIX: Showing up PNP hover menus above perfometers
    * Host/Service Icon column is now modularized and can be extended using
      the multisite_icons list.
    * New sorters for time and line number of logfile entries
    * Bookmarks snapin: save relative URLs whenever possible
    * Man-Pages of Check_MK checks shown in Multisite honor OMD's local hierarchy
    * nicer output of substates, translate (!) and (!!) into HTML code
    * new command for clearing modified attributes (red cross, green checkmark)
    * Perf-O-Meters: strip away arguments from check_command (e.g.
      "check-foo!17!31" -> "check-foo").
    * Added several missing i18n strings in view editor
    * Views can now be sorted by the users by clicking on the table headers.
      The user sort options are not persisted.
    * Perf-O-Meters are now aware if there really is a PNP graph

    WATO:
    * Show error message in case of empty inventory due to agent error
    * Commited audit log entries are now pages based on days
    * Added download link to download the WATO audit log in CSV format

1.1.11i2:
    Core, Setup, etc.:
    * FIX: sort output of cmk --list-hosts alphabetically
    * FIX: automatically remove leading and trailing space from service names
      (this fixes a problem with printer_pages and an empty item)
    * Great speed up of cmk -N/-C/-U/-R, especially when number of hosts is
      large.
    * new main.mk option delay_precompile: if True, check_mk will skip Python 
      precompilation during cmk -C or cmk -R, but will do this the first 
      time the host is checked.  This speeds up restarts. Default is False.
      Nagios user needs write access in precompiled directory!
    * new config variable agent_ports, allowing to specify the agent's
      TCP port (default is 6556) on a per-host basis.
    * new config variable snmp_ports, allowing to specify the UDP port
      to used with SNMP, on a per-host basis.
    * new config variable dyndns_hosts. Hosts listed in this configuration
      list (compatible to bulkwalk_hosts) use their hostname as IP address.
    
    Checks & Agents:
    * FIX: AIX agent: output name of template in case of MRPE
    * FIX: cisco_temp: skip non-present sensors at inventory
    * FIX: apc_symmetra: fix remaining runtime calculation (by factor 100)
    * FIX: Added PNP-template for winperf_phydisk
    * FIX: if64: fix UNKNOWN in case of non-unique ifAlias
    * FIX: lnx_if/if/if64: ignore percentual traffic levels on NICs without
           speed information.
    * FIX: cisco_temp_perf: add critical level to performance data
    * FIX: windows agent: hopefully fix case with quotes in directory name
    * FIX: printer_supply: fixed logic of Perf-O-Meter (mixed up crit with ok)
    * FIX: Solaris agent: reset localization to C, fixes problems with statgrab
    * FIX: blade_*: fix SNMP scan function for newer firmwares (thanks to Carlos Peón)
    * snmp_uptime, snmp_info: added scan functions. These checks will now
      always be added. Please use ingored_checktypes to disable, if non needed.
    * brocade_port: check for Brocade FC ports has been rewritten with
      lots of new features.
    * AIX agent now simulates <<<netctr>>> output (by Jörg Linge)
    * mbg_lantime_state: Handling refclock offsets correctly now; Changed
      default thresholds to 5/10 refclock offset
    * brocade_port: parameter for phystate, opstate and admstate can now
      also be lists of allowed states.
    * lnx_if: treat interfaces without information from ethtool as
      softwareLoopback interface. The will not be found by inventory now.
    * vbox_guest: new check for checking guest additions of Linux virtual box hosts
    * if/if64: Fixed bug in operstate detection when using old tuple based params
    * if/if64: Fixed bug in operstate detection when using tuple of valid operstates
    * mk_oracle: Added caching of results to prevent problems with long
    running SQL queries. Cache is controlled by CACHE_MAXAGE var which is preset to
    120 seconds 
    * mk_oracle: EXCLUDE_<sid>=ALL or EXCLUDE_<sid>=oracle_sessions can be
    used to exclude specific checks now
    * mk_oracle: Added optional configuration file to configure the new options
    * j4p_performance agent plugin: Supports basic/digest auth now
    * New checks j4p_performance.threads and j4p_performance.uptime which
      track the number of threads and the uptime of a JMX process
    * j4p_performance can fetch app and servlet specific status data. Fetching
      the running state, number of sessions and number of requests now. Can be
      extended via agent configuration (j4p.cfg).
    * Added some preflight checks to --scan-parents code
    * New checks netapp_cluster, netapp_vfiler for checking NetAPP filer 
      running as cluster or running vfilers.
    * megaraid_pdisks: Better handling of MegaCli output (Thanks to Bastian Kuhn)
    * Windows: agent now also sends start type (auto/demand/disabled/boot/system)
    * Windows: inventory_services now allowes regexes, depends and state/start type
      and also allows host tags.

    Multisite:
    * FIX: make non-Ascii characters in services names work again
    * FIX: Avoid exceptions in sidebar on Nagios restart
    * FIX: printer_supply perfometer: Using white font for black toners
    * FIX: ipmi: Skipping items with invalid data (0.000 val, "unspecified" unit) in summary mode
    * FIX: ipmi: Improved output formating in summary mode
    * FIX: BI - fixed wrong variable in running_on aggregation function
    * FIX: "view_name" variable missing error message when opening view.py
      while using the "BI Aggregation Groups" and "Hosts" snapins in sidebar
    * FIX: Fixed styling of form input elements in IE + styling improvements
    * FIX: Fixed initial folding state on page loading on pages with multiple foldings opened
    * Introduced basic infrastructure for multilanguage support in Multisite
    * Make 'Views' snapin foldable
    * Replace old main view by dashboard
    * Sidebar: Snapins can register for a triggered reload after a nagios
      restart has been detected. Check interval is 30 seconds for now.
    * Quicksearch snapin: Reloads host lists after a detected nagios restart.
    * New config directory multisite.d/ - similar to conf.d/
    * great speed up of HTML rendering
    * support for Python profiling (set profile = True in multisite.mk, profile
      will be in var/check_mk/web)
    * WATO: Added new hook "active-changes" which calls the registered hosts
      with a dict of "dirty" hosts
    * Added column painter for host contacts
    * Added column painters for contact groups, added those to detail views
    * Added filters for host and service contact groups
    * Detail views of host/service now show contacts
    * Fix playing of sounds: All problem views now have play_sounds activated,
      all other deactivated.
    * Rescheduling of Check_MK: introduce a short sleep of 0.7 sec. This increases
      the chance of the passive services being updated before the repaint.
    * Added missing i18n strings in filter section of view editor
    * Added filter and painter for the contact_name in log table
    * Added several views to display the notification logs of Nagios

    WATO:
    * Configration files can now be administered via the WEB UI
      (config_files in multisite.mk is obsolete)
    * Snapin is tree-based and foldable
    * Bulk operation on host lists (inventory, tags changed, etc)
    * Easy search operation in host lists
    * Dialog for global host search
    * Services dialog now tries to use cached data. On SNMP hosts
      no scan will be done until new button "Full Scan" is pressed.

    BI:
    * FIX: Fixed displaying of host states (after i18n introduction)h
    * FiX: Fixed filter for aggregation group
    * FIX: Fixed assumption button for services with non-Ascii-characters

    MK Livestatus:
    * FIX: fix compile problem on Debian unstable (Thanks to Sven Velt)
    * Column aggregation (Stats) now also works for perf_data
    * New configuration variable data_encoding and full UTF-8 support.
    * New column contact_groups in table hosts and services (thanks to
      Matthew Kent)
    * New headers Negate:, StatsNegate: and WaitConditionNegate:

1.1.11i1:
    Core, Setup, etc.:
    * FIX: Avoid duplicate SNMP scan of checktypes containing a period
    * FIX: honor ignored_checktypes also on SNMP scan
    * FIX: cmk -II also refreshes cluster checks, if all nodes are specified
    * FIX: avoid floating points with 'e' in performance data
    * FIX: cmk -D: drop obsolete (and always empty) Notification:
    * FIX: better handling of broken checks returning empty services
    * FIX: fix computation of weight when averaging
    * FIX: fix detection of missing OIDs (led to empty lines) 
    * SNMP scan functions can now call oid(".1.3.6.1.4.1.9.9.13.1.3.1.3.*")
      That will return the *first* OID beginning with .1.3.6.1.4.1.9.9.13.1.3.1.3
    * New config option: Set check_submission = "file" in order to write
      check result files instead of using Nagios command pipe (safes
      CPU ressources)
    * Agent simulation mode (for internal use and check development)
    * Call snmpgetnext with the option -Cf (fixes some client errors)
    * Call snmp(bulk)walk always with the option -Cc (fixes problems in some
      cases where OIDs are missing)
    * Allow merging of dictionary based check parameters
    * --debug now implies -v
    * new option --profile: creates execution profile of check_mk itself
    * sped up use of stored snmp walks
    * find configuration file in subdirectories of conf.d also
    * check_mk_templates.cfg: make check-mk-ping take arguments

    Multisite:
    * FIX: Display limit-exceeded message also in multi site setups
    * FIX: Tactical Overview: fix unhandled host problems view
    * FIX: customlinks snapin: Suppressing exception when no links configured
    * FIX: webservice: suppress livestatus errors in multi-site setups
    * FIX: install missing example icons in web/htdocs/images/icons
    * FIX: Nagios-Snapin: avoid duplicate slash in URL
    * FIX: custom_style_sheet now also honored by sidebar
    * FIX: ignore case when sorting groups in ...groups snapin
    * FIX: Fixed handling of embedded graphs to support the changes made to
    * FIX: avoid duplicate import of plugins in OMD local installation
    the PNP webservice
    * FIX: Added host_is_active and host_flapping columns for NagStaMon views
    * Added snmp_uptime, uptime and printer_supply perfometers
    * Allow for displaying service data in host tables
    * View editor foldable states are now permament per user
    * New config variable filter_columns (default is 2)

    BI:
    * Added new component BI to Multisite.

    WATO:
    * FIX: fix crash when saving services after migration from old version
    * Allow moving hosts from one to another config file

    Checks & Agents:
    * FIX: hr_mem: ignore devices that report zero memory
    * FIX: cisco_power: fix syntax error in man page (broke also Multisite)
    * FIX: local: fixed search for custom templates PNP template
    * FIX: if/if64: always generate unique items (in case ifAlias is used)
    * FIX: ipmi: fix ugly ouput in case of warning and error
    * FIX: vms_df: fix, was completely broken due to conversion to df.include
    * FIX: blade_bays: add missing SNMP OIDs (check was always UNKNOWN)
    * FIX: df: fix layout problems in PNP template
    * FIX: df: fix trend computation (thanks to Sebastian Talmon)
    * FIX: df: fix status in case of critical trend and warning used
    * FIX: df: fix display of trend warn/crit in PNP-graph
    * FIX: cmctc: fix inventory in case of incomplete entries
    * FIX: cmctc: add scan function
    * FIX: ucd_cpu_load and ucd_cpu_util: make scan function find Rittal
    * FIX: ucd_cpu_util: fix check in case of missing hi, si and st
    * FIX: mk_logwatch: improve implementation in order to save RAM
    * FIX: mk_oracle: Updated tablespace query to use 'used blocks' instead of 'user blocks'
    * FIX: mk_oracle: Fixed computation for TEMP table spaces
    * FIX: bluecoat_sensors: Using scale parameter provided by the host for reported values
    * FIX: fjdarye60_devencs, fjdarye60_disks.summary: added snmp scan functions
    * FIX: decru_*: added snmp scan functions
    * FIX: heartbeat_rscstatus handles empty agent output correctly
    * FIX: hp_procurve_cpu: fix synatx error in man page
    * FIX: hp_procurve_memory: fix syntax error in man page
    * FIX: fc_brocade_port_detailed: fix PNP template in MULTIPLE mode
    * FIX: ad_replication.bat only generates output on domain controllers now.
           This is useful to prevent checks on non DC hosts (Thanks to Alex Greenwood)
    * FIX: cisco_temp_perf: handle sensors without names correctly
    * printer_supply: Changed order of tests. When a printer reports -3 this
      is used before the check if maxlevel is -2.
    * printer_supply: Skipping inventory of supplies which have current value
    and maxlevel both set to -2.
    * cisco_locif: The check has been removed. Please switch to if/if64
      has not the index 1
    * cisco_temp/cisco_temp_perf: scan function handles sensors not beginning
      with index 1
    * df: split PNP graphs for growth/trend into two graphs
    * omd_status: new check for checking status of OMD sites
    * printer_alerts: Added new check for monitoring alert states reported by
      printers using the PRINTER-MIB
    * diskstat: rewritten check: now show different devices, r+w in one check
    * canon_pages: Added new check for monitoring processed pages on canon
    printer/multi-function devices
    * strem1_sensors: added check to monitor sensors attached to Sensatorinc EM1 devices
    * windows_update: Added check to monitor windows update states on windows
      clients. The check monitors the number of pending updates and checks if
      a reboot is needed after updates have been installed.
    * lnx_if: new check for Linux NICs compatible with if/if64 replacing 
      netif.* and netctr.
    * if/if64: also output performance data if operstate not as expected
    * if/if64: scan function now also detects devices where the first port
    * if/if64: also show perf-o-meter if speed is unknown
    * f5_bigip_pool: status of F5 BIP/ip load balancing pools
    * f5_bigip_vserver: status of F5 BIP/ip virtual servers
    * ipmi: new configuration variable ipmi_ignored_sensors (see man page)
    * hp_procurve_cpu: rename services description to CPU utilization
    * ipmi: Linux agent now (asynchronously) caches output of ipmitool for 20 minutes
    * windows: agent has new output format for performance counters
    * winperf_process.util: new version of winperf.cpuusage supporting new agent
    * winperf_system.diskio: new version of winperf.diskstat supporting new agent
    * winperf_msx_queues: new check for MS Exchange message queues
    * winperf_phydisk: new check compatible with Linux diskstat (Disk IO per device!)
    * smart.temp/smart.stats: added new check for monitoring health of HDDs
      using S.M.A.R.T
    * mcdata_fcport: new check for ports of MCData FC Switches
    * hp_procurve_cpu: add PNP template
    * hp_procurve_cpu: rename load to utilization, rename service to CPU utilizition
    * df,df_netapp,df_netapp32,hr_fs,vms_df: convert to mergeable dictionaries
    * mbg_lantime_state,mbg_lantime_refclock: added new checks to monitor 
      Meinberg LANTIME GPS clocks

    Livestatus:
    * Updated Perl API to version 0.74 (thanks to Sven Nierlein)

1.1.10:
    Core, Setup, etc.:
    * --flush now also deletes all autochecks 
    
    Checks & Agents:
    * FIX: hr_cpu: fix inventory on 1-CPU systems (thanks to Ulrich Kiermayr)


1.1.10b2:
    Core, Setup, etc.:
    * FIX: setup.sh on OMD: fix paths for cache and counters
    * FIX: check_mk -D did bail out if host had no ip address
    * cleanup: all OIDs in checks now begin with ".1.3.6", not "1.3.6"

    WATO:
    * FIX: Fixed bug that lost autochecks when using WATO and cmk -II together

    Checks & Agents:
    * Added check man pages for systemtime, multipath, snmp_info, sylo,
      ad_replication, fsc_fans, fsc_temp, fsc_subsystems
    * Added SNMP uptime check which behaves identical to the agent uptime check


1.1.10b1:
    Core, Setup, etc.:
    * FIX: do not assume 127.0.0.1 as IP address for usewalk_hosts if
      they are not SNMP hosts.
    * FIX: precompile: make sure check includes are added before actual
      checks
    * FIX: setup.sh: do not prepend current directory to url_prefix
    * FIX: output agent version also for mixed (tcp|snmp) hosts
    * RPM: use BuildArch: noarch in spec file rather than as a command
      line option (thanks to Ulrich Kiermayr)
    * setup.sh: Allow to install Check_MK into existing OMD site (>= 0.46).
      This is still experimental!

    Checks & Agents:
    * FIX: Windows agent: fix output of event ID of log messages
    * FIX: if/if64: output speed correctly (1.50MB/s instead of 1MB/s)
    * FIX: drbd now handles output of older version without an ep field
    * FIX: repaired df_netapp32
    * FIX: Added SNMP scan function of df_netapp and df_netapp32
    * FIX: repaired apc_symmetra (was broken due to new option -Ot 
      for SNMP)
    * FIX: df, hr_fs and other filesystem checks: fix bug if using
      magic number. levels_low is now honored.
    * FIX: scan function avoids hr_cpu and ucd_cpu_utilization
      at the same time
    * FIX: HP-UX agent: fixed output of df for long mount points
      (thanks to Claas Rockmann-Buchterkirche)
    * FIX: df_netapp/32: fixed output of used percentage (was always
      0% due to integer division)
    * FIX: fixed manual of df (magic_norm -> magic_normsize)
    * FIX: removed filesystem_trend_perfdata. It didn't work. Use
      now df-parameter "trend_perfdata" (see new man page of df)
    * FIX: cisco_temp_perf: fix return state in case of WARNING (was 0 = OK)
    * FIX: repair PNP template for df when using trends
    * FIX: cisco_qos: fix WATO exception (was due to print command in check)
    * FIX: check_mk check: fixed template for execution time
    * FIX: blade_health, fc_brocade_port_detailed removed debug outputs
    * FIX: netapp_volumes: The check handled 64-bit aggregates correctly
    * FIX: netapp_volumes: Fixed snmp scan function
    * FIX: blade_*: Fixed snmp scan function
    * FIX: nfsmount: fix exception in check in case of 'hanging'
    * systemtime: new simple check for time synchronization on Windows
      (needs agent update)
    * Added Perf-O-Meter for non-df filesystem checks (e.g. netapp)
    * hp_proliant_*: improve scan function (now just looks for "proliant")

    Multisite:
    * FIX: fix json/python Webservice

1.1.9i9:
    Core, Setup, etc.:
    * FIX: check_mk_templates.cfg: add missing check_period for hosts
      (needed for Shinken)
    * FIX: read *.include files before checks. Fixes df_netapp not finding
      its check function
    * FIX: inventory checks on SNMP+TCP hosts ignored new TCP checks
    * local.mk: This file is read after final.mk and *not* backup up
      or restored
    * read all files in conf.d/*.mk in alphabetical order now.
    * use snmp commands always with -Ot: output time stamps as UNIX epoch
      (thanks to Ulrich Kiermayr)

    Checks & Agents:
    * ucd_cpu_load: new check for CPU load via UCD SNMP agent
    * ucd_cpu_util: new check for CPU utilization via UCD SNMP agent
    * steelhead_status: new check for overall health of Riverbed Steelhead appliance
    * steelhead_connections: new check for Riverbed Steelhead connections
    * df, df_netapp, df_netapp32, hr_fs, vms_df: all filesystem checks now support
      trends. Please look at check manpage of df for details.
    * FIX: heartbeat_nodes: Fixed error handling when node is active but at least one link is dead
    * 3ware_units: Handling INITIALIZING state as warning now
    * FIX: 3ware_units: Better handling of outputs from different tw_cli versions now
    * FIX: local: PNP template for local now looks in all template directories for
      specific templates (thanks to Patrick Schaaf)

    Multisite:
    * FIX: fix "too many values to unpack" when editing views in single layout
      mode (such as host or service detail)
    * FIX: fix PNP icon in cases where host and service icons are displayed in 
      same view (found by Wolfgang Barth)
    * FIX: Fixed view column editor forgetting pending changes to other form
           fields
    * FIX: Customlinks snapin persists folding states again
    * FIX: PNP timerange painter option field takes selected value as default now
    * FIX: Fixed perfometer styling in single dataset layouts
    * FIX: Tooltips work in group headers now
    * FIX: Catching exceptions caused by unset bandwidth in interface perfometer

    WATO:
    * FIX: fix problem with vanishing services on Windows. Affected were services
      containing colons (such as fs_C:/).

    Livestatus:
    * FIX: fix most compiler warnings (thanks to patch by Sami Kerola)
    * FIX: fix memory leak. The leak caused increasing check latency in some
      situations
    
1.1.9i8:
    Multisite:
    * New "web service" for retrieving data from views as JSON or 
      Python objects. This allows to connect with NagStaMon 
      (requires patch in NagStaMon). Simply add &output_format=json
      or &output_format=python to your view URL.
    * Added two builtin views for NagStaMon.
    * Acknowledgement of problem now has checkboxes for sticky,
      send notification and persisten comment
    * Downtimes: allow to specify fixed/flexible downtime
    * new display_options d/D for switching on/off the tab "Display"
    * Improved builtin views for downtimes
    * Bugfix: Servicegroups can be searched with the quicksearch snapin using
      the 'sg:' prefix again

    WATO:
    * Fixed problem appearing at restart on older Python version (RH)

1.1.9i7:
    Core, Setup, etc.:
    * Fix crash on Python 2.4 (e.g. RedHat) with fake_file
    * Fixed clustering of SNMP hosts
    * Fix status output of Check_MK check in mixed cluster setups

    Checks & Agents:
    * PNP templates for if/if64: fix bugs: outgoing packets had been
      same as incoming, errors and discards were swapped (thanks to 
      Paul Freeman)
    * Linux Agent: Added suport for vdx and xvdx volumes (KVM+Virtio, XEN+xvda)

    Multisite:
    * Fix encoding problem when host/service groups contain non-ascii
      characters.

    WATO:
    * Fix too-long-URL problem in cases of many services on one host


1.1.9i6:
    INCOMPATIBLE CHANGES:
    * Removed out-dated checks blade_misc, ironport_misc and snia_sml. Replaced
      with dummy checks begin always UNKNOWN.

    Core, Setup, etc.:
    * cmk -D: show ip address of host 
    * Fix SNMP inventory find snmp misc checks inspite of negative scan function
    * Fix output of MB and GB values (fraction part was zero)

    Checks & Agents:
    * megaraid_ldisks: remove debug output
    * fc_brocade_port: hide on SNMP scan, prefer fc_brocade_port_detailed
    * fc_brocade_port_detailed: improve scan function, find more devices
    * New agent for HP-UX
    * hpux_cpu: new check for monitoring CPU load average on HP-UX
    * hpux_if: New check for monitoring NICs on HP-UX (compatible to if/if64)
    * hpux_multipath: New check for monitoring Multipathing on HP-UX
    * hpux_lvm: New check for monitoring LVM mirror state on HP-UX
    * hpux_serviceguard: new check for monitoring HP-UX Serviceguard
    * drbd: Fixed var typo which prevented inventory of drbd general check
      (Thanks to Andreas Behler)
    * mk_oracle: new agent plugin for monitoring ORACLE (currently only
      on Linux and HP-UX, but easily portable to other Unices)
    * oracle_sessions: new check for monitoring the current number of active
      database sessions.
    * oracle_logswitches: new check for monitoring the number of logswitches
      of an ORACLE instances in the last 60 minutes.
    * oracle_tablespaces: new check for monitoring size, state and autoextension
      of ORACLE tablespaces.
    * h3c_lanswitch_cpu: new check for monitoring CPU usage of H3C/HP/3COM switches
    * h3c_lanswitch_sensors: new check for monitoring hardware sensors of H3C/HP/3COM switches
    * superstack3_sensors: new check for monitoring hardware sensors of 3COM Superstack 3 switches

    Multisite:
    * Fixed aligns/widths of snapin contents and several small styling issues
    * Fixed links and border-styling of host matrix snapin
    * Removed jQuery hover menu and replaced it with own code

1.1.9i5:
    Multisite:
    * custom notes: new macros $URL_PREFIX$ and $SITE$, making 
      multi site setups easier
    * new intelligent logwatch icon, using url_prefix in multi site
      setups


1.1.9i4:
    Core, Setup, etc.:
    * added missing 'register 0' to host template
    * setup: fix creation of symlink cmk if already existing

    Multisite:
    * New reschedule icon now also works for non-local sites.
    * painter options are now persisted on a per-user-base
    * new optional column for displaying host and service comments
      (not used in shipped views but available in view editor)

    Livestatus:
    * Check for buffer overflows (replace strcat with strncat, etc.)
    * Reduce number of log messages (reclassify to debug)

    Checks & Agents:
    * apc_symmetra: handle empty SNMP variables and treat as 0.


1.1.9i3:
    INCOMPATIBLE CHANGES:
    * You need a current version of Livestatus for Multisite to work!
    * Multisite: removed (undocumented) view parameters show_buttons and show_controls.
      Please use display_options instead.
    * Finally removed deprecated filesystem_levels. Please use check_parameters instead.
    * Livestatus: The StatsGroupBy: header is still working but now deprecated.
      Please simply use Columns: instead. If your query contains at least one Stats:-
      header than Columns: has the meaning of the old StatsGroupBy: header

    Core, Setup, etc.:
    * Create alias 'cmk' for check_mk in bin/ (easier typing)
    * Create alias 'mkp' for check_mk -P in bin/ (easier typing) 

    Multisite:
    * Each column can now have a tooltip showing another painter (e.g.
      show the IP address of a host when hovering over its name)
    * Finally show host/services icons from the nagios value "icon_image".
      Put your icon files in /usr/share/check_mk/web/htdocs/images/icons.
      OMD users put the icons into ~/local/share/check_mk/web/htdocs/images/icons.
    * New automatic PNP-link icons: These icons automatically appear, if
      the new livestatus is configured correctly (see below). 
    * new view property "hidebutton": allow to hide context button to a view.
    * Defaults views 'Services: OK', 'Services: WARN, etc. do now not create
      context buttons (cleans up button bar).
    * new HTML parameter display_options, which allows to switch off several
      parts of the output (e.g. the HTML header, external links, etc).
    * View hoststatus: show PNP graph of host (usually ping stats)
    * new tab "Display": here the user can choose time stamp
      display format and PNP graph ranges
    * new column "host_tags", showing the Check_MK host tags of a host
    * new datasource "alert_stats" for computing alert statistics
    * new view "Alert Statistics" showing alert statistics for all hosts
      and services
    * Sidebar: Fixed snapin movement to the bottom of the snapin list in Opera
    * Sidebar: Fixed scroll position saving in Opera
    * Fixed reloading button animation in Chrome/IE (Changed request to async mode)
    * Sidebar: Removed scrollbars of in older IE versions and IE8 with compat mode
    * Sidebar: Fixed scrolling problem in IE8 with compat mode (or maybe older IE versions)
      which broke the snapin titles and also the tactical overview table
    * Sidebar: Fixed bulletlist positioning
    * Sidebar: The sidebar quicksearch snapin is case insensitive again
    * Fixed header displaying on views when the edit button is not shown to the user
    * View pages are not refreshed when at least one form (Filter, Commands,
      Display Options) is open
    * Catching javascript errors when pages from other domain are opened in content frame
    * Columns in view editor can now be added/removed/moved easily

    Checks & Agents:
    * Fixed problem with OnlyFrom: in Linux agent (df didn't work properly)
    * cups_queues: fixed plugin error due to invalid import of datetime,
      converted other checks from 'from datetime import...' to 'import datetime'.
    * printer_supply: handle the case where the current value is missing
    * megaraid_ldisks: Fixed item detection to be compatible with different versions of megaraid
    * Linux Agent: Added new 3ware agent code to support multiple controllers
      (Re-inventory of 3ware checks needed due to changed check item names)

    Livestatus:
    * new column pnpgraph_present in table host and service. In order for this
      column to work you need to specify the base directory of the PNP graphs
      with the module option pnp_path=, e.g. pnp_path=/omd/sites/wato/var/pnp4nagios/perfdata
    * Allow more than one column for StatsGroupBy:
    * Do not use function is_contact_member_of_contactgroup anymore (get compatible
      with Nagios CVS)
    * Livestatus: log timeperiod transitions (active <-> inactive) into Nagios
      log file. This will enable us to create availability reports more simple
      in future.

    Multisite:
    * allow include('somefile.mk') in multisite.mk: Include other files.
      Paths not beginning with '/' are interpreted relative to the directory
      of multisite.mk

    Livestatus:
    * new columns services_with_info: similar to services_with_state but with
      the plugin output appended as additional tuple element. This tuple may
      grow in future so do not depend on its length!

1.1.9i2:
    Checks & Agents:
    * ibm_imm_health: fix inventory function
    * if/if64: fix average line in PNP-template, fix display of speed for 20MBit
      lines (e.g. Frame Relay)

    Multisite:
    * WATO: Fixed omd mode/site detection and help for /etc/sudoers
    * WATO: Use and show common log for pending changes 
    * Sidebar Quicksearch: Now really disabling browser built-in completion
      dropdown selections
    
1.1.9i1:
    INCOMPATIBLE CHANGES:
    * TCP / SNMP: hosts using TCP and SNMP now must use the tags 'tcp'
      and 'snmp'. Hosts with the tag 'ping' will not inventorize any
      service. New configuration variable tcp_hosts.
    * Inventory: The call syntax for inventory has been simplified. Just
      call check_mk -I HOSTNAME now. Omit the "tcp" or "snmp". If you
      want to do inventory just for certain check types, type "check_mk --checks=snmp_info,if -I hostnames..."
      instead
    * perfdata_format now defaults to "pnp". Previous default was "standard".
      You might have to change that in main.mk if you are not using PNP (only
      relevant for MRPE checks)
    * inventory_check_severity defaults to 1 now (WARNING)
    * aggregation_output_format now defaults to "multiline"
    * Removed non_bulkwalk_hosts. You can use bulkwalk_hosts with NEGATE
      instead (see docu)
    * snmp_communites is now initialized with [], not with {}. It cannot
      be a dict any longer.
    * bulkwalk_hosts is now initizlized with []. You can do += here just
      as with all other rule variables.
    * Configuration check (-X) is now always done. It is now impossible to
      call any Check_MK action with an invalid configuration. This saves
      you against mistyped variables.
    * Check kernel: converted performance data from counters to rates. This
      fixes RRD problems (spikes) on reboots and also allows better access 
      to the peformance data for the Perf-O-Meters.  Also changed service 
      descriptions. You need to reinventurize the kernel checks. Your old
      RRDs will not be deleted, new ones will be created.
    * Multisite: parameters nagios_url, nagios_cgi_url and pnp_url are now
      obsolete. Instead the new parameter url_prefix is used (which must
      end with a /).

    Core, Setup, etc.:
    * Improve error handling: if hosts are monitored with SNMP *and* TCP,
      then after an error with one of those two agents checks from the
      other haven't been executed. This is fixed now. Inventory check
      is still not complete in that error condition.
    * Packages (MKP): Allow to create and install packages within OMD!
      Files are installed below ~/local/share/check_mk. No root permissions
      are neccessary
    * Inventory: Better error handling on invalid inventory result of checks
    * setup.sh: fix problem with missing package_info (only appears if setup
      is called from another directory)
    * ALL_SERVICES: Instead of [ "" ] you can now write ALL_SERVICES
    * debug_log: also output Check_MK version, check item and check parameters
    * Make sure, host has no duplicate service - this is possible e.g. by
      monitoring via agent and snmp in parallel. duplicate services will
      make Nagios reject the configuration.
    * --snmpwalk: do not translate anymore, use numbers. All checks work
      with numbers now anyway.
    * check_mk -I snmp will now try all checktypes not having an snmp scan
      function. That way all possible checks should be inventorized.
    * new variable ignored_checks: Similar to ignored_checktypes, but allows
      per-host configuration
    * allow check implementations to use common include files. See if/if64
      for an example
    * Better handling for removed checks: Removed exceptions in check_mk calls
      when some configured checks have been removed/renamed

    Checks & Agents:
    * Renamed check functions of imm_health check from test_imm to imm_health
      to have valid function and check names. Please remove remove from
      inventory and re-inventory those checks.
    * fc_brocade_port_detailed: allow to specify port state combinations not 
      to be critical
    * megaraid_pdisks: Using the real enclosure number as check item now
    * if/if64: allow to configure averaging of traffic over time (e.g. 15 min) 
      and apply traffic levels and averaged values. Also allow to specify relative
      traffic levels. Allow new parameter configuration via dictionary. Also
      allow to monitor unused ports and/or to ignore link status.
    * if/if64: Added expected interface speed to warning output
    * if/if64: Allow to ignore speed setting (set target speed to None)
    * wut_webtherm: handle more variants of WuT Webtherms (thanks to Lefty)
    * cisco_fan: Does not inventorize 'notPresent' sensors anymore. Improved output
    * cisco_power: Not using power source as threshold anymore. Improved output
    * cisco_fan: Does not inventorize 'notPresent' sensors anymore. Improved output
    * cisco_power: Not using power source as threshold anymore. Improved output
    * cisco_power: Excluding 'notPresent' devices from inventory now
    * cisco_temp_perf: Do not crash if device does not send current temperature
    * tcp_conn_stats: new check for monitoring number of current TCP connections
    * blade_*: Added snmp scan functions for better automatic inventory
    * blade_bays: Also inventorizes standby blades and has a little more
                  verbose output.
    * blade_blowers: Can handle responses without rpm values now. Improved output
    * blade_health: More detailed output on problems
    * blade_blades: Added new check for checking the health-, present- and
                    power-state of IBM Bladecenter blades
    * win_dhcp_pools: Several cleanups in check
    * Windows agent: allow restriction to ip addresses with only_hosts (like xinetd)
    * heartbeat_rscstatus: Catching empty output from agent correctly
    * tcp_conn_stats: Fixed inventory function when no conn stats can be inventoried
    * heartbeat_nodes: fix Linux agent for hostname with upper case letters (thanks to
            Thorsten Robers)
    * heartbeat_rscstatus: Catching empty output from agent correctly
    * heartbeat_rscstatus: Allowing a list as expected state to expect multiple OK states
    * win_dhcp_pools agent plugin: Filtering additional error message on
      systems without dhcp server
    * j4p_performance: Added experimental agent plugin fetching data via 
      jmx4perl agent (does not need jmx4perl on Nagios)
    * j4p_performance.mem: added new experimental check for memory usage via JMX.
    * if/if64: added Perf-O-Meter for Multisite
    * sylo: fix performance data: on first execution (counter wrap) the check did
      output only one value instead of three. That lead to an invalid RRD.
    * Cleaned up several checks to meet the variable naming conventions
    * drbd: Handling unconfigured drbd devices correctly. These devices are
      ignored during nventory
    * printer_supply: In case of OKI c5900 devices the name of the supply units ins not
      unique. The color of the supply unit is reported in a dedicated OID and added to the
      check item name to have a unique name now.
    * printer_supply: Added simple pnp template to have better graph formating for the check results
    * check_mk.only_from: new check for monitoring the IP address access restriction of the
      agent. The current Linux and Windows agents provide this information.
    * snmp_info check: Recoded not to use snmp_info_single anymore
    * Linux Agent: Fixed <<<cpu>>> output on SPARC machines with openSUSE
    * df_netapp/df_netapp32: Made check inventory resistant against empty size values
    * df_netapp32: Added better detection for possible 32bit counter wrap
    * fc_brocade_port_detailed: Made check handle phystate "noSystemControlAccessToSlot" (10)
      The check also handles unknown states better now
    * printer_supply: Added new parameter "printer_supply_some_remaining_status" to
      configure the reported state on small remaining capacity.
    * Windows agent: .vbs scripts in agents plugins/ directory are executed
      automatically with "cscript.exe /Nologo" to prevent wrong file handlers
    * aironet_clients: Only counting clients which don't have empty values for strength
    * statgrab_disk: Fixed byte calculation in plugin output
    * statgrab_disk: Added inventory function
    * 3ware_disks: Ignoring devices in state NOT-PRESENT during inventory

    Multisite:
    * The custom open/close states of custom links are now stored for each
      user
    * Setting doctype in sidebar frame now
    * Fixed invalid sidebar css height/width definition
    * Fixed repositioning the sidebar scroll state after refreshing the page
    * Fixed mousewheel scrolling in opera/chrome
    * Fixed resize bug on refresh in chrome
    * New view for all services of a site
    * Sidebar snapin site_status: make link target configurable
    * Multisite view "Recently changed services": sort newest first
    * Added options show_header and show_controls to remove the page headers
      from views
    * Cool: new button for an immediate reschedule of a host or service
      check: the view is redisplayed exactly at the point of time when
      Nagios has finished the check. This makes use of MK Livestatus'
      unique waiting feature.

   Livestatus:
    * Added no_more_notifications and check_flapping_recovery_notification
      fields to host table and no_more_notifications field to service table.
      Thanks to Matthew Kent

1.1.8:
    Core, Setup, etc.:
    * setup.sh: turn off Python debugging
    * Cleaned up documentation directory
    * cluster host: use real IP address for host check if cluster has
      one (e.g. service IP address)

    Checks & Agents:
    * Added missing PNP template for check_mk-hr_cpu
    * hr_fs: inventory now ignores filesystem with size 0,
      check does not longer crash on filesystems with size 0
    * logwatch: Fixed typo in 'too many unacknowledged logs' error message
    * ps: fix bug: inventory with fixed user name now correctly puts
      that user name into the resulting check - not None.
    * ps: inventory with GRAB_USER: service description may contain
      %u. That will be replaced with the user name and thus makes the
      service description unique.
    * win_dhcp_pools: better handle invalid agent output
    * hp_proliant_psu: Fixed multiple PSU detection on one system (Thanks to Andreas Döhler)
    * megaraid_pdisks: Fixed coding error
    * cisco_fan: fixed check bug in case of critical state
    * nfsmounts: fix output (free and used was swapped), make output identical to df

    Livestatus:
    * Prohibit { and } in regular expressions. This avoids a segmentation
      fault caused by regcomp in glibc for certain (very unusual) regular
      expressions.
    * Table status: new columns external_command_buffer_slots,
      external_command_buffer_usage and external_command_buffer_max
      (this was implemented according to an idea and special request of
       Heinz Fiebig. Please sue him if this breaks anything for you. I was
       against it, but he thinks that it is absolutely neccessary to have
       this in version 1.1.8...)
    * Table status: new columns external_commands and external_commands_rate
      (also due to Mr. Fiebig - he would have quit our workshop otherwise...)
    * Table downtimes/comments: new column is_service

    Multisite:
    * Snapin Performance: show external command per second and usage and
      size of external command buffer
    * Downtimes view: Group by hosts and services - just like comments
    * Fix links for items containing + (e.g. service descriptionen including
      spaces)
    * Allow non-ASCII character in downtimes and comments
    * Added nagvis_base_url to multisite.mk example configuration
    * Filter for host/service groups: use name instead of alias if 
      user has no permissions for groups

1.1.8b3:
    Core, Setup, etc.:
    * Added some Livestatus LQL examples to documentation
    * Removed cleanup_autochecks.py. Please use check_mk -u now.
    * RRA configuration for PNP: install in separate directory and do not
      use per default, since they use an undocumented feature of PNP.

    Checks & Agents:
    * postfix_mailq: Changed limit last 6 lines which includes all needed
		information
    * hp_proliant_temp/hp_proliant_fans: Fixed wrong variable name
    * hp_procurve_mem: Fixed wrong mem usage calculation
    * ad_replication: Works no with domain controller hostnames like DC02,DC02
    * aironet_client: fix crash on empty variable from SNMP output
    * 3ware_disks, 3ware_units: hopefully repaired those checks
    * added rudimentary agent for HP-UX (found in docs/)

    Multisite:
    * added Perf-O-Meter to "Problems of Host" view
    * added Perf-O-Meter to "All Services" view
    * fix bug with cleaning up persistent connections
    * Multisite now only fetches the available PNP Graphs of hosts/services
    * Quicksearch: limit number of items in dropdown to 80
      (configurable via quicksearch_dropdown_limit)
    * Views of hosts: make counts of OK/WARN/CRIT klickable, new views
      for services of host in a certain state
    * Multisite: sort context buttons in views alphabetically
    * Sidebar drag scrolling: Trying to compensate lost mouse events when
	leaving the sidebar frame while dragging

    Livestatus:
    * check for event_broker_options on start
    * Fix memory leakage caused by Filter: headers using regular expressions
    * Fix two memory leaks in logfile parser

1.1.8b2:
    Core, Setup, etc.:
    * Inventory: skip SNMP-only hosts on non-SNMP checktypes (avoids timeouts)
    * Improve error output for invalid checks
    
    Checks & Agents:
    * fix bug: run local and plugins also when spaces are in path name
      (such as C:\Program Files\Check_MK\plugins
    * mem.vmalloc: Do not create a check for 64 bit architectures, where
      vmalloc is always plenty
    * postfix_mailq: limit output to 1000 lines
    * multipath: handle output of SLES 11 SP1 better
    * if/if64: output operstatus in check output
    * if/if64: inventory now detects type 117 (gigabitEthernet) for 3COM
    * sylo: better handling of counter wraps.

    Multisite:
    * cleanup implementation of how user settings are written to disk
    * fix broken links in 'Edit view -> Try out' situation
    * new macros $HOSTNAME_LOWER$, $HOSTNAME_UPPER$ and $HOSTNAME_TITLE$ for
      custom notes

1.1.8b1:
    Core, Setup, etc.:
    * SNMPv3: allow privProtocol and privPassword to be specified (thanks
      to Josef Hack)
    * install_nagios.sh: fix problem with broken filenames produced by wget
    * install_nagios.sh: updated software to newest versions
    * install_nagios.sh: fix Apache configuration problem
    * install_nagios.sh: fix configuration vor PNP4Nagios 0.6.6
    * config generation: fix host check of cluster hosts
    * config generation: add missing contact groups for summary hosts
    * RPM package of agent: do not overwrite xinetd.d/check_mk, but install
      new version with .rpmnew, if admin has changed his one
    * legacy_checks: fix missing perfdata, template references where in wrong
      direction (thanks Daniel Nauck for his precise investigation)

    Checks & Agents:
    * New check imm_health by Michael Nieporte
    * rsa_health: fix bug: detection of WARNING state didn't work (was UNKNOWN
            instead)
    * check_mk_agent.solaris: statgrab now excludes filesystems. This avoids hanging
      in case of an NFS problem. Thanks to Divan Santana.
    * multipath: Handle new output of multipath -l (found on SLES11 SP1)
    * ntp: fix typo in variable ntp_inventory_mode (fixes inventory problem)
    * if64: improve output formatting of link speed
    * cisco_power: inventory function now ignores non-redundant power supplies
    * zpool_status: new check from Darin Perusich for Solaris zpools

    Multisite:
    * fix several UTF-8 problems: allow non-ascii characters in host names
      (must be UTF 8 encoded!)
    * improve compatibility with Python 2.3
    * Allow loading custom style sheet overriding Check_MK styles by setting
      custom_style_sheet in multisite.mk
    * Host icons show link to detail host, on summary hosts.
    * Fix sidebar problem: Master Control did not display data correctly
    * status_host: honor states even if sites hosting status hosts is disabled
      (so dead-detection works even if local site is disabled)
    * new config variable start_url: set url for welcome page
    * Snapin Quicksearch: if no host is matching, automatically search for
      services
    * Remove links to legacy Nagios GUI (can be added by user if needed)
    * Sidebar Quicksearch: fix several annoyances
    * Views with services of one host: add title with host name and status

    Livestatus:
    * fix memory leak: lost ~4K on memory on each StatsAnd: or StatsOr:
      header (found by Sven Nierlein)
    * fix invalid json output for empty responses (found by Sven Nierlein)
    * fix Stats: avg ___ for 0 matching elements. Output was '-nan' and is
      now '0.0'
    * fix output of floating point numbers: always use exponent and make
      sure a decimal point is contained (this makes JSON/Python detect
      the correct type)

1.1.7i5:
    Core, Setup, etc.:
    * SNMP: do not load any MIB files (speeds up snmpwalk a lot!)
    * legacy_checks: new config variable allowing creating classical
      non-Check_MK checks while using host tags and config options
    * check_mk_objects.cfg: beautify output, use tabs instead of spaces
    * check_mk -II: delete only specified checktypes, allow to reinventorize
      all hosts
    * New option -O, --reload: Does the same as -R, but reloads Nagios
      instead of restarting it.
    * SNMP: Fixed string detection in --snmpwalk calls
    * SNMP: --snmpwalk does walk the enterprises tree correctly now
    * SNMP: Fixed missing OID detection in SNMP check processing. There was a problem
      when the first column had OID gaps in the middle. This affected e.g. the cisco_locif check.
    * install_nagios.sh: correctly detect Ubuntu 10.04.1
    * Config output: make order of service deterministic
    * fix problem with missing default hostgroup

    Multisite:
    * Sidebar: Improved the quicksearch snapin. It can search for services, 
      servicegroups and hostgroups now. Simply add a prefix "s:", "sg:" or "hg:"
      to search for other objects than hosts.
    * View editor: fix bug which made it impossible to add more than 10 columns
    * Service details: for Check_MK checks show description from check manual in
      service details
    * Notes: new column 'Custom notes' which allows customizable notes
      on a per host / per service base (see online docu for details)
    * Configuration: new variable show_livestatus_errors which can be set
      to False in order to hide error about unreachable sites
    * hiding views: new configuration variables hidden_views and visible_views
    * View "Service problems": hide problems of down or unreachable hosts. This
      makes the view consistant with "Tactical Overview"

    Checks & Agents:
    * Two new checks: akcp_sensor_humidity and akcp_sensor_temp (Thanks to Michael Nieporte)
    * PNP-template for kernel: show average of displayed range
    * ntp and ntp.time: Inventory now per default just creates checks for ntp.time (summary check).
      This is controlled by the new variable ntp_inventory_mode (see check manuals).
    * 3ware: Three new checks by Radoslav Bak: 3ware_disks, 3ware_units, 3ware_info
    * nvidia: agent now only queries GPUCoreTemp and GPUErrors. This avoids
      a vmalloc leakage of 32kB per call (bug in NVIDIA driver)
    * Make all SNMP based checks independent of standard MIB files
    * ad_replication: Fixed syntax errors and unhandled date output when
      not replicated yet
    * ifoperstatus: Allowing multiple target states as a list now
    * cisco_qos: Added new check to monitor traffic in QoS classes on Cisco routers
    * cisco_power: Added scan function
    * if64/if/cisco_qos: Traffic is displayed in variable byte scales B/s,KB/s,MB/s,GB/s
      depending on traffic amount.
    * if64: really using ifDescr with option if_inventory_uses_description = True
    * if64: Added option if_inventory_uses_alias to using ifAlias for the item names
    * if64/if: Fixed bug displaying the out traffic (Perfdata was ok)
    * if64/if: Added WARN/CRIT thresholds for the bandwidth usage to be given as rates
    * if64/if: Improved PNP-Templates
    * if64/if: The ifoperstatus check in if64/if can now check for multiple target states
    * if64/if: Removing all null bytes during hex string parsing (These signs Confuse nagios pipe)
    * Fixed hr_mem and hr_fs checks to work with new SNMP format
    * ups_*: Inventory works now on Riello UPS systems
    * ups_power: Working arround wrong implemented RFC in some Riello UPS systems (Fixing negative power
      consumption values)
    * FreeBSD Agent: Added sections: df mount mem netctr ipmitool (Thanks to Florian Heigl)
    * AIX: exclude NFS and CIFS from df (thanks to Jörg Linge)
    * cisco_locif: Using the interface index as item when no interface name or description are set

    Livestatus:
    * table columns: fix type of num_service_* etc.: was list, is now int (thanks to Gerhard Laußer)
    * table hosts: repair semantics of hard_state (thanks to Michael Kraus). Transition was one
      cycle to late in certain situations.

1.1.7i4:
    Core, Setup, etc.:
    * Fixed automatic creation of host contactgroups
    * templates: make PNP links work without rewrite

    Multisite:
    * Make page handler modular: this allows for custom pages embedded into
      the Multisite frame work and thus using Multisite for other tasks as
      well.
    * status_host: new state "waiting", if status host is still pending
    * make PNP links work without rewrite
    * Fix visibility problem: in multisite setups all users could see
      all objects.

1.1.7i3:
    Core, Setup, etc.:
    * Fix extra_nagios_conf: did not work in 1.1.7i2
    * Service Check_MK now displays overall processing time including
      agent communication and adds this as performance data
    * Fix bug: define_contactgroups was always assumed True. That led to duplicate
      definitions in case of manual definitions in Nagios 

    Checks & Agents:
    * New Check: hp_proliant_da_phydrv for monitoring the state of physical disks
      in HP Proliant Servers
    * New Check: hp_proliant_mem for monitoring the state of memory modules in
      HP Proliant Servers
    * New Check: hp_proliant_psu for monitoring the state of power supplies in
      HP Proliant Servers
    * PNP-templates: fix several templates not working with MULTIPLE rrds
    * new check mem.vmalloc for monitoring vmalloc address space in Linux kernel.
    * Linux agent: add timeout of 2 secs to ntpq 
    * wmic_process: make check OK if no matching process is found

    Livestatus:
    * Remove obsolete parameter 'accept_timeout'
    * Allow disabling idle_timeout and query_timeout by setting them to 0.

    Multisite:
    * logwatch page: wrap long log lines

1.1.7i2:
    Incompatible Changes:
    * Remove config option define_timeperiods and option --timeperiods.
      Check_MK does not longer define timeperiod definitions. Please
      define them manually in Nagios.
    * host_notification_period has been removed. Use host_extra_conf["notification_period"]
      instead. Same holds for service_notification_periods, summary_host_notification_periods
      and summary_service_notification_periods.
    * Removed modes -H and -S for creating config data. This now does
      the new option -N. Please set generate_hostconf = False if you
      want only services to be defined.

    Core, Setup, etc.:
    * New config option usewalk_hosts, triggers --usewalk during
      normal checking for selected hosts.
    * new option --scan-parents for automatically finding and 
      configuring parent hosts (see online docu for details)
    * inventory check: put detailed list of unchecked items into long
      plugin output (to be seen in status details)
    * New configuration variable check_parameters, that allows to
      override default parameters set by inventory, without defining 
      manual checks!

    Checks & Agents:
    * drbd: changed check parameters (please re-inventorize!)
    * New check ad_replication: Checks active directory replications
      of domain controllers by using repadm
    * New check postifx_mailq: Checks mailqueue lengths of postifx mailserves
    * New check hp_procurve_cpu: Checks the CPU load on HP Procurve switches
    * New check hp_procurve_mem: Checks the memory usage on HP Procurve switches
    * New check hp_procurve_sensors: Checks the health of PSUs, FANs and
      Temperature on HP Procurve switches
    * New check heartbeat_crm: Monitors the general state of heartbeat clusters
      using the CRM
    * New check heartbeat_crm_resources: Monitors the state of resources and nodes
      in heartbeat clusters using the CRM
    * *nix agents: output AgentOS: in header
    * New agent for FreeBSD: It is based on the linux agent. Most of the sections
      could not be ported easily so the FreeBSD agent provides information for less
      checks than the linux agent.
    * heartbeat_crm and heartbeat_crm.resources: Change handling of check parameters.
      Please reinvenurize and read the updated man page of those checks
    * New check hp_proliant_cpu: Check the physical state of CPUs in HP Proliant servers
    * New check hp_proliant_temp: Check the temperature sensors of HP Proliant servers
    * New check hp_proliant_fans: Check the FAN sensors of HP Proliant servers

    Multisite:
    * fix chown problem (when nagios user own files to be written
      by the web server)
    * Sidebar: Fixed snapin movement problem using older firefox
      than 3.5.
    * Sidebar: Fixed IE8 and Chrome snapin movement problems
    * Sidebar: Fixed IE problem where sidebar is too small
    * Multisite: improve performance in multi site environments by sending
      queries to sites in parallel
    * Multisite: improve performance in high latency situations by
      allowing persistent Livestatus connections (set "persist" : True 
      in sites, use current Livestatus version)

    Livestatus:
    * Fix problems with in_*_period. Introduce global
      timeperiod cache. This also improves performance
    * Table timeperiods: new column 'in' which is 0/1 if/not the
      timeperiod is currently active
    * New module option idle_timeout. It sets the time in ms
      Livestatus waits for the next query. Default is 300000 ms (5 min).
    * New module option query_timeout. It limits the time between
      two lines of a query (in ms). Default is 10000 ms (10 sec).

1.1.7i1: Core, Setup, etc.:
    * New option -u for reordering autochecks in per-host-files
      (please refer to updated documentation about inventory for
       details)
    * Fix exception if check_mk is called without arguments. Show
      usage in that case.
    * install_nagios.sh: Updated to NagVis 1.5 and fixed download URL
    * New options --snmpwalk and --usewalk help implemeting checks
      for SNMP hardware which is not present
    * SNMP: Automatically detect missing entries. That fixes if64
      on some CISCO switches.
    * SNMP: Fix hex string detection (hopefully)
    * Do chown only if running as root (avoid error messages)
    * SNMP: SNMPv3 support: use 4-tuple of security level, auth protocol,
      security name and password instead of a string in snmp_communities
      for V3 hosts.
    * SNMP: Fixed hexstring detection on empty strings
    * New option -II: Is like -I, but removes all previous autochecks
      from inventorized hosts
    * install_nagios.sh: Fix detection of PNP4Nagios URL and URL of
      NagVis
    * Packager: make sanity check prohibiting creating of package files
      in Check MK's directories
    * install_nagios.sh: Support Ubuntu 10.04 (Thanks to Ben)
      
    Checks & Agents:
    * New check ntp.time: Similar to 'ntp' but only honors the system peer
      (that NTP peer where ntpq -p prints a *).
    * wmic_process: new check for ressource consumption of windows processes
    * Windows agent supports now plugins/ and local/ checks
    * [FIX] ps.perf now correctly detects extended performance data output
      even if number of matching processes is 0
    * renamed check cisco_3640_temp to cisco_temp, renamed cisco_temp
      to cisco_temp_perf, fixed snmp detection of those checks
    * New check hr_cpu - checking the CPU utilization via SNMP
    * New check hr_fs - checking filesystem usage via SNMP
    * New check hr_mem - checking memory usage via SNMP
    * ps: inventory now can configured on a per host / tag base
    * Linux: new check nvidia.temp for monitoring temperature of NVIDIA graphics card
    * Linux: avoid free-ipmi hanging forever on hardware that does not support IPMI
    * SNMP: Instead of an artificial index column, which some checks use, now
      the last component of the OID is used as index. That means that inventory
      will find new services and old services will become UNKNOWN. Please remove
      the outdated checks.
    * if: handle exception on missing OIDs
    * New checks hp_blade* - Checking health of HP BladeSystem Enclosures via SNMP
    * New check drbd - Checking health of drbd nodes
    * New SNMP based checks for printers (page counter, supply), contributed
      by Peter Lauk (many thanks!)
    * New check cups_queues: Checking the state of cups printer queues
    * New check heartbeat_nodes: Checking the node state and state of the links
      of heartbeat nodes
    * New check heartbeat_rscstatus: Checks the local resource status of
      a heartbeat node
    * New check win_dhcp_pools: Checks the usage of Windows DHCP Server lease pools
    * New check netapp_volumes: Checks on/offline-condition and states of netapp volumes 

    Multisite:
    * New view showing all PNP graphs of services with the same description
    * Two new filters for host: notifications_enabled and acknowledged
    * Files created by the webserver (*.mk) are now created with the group
      configured as common group of Nagios and webserver. Group gets write
      permissions on files and directories.
    * New context view: all services of a host group
    * Fix problems with Umlauts (non-Ascii-characters) in performance data
    * New context view: all services of a host group
    * Sidebar snapins can now fetch URLs for the snapin content instead of
      building the snapin contents on their own.
    * Added new nagvis_maps snapin which displays all NagVis maps available
      to the user. Works with NagVis 1.5 and newer.

1.1.6:
    Core, Setup, etc.:
    * Service aggregation: new config option aggregation_output_format.
      Settings this to "multiline" will produce Nagios multiline output
      with one line for each individual check.

    Multisite:
    * New painter for long service plugin output (Currently not used
      by any builtin view)

    Checks & Agents:
    * Linux agent: remove broken check for /dev/ipmi0

1.1.6rc3:
    Core, Setup, etc.:
    * New option --donate for donating live host data to the community.
      Please refer to the online documentation for details.
    * Tactical Overview: Fixed refresh timeout typo
      (Was 16 mins instead of 10 secs)

    Livestatus:
    * Assume strings are UTF-8 encoded in Nagios. Convert from latin-1 only
      on invalid UTF-8 sequences (thanks to Alexander Yegorov)

    Multisite:
    * Correctly display non-ascii characters (fixes exception with 'ascii codec')
      (Please also update Livestatus to 1.1.6rc3)

1.1.6rc2:
    Multisite:
    * Fix bug in Master control: other sites vanished after klicking buttons.
      This was due to connection error detection in livestatus.py (Bug found
      by Benjamin Odenthal)
    * Add theme and baseurl to links to PNP (using features of new PNP4Nagios
      0.6.4)

    Core, Setup, etc.:
    * snmp: hopefully fix HEX/string detection now

    Checks & Agents:
    * md: fix inventory bug on resync=PENDING (Thanks to Darin Perusich)

1.1.6rc1:
    Multisite:
    * Repair Perf-O-Meters on webkit based browsers (e.g. Chrome, Safari)
    * Repair layout on IE7/IE8. Even on IE6 something is working (definitely
      not transparent PNGs though). Thanks to Lars.
    * Display host state correct if host is pending (painter "host with state")
    * Logfile: new filter for plugin output
    * Improve dialog flow when cloning views (button [EDIT] in views snapin)
    * Quicksearch: do not open search list if text did not change (e.g. Shift up),
      close at click into field or snapin.

    Core, Setup, etc.:
    * Included three patched from Jeff Dairiki dealing with compile flags
      and .gitignore removed from tarballs
    * Fix problem with clustered_services_of[]: services of one cluster
      appeared also on others
    * Packager: handle broken files in package dir
    * snmp handling: better error handling in cases where multiple tables
      are merged (e.g. fc_brocade_port_detailed)
    * snmp: new handling of unprintable strings: hex dumps are converted
      into binary strings now. That way all strings can be displayed and
      no information is lost - nevertheless.
      
    Checks & Agents:
    * Solaris agent: fixed rare df problems on Solaris 10, fix problem with test -f
      (thanks to Ulf Hoffmann)
    * Converted all PNP templates to format of 0.6.X. Dropped compatibility
      with 0.4.X.
    * Do not use ipmi-sensors if /dev/ipmi0 is missing. ipmi-sensors tries
      to fiddle around with /dev/mem in that case and miserably fails
      in some cases (infinite loop)
    * fjdary60_run: use new binary encoding of hex strings
    * if64: better error handling for cases where clients do not send all information
    * apc_symmetra: handle status 'smart boost' as OK, not CRITICAL

    Livestatus:
    * Delay starting of threads (and handling of socket) until Nagios has
      started its event loop. This prevents showing services as PENDING 
      a short time during program start.

1.1.6b3:
    Multisite:
    * Quicksearch: hide complete host list if field is emptied via Backspace or Del.
      Also allow handle case where substring match is unique.

1.1.6b2:
    Core, Setup, etc.:
    * Packager: fix unpackaged files (sounds, etc)

    Multisite:
    * Complete new design (by Tobias Roeckl, Kopf & Herz)
    * New filters for last service check and last service state change
    * New views "Recently changed services" and "Unchecked services"
    * New page for adding sidebar snapins
    * Drag & Drop for sidebar snapins (thanks to Lars)
    * Grab & Move for sidebar scrolling (thanks to Lars)
    * Filter out summary hosts in most views.
    * Set browser refresh to 30 secs for most views
    * View host status: added a lot of missing information
    * View service status: also added information here
    * Make sure, enough columns can be selected in view editor
    * Allow user to change num columns and refresh directly in view
    * Get back to where you came after editing views
    * New sidebar snapin "Host Matrix"
    * New feature "status_host" for remote sites: Determine connection
      state to remote side by considering a certain host state. This
      avoids livestatus time outs to dead sites.
    * Sidebar snapin site status: fix reload problem
    * New Perf-O-Meters displaying service performance data
    * New snapin "Custom Links" where you easily configure your own
      links via multisite.mk (see example in new default config file)
    * Fixed problem when using only one site and that is not local

    Livestatus:
    * new statistics columns: log_messages and log_messages_rate
    * make statistics average algorithm more sluggish

1.1.5i3:
     Core, Setup, etc.:
     * New Check_MK packager (check_mk -P)

1.1.5i2:
     Core, Setup, etc.:
     * install_nagios.sh: add missing package php5-iconv for SLES11

     Checks & Agents:
     * if64: new SNMP check for network interfaces. Like if, but uses 64 bit
       counters of modern switches. You might need to configure bulkwalk_hosts.
     * Linux agent: option -d enabled debug output
     * Linux agent: fix ipmi-sensors cache corruption detection
     * New check for temperature on Cisco devices (cisco_3640_temp)
     * recompiled waitmax with dietlibc (fixed incompatibility issues
       on older systems)

     Multisite:
     * Filters for groups are negateable.

1.1.5i1:
     Checks & Agents:
     * uptime: new check for system uptime (Linux)
     * if: new SNMP check for network interfaces with very detailed traffic,
       packet and error statistics - PNP graphs included

     Multisite:
     * direct integration of PNP graphs into Multisite views
     * Host state filter: renamed HTML variables (collision with service state). You
       might need to update custom views using a filter on host states.
     * Tactical overview: exclude services of down hosts from problems, also exclude
       summary hosts
     * View host problems/service problems: exclude summary hosts, exclude services
       of down hosts
     * Simplified implementation of sidebar: sidebar is not any longer embeddeable.
     * Sidebar search: Added host site to be able to see the context links on
       the result page
     * Sidebar search: Hitting enter now closes the hint dropdown in all cases

1.1.5i0:
      Core, Setup, etc.:
      * Ship check-specific rra.cfg's for PNP4Nagios (save much IO and disk space)
      * Allow sections in agent output to apear multiple times
      * cleanup_autochecks.py: new option -f for directly activating new config
      * setup.sh: better detection for PNP4Nagios 0.6
      * snmpwalk: use option -Oa, inhibit strings to be output as hex if an umlaut
        is contained.

      Checks & Agents:
      * local: allow more than once performance value, separated by pipe (|)
      * ps.perf: also send memory and CPU usage (currently on Linux and Solaris)
      * Linux: new check for filesystems mount options
      * Linux: new very detailed check for NTP synchronization
      * ifoperstatus: inventory honors device type, per default only Ethernet ports
        will be monitored now
      * kernel: now inventory is supported and finds pgmajfault, processes (per/s)
        and context switches
      * ipmi_sensors: Suppress performance data for fans (save much IO/space)
      * dual_lan_check: fix problem which using MRPE
      * apc_symmetra: PNP template now uses MIN for capacity (instead of AVERAGE)
      * fc_brocade_port_detailed: PNP template now uses MAX instead of AVERAGE
      * kernel: fix text in PNP template
      * ipmi_sensors: fix timeout in agent (lead to missing items)
      * multipath: allow alias as item instead of uuid
      * caching agent: use /var/cache/check_mk as cache directory (instead of /etc/check_mk)
      * ifoperstatus: is now independent of MIB

      Multisite:
      * New column host painter with link to old Nagios services
      * Multisite: new configuration parameter default_user_role
      
      Livestatus:
      * Add missing LDFLAGS for compiling (useful for -g)

1.1.4:
      Summary:
      * A plentitude of problem fixes (including MRPE exit code bug)
      * Many improvements in new Multisite GUI
      * Stability and performance improvements in Livestatus

      Core, Setup, etc.:
      * Check_MK is looking for main.mk not longer in the current and home
        directory
      * install_nagios.sh: fix link to Check_MK in sidebar
      * install_nagios.sh: switch PNP to version 0.6.3
      * install_nagios.sh: better Apache-Config for Multisite setup
      * do not search main.mk in ~ and . anymore (brought only trouble) 
      * clusters: new variable 'clustered_services_of', allowing for overlapping
         clusters (as proposed by Jörg Linge)
      * install_nagios.sh: install snmp package (needed for snmp based checks)
      * Fix ower/group of tarballs: set them to root/root
      * Remove dependency from debian agent package    
      * Fixed problem with inventory when using clustered_services
      * tcp_connect_timeout: Applies now only for connect(), not for
        time of data transmission once a connection is established
      * setup.sh now also works for Icinga
      * New config parameter debug_log: set this to a filename in main.mk and you
        will get a debug log in case if 'invalid output from plugin...'
      * ping-only-hosts: When ping only hosts are summarized, remove Check_MK and
        add single PING to summary host.
      * Service aggregation: fix state relationship: CRIT now worse than UNKNOWN 
      * Make extra_service_conf work also for autogenerated PING on ping-only-hosts
        (groups, contactgroups still missing)

      Checks & Agents:
      * mrpe in Linux agent: Fix bug introduced in 1.1.3: Exit status of plugins was
        not honored anymore (due to newline handling)
      * mrpe: allow for sending check_command to PNP4Nagios (see MRPE docu)
      * Logwatch GUI: fix problem on Python 2.4 (thanks to Lars)
      * multipath: Check is now less restrictive when parsing header lines with
        the following format: "<alias> (<id>)"
      * fsc_ipmi_mem_status: New check for monitoring memory status (e.g. ECC)
         on FSC TX-120 (and maybe other) systems.
      * ipmi_sensors in Linux agent: Fixed compatibility problem with new ipmi
        output. Using "--legacy-output" parameter with newer freeipmi versions now.
      * mrpe: fix output in Solaris agent (did never work)
      * IBM blade center: new checks for chassis blowers, mediatray and overall health
      * New caching agent (wrapper) for linux, supporting efficient fully redundant
        monitoring (please read notes in agents/check_mk_caching_agent)
      * Added new smbios_sel check for monitoring the System Event Log of SMBIOS.
      * fjdarye60_rluns: added missing case for OK state
      * Linux agent: The xinetd does not log each request anymore. Only
        failures are logged by xinetd now. This can be changed in the xinetd
	configuration files.
      * Check df: handle mountpoints containing spaces correctly 
        (need new inventorization if you have mountpoints with spaces)
      * Check md on Linux: handle spare disks correctly
      * Check md on Linux: fix case where (auto-read-only) separated by space
      * Check md on Linux: exclude RAID 0 devices from inventory (were reported as critical)
      * Check ipmi: new config variable ipmi_ignore_nr
      * Linux agent: df now also excludes NFSv4
      * Wrote man-page for ipmi check
      * Check mrpe: correctly display multiline output in Nagios GUI
      * New check rsa_health for monitoring IBM Remote Supervisor Adapter (RSA)
      * snmp scan: suppress error messages of snmpget
      * New check: cpsecure_sessions for number of sessions on Content Security Gateway
      * Logwatch GUI: move acknowledge button to top, use Multisite layout,
         fix several layout problem, remove list of hosts
      * Check logwatch: limit maximum size of stored log messages (configurable
        be logwatch_max_filesize)
      * AIX agent: fix output of MRPE (state and description was swapped)
      * Linux agent: fixed computation of number of processors on S390
      * check netctr: add missing perfdata (was only sent on OK case)
      * Check sylo: New check for monitoring the sylo state
      
      Livestatus:
      * Table hosts: New column 'services' listing all services of that host
      * Column servicegroups:members: 'AuthUser' is now honored
      * New columns: hosts:services_with_state and servicegroups:members_with_state
      * New column: hostgroup:members_with_state
      * Columns hostgroup:members and hostgroup:members_with_state honor AuthUser
      * New rudimentary API for C++
      * Updates API for Python
      * Make stack size of threads configurable
      * Set stack size of threads per default o 64 KB instead of 8 MB
      * New header Localtime: for compensating time offsets of remote sites
      * New performance counter for fork rate
      * New columns for hosts: last_time_{up,down,unreachable}
      * New columns for services: last_time_{ok,warning,critical,unknown}
      * Columns with counts honor now AuthUser
      * New columns for hosts/services: modified_attributes{,_list}
      * new columns comments_with_info and downtimes_with_info
      * Table log: switch output to reverse chronological order!
      * Fix segfault on filter on comments:host_services
      * Fix missing -lsocket on Solaris
      * Add missing SUN_LEN (fixed compile problem on Solaris)
      * Separators: remote sanitiy check allowing separators to be equal
      * New output format "python": declares strings as UTF-8 correctly
      * Fix segault if module loaded without arguments

      Multisite:
      * Improved many builtin views
      * new builtin views for host- and service groups
      * Number of columns now configurable for each layout (1..50)
      * New layout "tiled"
      * New painters for lists of hosts and services in one column
      * Automatically compensate timezone offsets of remote sites
      * New datasources for downtimes and comments
      * New experimental datasource for log
      * Introduce limitation, this safes you from too large output
      * reimplement host- and service icons more intelligent
      * Output error messages from dead site in Multisite mode
      * Increase wait time for master control buttons from 4s to 10s
      * Views get (per-view) configurable browser automatic reload interval
      * Playing of alarm sounds (configurable per view)
      * Sidebar: fix bookmark deletion problem in bookmark snapin
      * Fixed problem with sticky debug
      * Improve pending services view
      * New column with icon with link to Nagios GUI
      * New icon showing items out of their notification period.
      * Multisite: fix bug in removing all downtimes
      * View "Hostgroups": fix color and table heading
      * New sidebar snapin "Problem hosts"
      * Tactical overview: honor downtimes
      * Removed filter 'limit'. Not longer needed and made problems
        with new auto-limitation.
      * Display umlauts from Nagios comments correctly (assuming Latin-1),
         inhibit entering of umlauts in new comments (fixes exception)
      * Switched sidebar from synchronous to asynchronous requests
      * Reduced complete reloads of the sidebar caused by user actions
      * Fix reload problem in frameset: Browser reload now only reloads
        content frames, not frameset.


1.1.3:

      Core, Setup, etc.:
      * Makefile: make sure all files are world readable
      * Clusters: make real host checks for clusters (using check_icmp with multiple IP addresses)
      * check_mk_templates: remove action_url from cluster and summary hosts (they have no performance data)
      * check_mk_template.cfg: fix typo in notes_url
      * Negation in binary conf lists via NEGATE (clustered_services, ingored_services,
	bulkwalk_hosts, etc).
      * Better handling of wrapping performance counters
      * datasource_programs: allow <HOST> (formerly only <IP>)
      * new config variable: extra_nagios_conf: string simply added to Nagios
        object configuration (for example for define command, etc.)
      * New option --flush: delete runtime data of some or all hosts
      * Abort installation if livestatus does not compile.
      * PNP4Nagios Templates: Fixed bug in template file detection for local checks
      * nagios_install.sh: Added support for Ubuntu 9.10
      * SNMP: handle multiline output of snmpwalk (e.g. Hexdumps)
      * SNMP: handle ugly error output of snmpwalk
      * SNMP: allow snmp_info to fetch multiple tables
      * check_mk -D: sort hostlist before output
      * check_mk -D: fix output: don't show aggregated services for non-aggregated hosts
      * check_mk_templates.cfg: fix syntax error, set notification_options to n

      Checks & Agents:
      * logwatch: fix authorization problem on web pages when acknowledging
      * multipath: Added unhandled multipath output format (UUID with 49 signs)
      * check_mk-df.php: Fix locale setting (error of locale DE on PNP 0.6.2)
      * Make check_mk_agent.linux executable
      * MRPE: Fix problems with quotes in commands
      * multipath: Fixed bug in output parser
      * cpu: fixed bug: apply level on 15min, not on 1min avg
      * New check fc_brocade_port_detailed
      * netctrl: improved handling of wrapped counters
      * winperf: Better handling of wrapping counters
      * aironet_client: New check for number of clients and signal
        quality of CISCO Aironet access points
      * aironet_errors: New check for monitoring CRC errors on
        CISCO Aironet access points
      * logwatch: When Agent does not send a log anymore and no local logwatch
                  file present the state will be UNKNOWN now (Was OK before).
      * fjdarye60_sum: New check for summary status of Fidary-E60 devices
      * fjdarye60_disks: New check for status of physical disks
      * fjdarye60_devencs: New check for status of device enclosures
      * fjdarye60_cadaps: New check for status of channel adapters
      * fjdarye60_cmods: New check for status of channel modules
      * fjdarye60_cmods_flash: New check for status of channel modules flash
      * fjdarye60_cmods_mem: New check for status of channel modules memory
      * fjdarye60_conencs: New check for status of controller enclosures
      * fjdarye60_expanders: New check for status of expanders
      * fjdarye60_inletthmls: New check for status of inlet thermal sensors
      * fjdarye60_thmls: New check for status of thermal sensors
      * fjdarye60_psus: New check for status of PSUs
      * fjdarye60_syscaps: New check for status of System Capacitor Units
      * fjdarye60_rluns: New check for RLUNs
      * lparstat_aix: New check by Joerg Linge
      * mrpe: Handles multiline output correctly (only works on Linux,
	      Agents for AIX, Solaris still need fix).
      * df: limit warning and critical levels to 50/60% when using a magic number
      * fc_brocade_port_detailed: allow setting levels on in/out traffic, detect
         baudrate of inter switch links (ISL). Display warn/crit/baudrate in
	 PNP-template

      MK Livestatus:
      * fix operators !~ and !~~, they didn't work (ever)
      * New headers for waiting (please refer to online documentation)
      * Abort on errors even if header is not fixed16
      * Changed response codes to better match HTTP
      * json output: handle tab and other control characters correctly
      * Fix columns host:worst_service_state and host:worst_service_hard_state
      * New tables servicesbygroup, servicesbyhostgroup and hostsbygroup
      * Allow to select columns with table prefix, e.g. host_name instead of name
        in table hosts. This does not affect the columns headers output by
	ColumnHeaders, though.
      * Fix invalid json output of group list column in tables hosts and services
      * Fix minor compile problem.
      * Fix hangup on AuthUser: at certain columns
      * Fix some compile problems on Solaris

      Multisite:
      * Replaced Multiadmin with Multisite.


1.1.2:
      Summary:
      * Lots of new checks
      * MK Livestatus gives transparent access to log files (nagios.log, archive/*.log)
      * Many bug fixes

      MK Livestatus:
      * Added new table "log", which gives you transparent access to the Nagios log files!
      * Added some new columns about Nagios status data to stable 'status'
      * Added new table "comments"
      * Added logic for count of pending service and hosts
      * Added several new columns in table 'status' 
      * Added new columns flap_detection and obsess_over_services in table services
      * Fixed bug for double columns: filter truncated double to int
      * Added new column status:program_version, showing the Nagios version
      * Added new column num_services_pending in table hosts
      * Fixed several compile problems on AIX
      * Fixed bug: queries could be garbled after interrupted connection
      * Fixed segfault on downtimes:contacts
      * New feature: sum, min, max, avg and std of columns in new syntax of Stats:

      Checks & Agents:
      * Check ps: this check now supports inventory in a very flexible way. This simplifies monitoring a great number of slightly different processes such as with ORACLE or SAP.
      * Check 'md': Consider status active(auto-read-only) as OK
      * Linux Agent: fix bug in vmware_state
      * New Checks for APC Symmetra USV
      * Linux Agent: made <<<meminfo>>> work on RedHat 3.
      * New check ps.perf: Does the same as ps, but without inventory, but with performance data
      * Check kernel: fixed missing performance data
      * Check kernel: make CPU utilization work on Linux 2.4
      * Solaris agent: don't use egrep, removed some bashisms, output filesystem type zfs or ufs
      * Linux agent: fixed problem with nfsmount on SuSE 9.3/10.0
      * Check 'ps': fix incompability with old agent if process is in brackets
      * Linux agent: 'ps' now no longer supresses kernel processes
      * Linux agent: make CPU count work correctly on PPC-Linux
      * Five new checks for monitoring DECRU SANs
      * Some new PNP templates for existing checks that still used the default templates
      * AIX Agent: fix filesystem output
      * Check logwatch: Fix problem occuring at empty log lines
      * New script install_nagios.sh that does the same as install_nagios_on_lenny.sh, but also works on RedHat/CentOS 5.3.
      * New check using the output of ipmi-sensors from freeipmi (Linux)
      * New check for LSI MegaRAID disks and arrays using MegaCli (based on the driver megaraid_sas) (Linux)
      * Added section <<<cpu>>> to AIX and Solaris agents
      * New Check for W&T web thermograph (webthermometer)
      * New Check for output power of APC Symmetra USP
      * New Check for temperature sensors of APC Symmetra WEB/SNMP Management Card.
      * apc_symmetra: add remaining runtime to output
      * New check for UPS'es using the generic UPS-MIB (such as GE SitePro USP)
      * Fix bug in PNP-template for Linux NICs (bytes and megabytes had been mixed up).
      * Windows agent: fix bug in output of performance counters (where sometimes with , instead of .)
      * Windows agent: outputs version if called with 'version'
      
      Core, Setup, etc.:
      * New SNMP scan feature: -I snmp scans all SNMP checks (currently only very few checks support this, though)
      * make non-bulkwalk a default. Please edit bulkwalk_hosts or non_bulkwalk_hosts to change that
      * Improve setup autodetection on RedHat/CentOS.  Also fix problem with Apache config for Mutliadmin: On RedHat Check_MK's Apache conf file must be loaded after mod_python and was thus renamed to zzz_check_mk.conf.
      * Fix problem in Agent-RPM: mark xinetd-configfile with %config -> avoid data loss on update
      * Support PNP4Nagios 0.6.2
      * New setup script "install_nagios.sh" for installing Nagios and everything else on SLES11
      * New option define_contactgroups: will automatically create contactgroup definitions for Nagios

1.1.0:
      * Fixed problems in Windows agent (could lead
        to crash of agent in case of unusal Eventlog
	messages)
      * Fixed problem sind 1.0.39: recompile waitmax for
        32 Bit (also running on 64)
      * Fixed bug in cluster checks: No cache files
        had been used. This can lead to missing logfile
	messages.
      * Check kernel: allow to set levels (e.g. on 
	pgmajfaults)
      * Check ps now allows to check for processes owned
        by a specific user (need update of Linux agent)
      * New configuration option aggregate_check_mk: If
        set to True, the summary hosts will show the
	status auf check_mk (default: False)
      * Check winperf.cpuusage now supports levels
        for warning and critical. Default levels are
	at 101 / 101
      * New check df_netapp32 which must be used
        for Netapps that do not support 64 bit 
	counters. Does the same as df_netapp
      * Symlink PNP templates: df_netapp32 and
        df_netapp use same template as df
      * Fix bug: ifoperstatus does not produce performance
        data but said so.
      * Fix bug in Multiadmin: Sorting according to
        service states did not work
      * Fix two bugs in df_netapp: use 64 bit counters
        (32 counter wrap at 2TB filesystems) and exclude
       	snapshot filesystems with size 0 from inventory.
      * Rudimentary support for monitoring ESX: monitor
        virtual filesystems with 'vdf' (using normal df
	check of check_mk) and monitor state of machines 
	with vcbVmName -s any (new check vmware_state).
      * Fixed bug in MRPE: check failed on empty performance
        data (e.g. from check_snmp: there is emptyness
        after the pipe symbol sometimes)
      * MK Livestatus is now multithreaded an can
        handle up to 10 parallel connections (might
        be configurable in a future version).
      * mk_logwatch -d now processes the complete logfile
        if logwatch.state is missing or not including the
	file (this is easier for testing)
      * Added missing float columns to Livestatus.
      * Livestatus: new header StatsGroupBy:
      * First version with "Check_MK Livestatus Module"!
        setup.sh will compile, install and activate
	Livestatus per default now. If you do not want
	this, please disable it by entering <tt>no</tt>,
	when asked by setup.
      * New Option --paths shows all installation, config
        and data paths of Check_mk and Nagios
      * New configuration variable define_hostgroups and
        define service_groups allow you to automatically
        create host- and service groups - even with aliases.
      * Multiadmin has new filter for 'active checks enabled'.
      * Multiadmin filter for check_command is now a drop down list.
      * Dummy commands output error message when passive services
        are actively checked (by accident)
      * New configuration option service_descriptions allows to
        define customized service descriptions for each check type
      * New configuration options extra_host_conf, extra_summary_host_conf
        and extra_service_conf allow to define arbitrary Nagios options
	in host and service defitions (notes, icon_image, custom variables,
        etc)
      * Fix bug: honor only_hosts also at option -C


1.0.39:
      * New configuration variable only_hosts allows
	you to limit check_mk to a subset of your
	hosts (for testing)
      * New configuration parameter mem_extended_perfdata
	sends more performance data on Linux (see 
	check manual for details)
      * many improvements of Multiadmin web pages: optionally 
	filter out services which are (not) currently in downtime
	(host or service itself), optionally (not) filter out summary
	hosts, show host status (down hosts), new action
	for removing all scheduled downtimes of a service.
	Search results will be refreshed every 90 seconds.
	Choose between two different sorting orders.
	Multadmin now also supports user authentication
      * New configuration option define_timeperiods, which
	allows to create Nagios timeperiod definitions.
	This also enables the Multiadmin tools to filter
	out services which are currently not in their
	notification interval.
      * NIC check for Linux (netctr.combined) now supports
	checking of error rates
      * fc_brocade_port: New possibility of monitoring
	CRC errors and C3 discards
      * Fixed bug: snmp_info_single was missing
        in precompiled host checks
	
1.0.38:
      * New: check_mk's multiadmin tool (Python based
	web page). It allows mass administration of
	services (enable/disable checks/notifications, 
	acknowledgements, downtimes). It does not need
	Nagios service- or host groups but works with
	a freeform search.
      * Remove duplicate <?php from the four new 
	PNP templates of 1.0.37.
      * Linux Agent: Kill hanging NFS with signal 9
	(signal 15 does not always help)
      * Some improvements in autodetection. Also make
	debug mode: ./autodetect.py: This helps to
	find problems in autodetection.
      * New configuration variables generate_hostconf and
	generate_dummy_commands, which allows to suppress
	generation of host definitions for Nagios, or 
	dummy commands, resp.
      * Now also SNMP based checks use cache files.
      * New major options --backup and --restore for
	intelligent backup and restore of configuration
	and runtime data
      * New variable simulation_mode allows you to dry
	run your Nagios with data from another installation.
      * Fixed inventory of Linux cpu.loads and cpu.threads
      * Fixed several examples in checks manpages
      * Fixed problems in install_nagios_on_lenny.sh
      * ./setup.sh now understands option --yes: This
        will not output anything except error messages
	and assumes 'yes' to all questions
      * Fix missing 'default.php' in templates for
	local
	
1.0.37:
      * IMPORTANT: Semantics of check "cpu.loads" has changed.
	Levels are now regarded as *per CPU*. That means, that
	if your warning level is at 4.0 on a 2 CPU machine, then 
	a level of 8.0 is applied.
      * On check_mk -v now also ouputs version of check_mk
      * logfile_patterns can now contain host specific entries.
	Please refer to updated online documentation for details.
      * Handling wrapping of performance counters. 32 and 64 bit
	counters should be autodetected and handled correctly.
	Counters wrapping over twice within one check cycle
	cannot be handled, though.
      * Fixed bug in diskstat: Throughput was computed twice
	too high, since /proc/diskstats counts in sectors (512 Bytes)
	not in KB
      * The new configuration variables bulkwalk_hosts and
	non_bulkwalk_hosts, that allow 	to specify, which hosts 
	support snmpbulkwalk (which is
	faster than snmpwalk) and which not. In previos versions,
	always bulk walk was used, but some devices do not support
	that.
      * New configuration variable non_aggregated_hosts allows
	to exclude hosts generally from service aggregation.
      * New SNMP based check for Rittal CMC TC 
	(ComputerMultiControl-TopConcept) Temperature sensors 
      * Fixed several problems in autodetection of setup
      * Fixed inventory check: exit code was always 0
	for newer Python versions.
      * Fixed optical problem in check manual pages with
	newer version of less.
      * New template check_mk-local.php that tries to
	find and include service name specific templates.
	If none is found, default.php will be used.
      * New PNP templates check_mk-kernel.php for major page
	faults, context switches and process creation
      * New PNP template for cpu.threads (Number of threads)
      * Check nfsmounts now detects stale NFS handles and
	triggers a warning state in that case

1.0.36:
      * New feature of Linux/UNIX Agent: "MRPE" allows
	you to call Nagios plugins by the agent. Please
	refer to online documentation for details.
      * Fix bug in logwatch.php: Logfiles names containing spaces
	now work.
      * Setup.sh now automatically creates cfg_dir if
	none found in nagios.cfg (which is the case for the
	default configuration of a self compiled Nagios)
      * Fix computation of CPU usage for VMS.
      * snmp_hosts now allows config-list syntax. If you do
	not define snmp_hosts at all, all hosts with tag
	'snmp' are considered to be SNMP hosts. That is 
	the new preferred way to do it. Please refer
	to the new online documentation.
      * snmp_communities now also allows config-list syntax
	and is compatible to datasource_programs. This allows
	to define different SNMP communities by making use
	of host tags.
      * Check ifoperstatus: Monitoring of unused ports is
	now controlled via ifoperstatus_monitor_unused.
      * Fix problem in Windows-Agent with cluster filesystems:
	temporarily non-present cluster-filesystems are ignored by
	the agent now.
      * Linux agent now supports /dev/cciss/d0d0... in section
	<<<diskstat>>>
      * host configuration for Nagios creates now a variable
	'name host_$HOSTNAME' for each host. This allows
	you to add custom Nagios settings to specific hosts
	in a quite general way.
      * hosts' parents can now be specified with the
	variable 'parents'. Please look at online documentation
	for details.
      * Summary hosts now automatically get their real host as a
	parent. This also holds for summary cluster hosts.
      * New option -X, --config-check that checks your configuration
	for invalid variables. You still can use your own temporary
	variables if you prefix them with an underscore.
	IMPORTANT: Please check your configuration files with
	this option. The check may become an implicit standard in
	future versions.
      * Fixed problem with inventory check on older Python 
	versions.
      * Updated install_nagios_on_lenny.sh to Nagios version
	3.2.0 and fixed several bugs.

1.0.35:
      * New option -R/--restart that does -S, -H and -C and
	also restarts Nagios, but before that does a Nagios
	config check. If that fails, everything is rolled
	back and Nagios keeps running with the old configuration.
      * PNP template for PING which combines RTA and LOSS into
	one graph.
      * Host check interval set to 1 in default templates.
      * New check for hanging NFS mounts (currently only
	on Linux)
      * Changed check_mk_templates.cfg for PING-only hosts:
	No performance data is processed for the PING-Check
	since the PING data is already processed via the
	host check (avoid duplicate RRDs)
      * Fix broken notes_url for logwatch: Value from setup.sh
	was ignored and always default value taken.
      * Renamed config variable mknagios_port to agent_port
	(please updated main.mk if you use that variable)
      * Renamed config variable mknagios_min_version to
	agent_min_version (update main.mk if used)
      * Renamed config variable mknagios_autochecksdir to 
	autochecksdir (update main.mk if used)
      * configuration directory for Linux/UNIX agents is
	now configurable (default is /etc/check_mk)
      * Add missing configuration variable to precompiled
	checks (fix problem when using clusters)
      * Improved multipath-check: Inventory now determines
	current number of paths. And check output is more
	verbose.
      * Mark config files as config files in RPM. RPM used
	to overwrite main.mk on update!
	
1.0.34:
      * Ship agents for AIX and SunOS/Solaris (beta versions).
      * setup script now autodetects paths and settings of your
	running Nagios
      * Debian package of check_mk itself is now natively build
	with paths matching the prepackaged Nagios on Debian 5.0
      * checks/df: Fix output of check: percentage shown in output
	did include reserved space for root where check logic did
	not. Also fix logic: account reserved space as used - not
	as avail.
      * checks/df: Exclude filesystems with size 0 from inventory.
      * Fix bug with host tags in clusters -> precompile did not
	work.
      * New feature "Inventory Check": Check for new services. Setting
	inventory_check_interval=120 in main.mk will check for new services
	every 2 hours on each host. Refer to online documentation
	for more details.
      * Fixed bug: When agent sends invalid information or check
	has bug, check_mk now handles this gracefully
      * Fixed bug in checks/diskstat and in Linux agent. Also
	IDE disks are found. The inventory does now work correctly
	if now disks are found.
      * Determine common group of Apache and Nagios at setup.
	Auto set new variable www_group which replaces logwatch_groupid.
	Fix bug: logwatch directories are now created with correct
	ownership when check_mk is called manually as root.
      * Default templates: notifications options for hosts and
	services now include also recovery, flapping and warning
	events.
      * Windows agent: changed computation of RAM and SWAP usage
	(now we assume that "totalPageFile" includes RAM *and*
	SWAP).
      * Fix problem with Nagios configuration files: remove
	characters Nagios considers as illegal from service
	descriptions.
      * Processing of performance data (check_icmp) for host
        checks and PING-only-services now set to 1 in default
	templates check_mk_templates.cfg.
      * New SNMP checks for querying FSC ServerView Agent: fsc_fans,
	fsc_temp and fsc_subsystems. Successfully tested with agents
	running	on Windows and Linux.
      * RPM packaged agent tested to be working on VMWare ESX 4.0 
	(simply install RPM package with rpm -i ... and open port 
	in firewall with "esxcfg-firewall -o 6556,tcp,in,check_mk")
      * Improve handling of cache files: inventory now uses cache
	files only if they are current and if the hosts are not
	explicitely specified.
	
1.0.33:
      * Made check_mk run on Python 2.3.4 (as used in CentOS 4.7
	und RedHat 4.7). 
      * New option -M that prints out manual pages of checks.
	Only a few check types are documented yet, but more will
	be following.
      * Package the empty directory /usr/lib/check_mk_agent/plugins
	and ../local into the RPM and DEB package of the agent
      * New feature: service_dependencies. check_mk lets you comfortably
	create Nagios servicedependency definitions for you and also
	supports them by executing the checks in an optimal order.
      * logwatch.php: New button for hiding the context messages.
	This is a global setting for all logfiles and its state is
	stored in a cookie.
	
1.0.32:
      * IMPORTANT: Configuration variable datasource_programs is now
        analogous to that of host_groups. That means: the order of
        program and hostlist must be swapped!
      * New option --fake-dns, useful for tests with non-existing
	hosts.
      * Massive speed improvement for -S, -H and -C
      * Fixed bug in inventory of clusters: Clustered services where
	silently dropped (since introduction of host tags). Fixed now.
      * Fixed minor bug in inventory: Suppress DNS lookup when using
	--no-tcp
      * Fixed bug in cluster handling: Missing function strip_tags()
	in check_mk_base.py was eliminated.
      * Changed semantics of host_groups, summary_host_groups,
	host_contactgroups, and summary_host_groups for clusters. 
	Now the cluster names will be relevant, not
	the names of the nodes. This allows the cluster hosts to
	have different host/contactgroups than the nodes. And it is more
	consistent with other parts of the configuration.
      * Fixed bug: datasource_programs on cluster nodes did not work
	when precompiling

1.0.31:
      * New option -D, --dump that dumps all configuration information
	about one, several or all hosts
	New config variables 'ignored_checktypes' and 'ignored_services',
        which allow to include certain checktypes in general or
        some services from some hosts from inventory
      * Config variable 'clustered_services' now has the same semantics
	as ignored_checktypes and allows to make it host dependent.
      * Allow magic tags PHYSICAL_HOSTS, CLUSTER_HOSTS and ALL_HOSTS at
	all places, where lists of hosts are expected (except checks).
	This fixes various problems that arise when using all_hosts at
	those places:
	  * all_hosts might by changed by another file in conf.d
	  * all_hosts does not contain the cluster hosts
      * Config file 'final.mk' is read after all other config files -
	if it exists. You can put debug code there that prints the
	contents of your variables.
      * Use colored output only, if stdout is a tty. If you have
	problems with colors, then you can pipe the output
	through cat or less
      * Fixed bug with host tags: didn't strip off tags when
	processing configuration lists (occurs when using
	custom host lists)
      * mk_logwatch is now aware of inodes of logfiles. This
	is important for fast rotating files: If the inode
	of a logfile changes between two checks mk_logwatch
	assumes that the complete content is new, even if
	the new file is longer than the old one.
      * check_mk makes sure that you do not have duplicate
	hosts in all_hosts or clusters.

1.0.30:
      * Windows agent now automatically monitors all existing
	event logs, not only "System" and "Application".

1.0.29:
      * Improved default Nagios configuration file:
	added some missing templates, enter correct URLs
	asked at setup time.
      * IMPORANT: If you do not use the new default 
	Nagios configuration file you need to rename
	the template for aggregated services (summary
	services) to check_mk_summarizes (old name
	was 'check_mk_passive-summary'). Aggregated
	services are *always* passive and do *never*
	have performance data.
      * Hopefully fixed CPU usage output on multi-CPU
	machines
      * Fixed Problem in Windows Agent: Eventlog monitoring
	does now also work, if first record has not number 1
	(relevant for larger/older eventlogs)
      * Fixed bug in administration.html: Filename for Nagios
	must be named check_mk.cfg and *not* main.mk. Nagios
	does not read files without the suffix .cfg. 
      * magic factor for df, that allows to automatgically 
        adapt levels for very big or very small filesystems.
      * new concept of host tags simplyfies configuration.
      * IMPORTANT: at all places in the configuration where
	lists of hosts are used those are not any longer
	interpreted as regular expressions. Hostnames
	must match exactly. Therefore the list [ "" ] does
	not any longer represent the list of all hosts.
	It is a bug now. Please write all_hosts instead
	of [ "" ]. The semantics for service expressions
	has not changed.
      * Fixed problem with logwatch.php: Begin with
	<?php, not with <?. This makes some older webservers
	happy.
      * Fixed problem in check ipmi: Handle corrupt output
	from agent
      * Cleaned up code, improved inline documentation
      * Fixed problem with vms_df: default_filesystem_levels,
	filesystem_levels and df magic number now are used
	for df, vms_df and df_netapp together. Works now also
	when precompiled.
	
1.0.28:
      * IMPORTANT: the config file has been renamed from
	check_mk.cfg to main.mk. This has been suggested
	by several of my customers in order to avoid 
	confusion with Nagios configuration files. In addition,
	all check_mk's configuration file have to end in
	'.mk'. This also holds for the autochecks. The 
	setup.sh script will automatically rename all relevant
	files. Users of RPM or DEB installations have to remove
	the files themselves - sorry.
      * Windows agent supports eventlogs. Current all Warning
        and Error messages from 'System' and 'Application' are
        being sent to check_mk. Events can be filtered on the
	Nagios host.
      * Fixed bug: direct RRD update didn't work. Should now.
      * Fixed permission problems when run as root.
      * Agent is expected to send its version in <<<check_mk>>>
	now (not any longer in <<<mknagios>>>
      * Fixed bug in Windows agent. Performance counters now output
	correct values
      * Change checks/winperf: Changed 'ops/sec' into MB/s.
	That measures read and write disk throughput
	(now warn/crit levels possible yet)
      * new SNMP check 'ifoperstatus' for checking link
        of network interfaces via SNMP standard MIB
      * translated setup script into english
      * fixed bug with missing directories in setup script
      * made setup script's output nicer, show version information
      * NEW: mk_logwatch - a new plugin for the linux/UNIX agent
	for watching logfiles
      * Better error handling with Nagios pipe
      * Better handling of global error: make check_mk return
	CRIT, when no data can retrieved at all.
      * Added missing template 'check_mk_pingonly' in sample
	Nagios config file (is needed for hosts without checks)
	
1.0.27:
      * Ship source code of windows agent
      * fix several typos
      * fix bug: option --list-hosts did not work
      * fix bug: precompile "-C" did not work because
	of missing extension .py
      * new option -U,--update: It combines -S, -H and
	-U and writes the Nagios configuration into a
	file (not to stdout).
      * ship templates for PNP4Nagios matching most check_mk-checks.
	Standard installation path is /usr/share/check_mk/pnp-templates
	
1.0.26:
      -	Changed License to GNU GPL Version 2
      * modules check_mk_admin and check_mk_base are both shipped
	uncompiled.
      * source code of windows agent togehter with Makefile shipped
	with normal distribution
      * checks/md now handles rare case where output of /proc/mdstat
	shows three lines per array

1.0.25:
      * setup skript remembers paths

1.0.24:
      * fixed bug with precompile: Version of Agent was always 0

1.0.23:
      * fixed bug: check_config_variables was missing in precompiled
	files
      * new logwatch agent in Python plus new logwatch-check that
	handles both the output from the old and the new agent

1.0.22:
      * Default timeout for TCP transfer increased from 3.0 to 60.0
      * Windows agent supports '<<<mem>>>' that is compatible with Linux
      * Windows agents performance counters output fixed
      * Windows agent can now be cross-compiled with mingw on Linux
      * New checktype winperf.cpuusage that retrieves the percentage
	of CPU usage from windows (still has to be tested on Multi-CPU
	machine)
      * Fixed bug: logwatch_dir and logwatch_groupid got lost when
	precompiling. 
      * arithmetic for CPU usage on VMS multi-CPU machines changed

1.0.21:
      * fixed bug in checks/df: filesystem levels did not work
	with precompiled checks

1.0.20:
      * new administration guide in doc/
      * fixed bug: option -v now works independent of order
      * fixed bug: in statgrab_net: variable was missing (affected -C)
      * fixed bug: added missing variables, imported re (affected -C)
      * check ipmi: new option ipmi_summarize: create only one check for all sensors
      * new pnp-template for ipmi summarized ambient temperature
 
1.0.19:
      * Monitoring of Windows Services
      * Fixed bug with check-specific default parameters
      * Monitoring of VMS (agent not included yet)
      * Retrieving of data via an external programm (e.g. SSH/RSH)
      * setup.sh does not overwrite check_mk.cfg but installs
	the new default file as check_mk.cfg-1.0.19
      * Put hosts into default hostgroup if none is configured<|MERGE_RESOLUTION|>--- conflicted
+++ resolved
@@ -89,6 +89,11 @@
     * mk_logwatch: ignored loglines now reported with an "." prefix (if required)
     * apache_status: Nopw also supports multithreaded mpm
     * windows_agent: now able to suppress context messages in windows eventlogs
+    * agent_vsphere: completely rewritten, now considerably faster
+                     vCenter is still queried by old version
+    * windows_agent: windows eventlog informational/audit logs now reported with O prefix
+    * mk_logwatch: ignored loglines now reported with an "." prefix (if required)
+    * check_mk-if.pnp: fixed bug with pnp template on esx hosts without perfdata
     * FIX: blade_blades: Fixed output of "(UNKNOWN)" even if state is OK
     * FIX: apache_status: fix exception if parameter is None
     * FIX: hr_mem: handle virtual memory correct on some devices
@@ -102,14 +107,6 @@
       is now possible using WATO
     * FIX: check_mk-ipmi.php: PNP template now displays correct units as delivered
            by the check plugin
-<<<<<<< HEAD
-    * agent_vsphere: completely rewritten, now considerably faster
-                     vCenter is still queried by old version
-    * windows_agent: windows eventlog informational/audit logs now reported with O prefix
-    * mk_logwatch: ignored loglines now reported with an "." prefix (if required)
-    * check_mk-if.pnp: fixed bug with pnp template on esx hosts without perfdata
-=======
->>>>>>> 3e132088
 
 
     Notifications:
