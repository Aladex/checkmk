1.1.12b1:
    Core, Setup, etc.:
    * FIX: fix cmk -D on cluster hosts
    * Made profile output file configurable (Variable: g_profile_path)

    Checks & Agents:
    * FIX: j4p_performance: fix inventory functions 
    * FIX: mk_oracle: fix race condition in cache file handling (agent data
      was missing sections in certain situations)
    * mrpe: make check cluster-aware and work as clustered_service
    * cups_queues: Run agent part only on directly on CUPS servers,
      not on clients
    * FIX: mbg_lantime_state: Fixed output UOM to really be miliseconds

    Multisite:
    * FIX: fix rescheduling of host check
    * FIX: fix exception when using status_host while local site is offline
<<<<<<< HEAD
    * FIX: Fixed not updating pnp graphs on dashboard in some browsers (like chrome)
=======
    * FIX: fix URL-too-long in permissions page
    * FIX: fix permission computation
    * Cleanup permissions page optically, add comments for views and snapins
>>>>>>> b54e9742
    * Added some missing i18n strings in general HTML functions
    * Added display_option "w" to disable limit messages and livestatus errors in views
    * Service Perfdata Sorters are sorting correctly now
    * Added "Administration" snapin to default sidebar
    * Tactical Overview: make link clickable even if count is zero
    * Minor cleanup in default dashboard

    Livestatus:
    * Write messages after initialization into an own livestatus.log

    WATO:
    * FIX: "bulk move to" at the top of wato hostlists works again
    * FIX: IE<9: Fixed problem with checkbox events when editing a host

1.1.11i4:
    Core, Setup, etc.:
    * FIX: use hostgroups instead of host_groups in Nagios configuration.
      This fixes a problem with Shinken
    * --scan-parents: detected parent hosts are now tagged with 'ping', so
      that no agent will be contacted on those hosts

    Checks & Agents:
    * Added 4 new checks dell_powerconnect_* by Chris Bowlby
    * ipmi_sensors: correctly handle further positive status texts
      (thanks to Sebastian Talmon)
    * FIX: nfsmounts handles zero-sized volumes correctly
    * AIX agent now outputs the user and performance data in <<<ps>>>

    Multisite:
    * FIX: WATO filtered status GUIs did not update the title after changing
      the title of the file/folder in WATO
    * FIX: Removed new python syntax which is incompatible with old python versions
    * FIX: Made bulk inventory work in IE
    * FIX: Fixed js errors in IE when having not enough space on dashboard 
    * FIX: fix error when using non-Ascii characters in view title
    * FIX: fix error on comment page caused by missing sorter
    * FIX: endless javascript when fetching pnp graphs on host/service detail pages
    * FIX: Not showing the action form in "try" mode of the view editor
    * FIX: Preventing up-then-over effect while loading the dashboard in firefox
    * Added missing i18n strings in command form and list of views
    * Views are not reloaded completely anymore. The data tables are reloaded
      on their own.
    * Open tabs in views do not prevent reloading the displayed data anymore
    * Added display_option "L" to enable/disable column title sortings
    * Sorting by joined columns is now possible
    * Added missing sorters for "service nth service perfdata" painters
    * Implemented row selection in views to select only a subset of shown data
      for actions
    * Sort titles in views can be enabled by clicking on the whole cells now
    * Submitting the view editor via ENTER key saves the view now instead of try mode
    * Host comments have red backgrounded rows when host is down
    * Implemented hook api to draw custom link buttons in views

    WATO:
    * Changed row selection in WATO to new row selection mechanism
    * Bulk action buttons are shown at the top of hostlists too when the lists
      have more than 10 list items
    * New function for backup and restore of the configuration

    Livestatus:
    * FIX: fix compile error in TableLog.cc by including stddef.h
    * FIX: tables comments and downtimes now honor AuthUser
    * Table log honors AuthUser for entries that belong to hosts
      (not for external commands, though. Sorry...)
    * FIX: fix Stats: sum/min/max/avg for columns of type time

1.1.11i3:
    Core, Setup, etc.:
    * FIX: allow host names to have spaces
    * --snmpwalk: fix missing space in case of HEX strings
    * cmk --restore: be aware of counters and cache being symbolic links
    * do_rrd_update: direct RRD updates have completely been removed.
      Please use rrdcached in case of performance problems.
    * install_nagios.sh has finally been removed (was not maintained anyway).
      Please use OMD instead.
    * Inventory functions now only take the single argument 'info'. The old
      style FUNC(checkname, info) is still supported but deprecated.
    * Show datasource program on cmk -D
    * Remove .f12 compile helper files from agents directory
    * Output missing sections in case of "WARNING - Only __ output of __..."
    * Remove obsolete code of snmp_info_single
    * Remove 'Agent version (unknown)' for SNMP-only hosts
    * Options --version, --help, --man, --list-checks and --packager now
      work even with errors in the configuration files
    * Minor layout fix in check man-pages

    Checks & Agents:
    * FIX: hr_mem: take into account cache and buffers
    * FIX: printer_pages: workaround for trailing-zero bug in HP Jetdirect
    * mk_logwatch: allow to set limits in processing time and number of
      new log messages per log file
    * Windows Agent: Now supports direct execution of powershell scripts
    * local: PNP template now supports multiple performance values
    * lnx_if: make lnx_if the default interface check for Linux
    * printer_supply: support non-Ascii characters in items like
      "Resttonerbehälter". You need to define snmp_character_encodings in main.mk
    * mem.win: new dedicated memory check for Windows (see Migration notes)
    * hr_mem: added Perf-O-Meter
    * Renamed all temperature checks to "Temperature %s". Please
      read the migration notes!
    * df and friends: enabled trend performance data per default. Please
      carefully read the migration notes!
    * diskstat: make summary mode the default behavious (one check per host)

    MK Livestatus:
    * WaitObject: allow to separate host name and service with a semicolon.
      That makes host names containing spaces possible.
    * Better error messages in case of unimplemented operators

    Multisite:
    * FIX: reschedule now works for host names containing spaces
    * FIX: correctly sort log views in case of multi site setups
    * FIX: avoid seven broken images in case of missing PNP graphs
    * FIX: Fixed javascript errors when opening dashboard in IE below 9
    * FIX: Views: Handling deprecated value "perpage" for option
      column_headers correctly
    * FIX: Fixed javascript error when saving edited views without sidebar
    * FIX: Showing up PNP hover menus above perfometers
    * Host/Service Icon column is now modularized and can be extended using
      the multisite_icons list.
    * New sorters for time and line number of logfile entries
    * Bookmarks snapin: save relative URLs whenever possible
    * Man-Pages of Check_MK checks shown in Multisite honor OMD's local hierarchy
    * nicer output of substates, translate (!) and (!!) into HTML code
    * new command for clearing modified attributes (red cross, green checkmark)
    * Perf-O-Meters: strip away arguments from check_command (e.g.
      "check-foo!17!31" -> "check-foo").
    * Added several missing i18n strings in view editor
    * Views can now be sorted by the users by clicking on the table headers.
      The user sort options are not persisted.
    * Perf-O-Meters are now aware if there really is a PNP graph

    WATO:
    * Show error message in case of empty inventory due to agent error
    * Commited audit log entries are now pages based on days
    * Added download link to download the WATO audit log in CSV format

1.1.11i2:
    Core, Setup, etc.:
    * FIX: sort output of cmk --list-hosts alphabetically
    * FIX: automatically remove leading and trailing space from service names
      (this fixes a problem with printer_pages and an empty item)
    * Great speed up of cmk -N/-C/-U/-R, especially when number of hosts is
      large.
    * new main.mk option delay_precompile: if True, check_mk will skip Python 
      precompilation during cmk -C or cmk -R, but will do this the first 
      time the host is checked.  This speeds up restarts. Default is False.
      Nagios user needs write access in precompiled directory!
    * new config variable agent_ports, allowing to specify the agent's
      TCP port (default is 6556) on a per-host basis.
    * new config variable snmp_ports, allowing to specify the UDP port
      to used with SNMP, on a per-host basis.
    * new config variable dyndns_hosts. Hosts listed in this configuration
      list (compatible to bulkwalk_hosts) use their hostname as IP address.
    
    Checks & Agents:
    * FIX: AIX agent: output name of template in case of MRPE
    * FIX: cisco_temp: skip non-present sensors at inventory
    * FIX: apc_symmetra: fix remaining runtime calculation (by factor 100)
    * FIX: Added PNP-template for winperf_phydisk
    * FIX: if64: fix UNKNOWN in case of non-unique ifAlias
    * FIX: lnx_if/if/if64: ignore percentual traffic levels on NICs without
           speed information.
    * FIX: cisco_temp_perf: add critical level to performance data
    * FIX: windows agent: hopefully fix case with quotes in directory name
    * FIX: printer_supply: fixed logic of Perf-O-Meter (mixed up crit with ok)
    * FIX: Solaris agent: reset localization to C, fixes problems with statgrab
    * FIX: blade_*: fix SNMP scan function for newer firmwares (thanks to Carlos Peón)
    * snmp_uptime, snmp_info: added scan functions. These checks will now
      always be added. Please use ingored_checktypes to disable, if non needed.
    * brocade_port: check for Brocade FC ports has been rewritten with
      lots of new features.
    * AIX agent now simulates <<<netctr>>> output (by Jörg Linge)
    * mbg_lantime_state: Handling refclock offsets correctly now; Changed
      default thresholds to 5/10 refclock offset
    * brocade_port: parameter for phystate, opstate and admstate can now
      also be lists of allowed states.
    * lnx_if: treat interfaces without information from ethtool as
      softwareLoopback interface. The will not be found by inventory now.
    * vbox_guest: new check for checking guest additions of Linux virtual box hosts
    * if/if64: Fixed bug in operstate detection when using old tuple based params
    * if/if64: Fixed bug in operstate detection when using tuple of valid operstates
    * mk_oracle: Added caching of results to prevent problems with long
    running SQL queries. Cache is controlled by CACHE_MAXAGE var which is preset to
    120 seconds 
    * mk_oracle: EXCLUDE_<sid>=ALL or EXCLUDE_<sid>=oracle_sessions can be
    used to exclude specific checks now
    * mk_oracle: Added optional configuration file to configure the new options
    * j4p_performance agent plugin: Supports basic/digest auth now
    * New checks j4p_performance.threads and j4p_performance.uptime which
      track the number of threads and the uptime of a JMX process
    * j4p_performance can fetch app and servlet specific status data. Fetching
      the running state, number of sessions and number of requests now. Can be
      extended via agent configuration (j4p.cfg).
    * Added some preflight checks to --scan-parents code
    * New checks netapp_cluster, netapp_vfiler for checking NetAPP filer 
      running as cluster or running vfilers.
    * megaraid_pdisks: Better handling of MegaCli output (Thanks to Bastian Kuhn)
    * Windows: agent now also sends start type (auto/demand/disabled/boot/system)
    * Windows: inventory_services now allowes regexes, depends and state/start type
      and also allows host tags.

    Multisite:
    * FIX: make non-Ascii characters in services names work again
    * FIX: Avoid exceptions in sidebar on Nagios restart
    * FIX: printer_supply perfometer: Using white font for black toners
    * FIX: ipmi: Skipping items with invalid data (0.000 val, "unspecified" unit) in summary mode
    * FIX: ipmi: Improved output formating in summary mode
    * FIX: BI - fixed wrong variable in running_on aggregation function
    * FIX: "view_name" variable missing error message when opening view.py
      while using the "BI Aggregation Groups" and "Hosts" snapins in sidebar
    * FIX: Fixed styling of form input elements in IE + styling improvements
    * FIX: Fixed initial folding state on page loading on pages with multiple foldings opened
    * Introduced basic infrastructure for multilanguage support in Multisite
    * Make 'Views' snapin foldable
    * Replace old main view by dashboard
    * Sidebar: Snapins can register for a triggered reload after a nagios
      restart has been detected. Check interval is 30 seconds for now.
    * Quicksearch snapin: Reloads host lists after a detected nagios restart.
    * New config directory multisite.d/ - similar to conf.d/
    * great speed up of HTML rendering
    * support for Python profiling (set profile = True in multisite.mk, profile
      will be in var/check_mk/web)
    * WATO: Added new hook "active-changes" which calls the registered hosts
      with a dict of "dirty" hosts
    * Added column painter for host contacts
    * Added column painters for contact groups, added those to detail views
    * Added filters for host and service contact groups
    * Detail views of host/service now show contacts
    * Fix playing of sounds: All problem views now have play_sounds activated,
      all other deactivated.
    * Rescheduling of Check_MK: introduce a short sleep of 0.7 sec. This increases
      the chance of the passive services being updated before the repaint.
    * Added missing i18n strings in filter section of view editor
    * Added filter and painter for the contact_name in log table
    * Added several views to display the notification logs of Nagios

    WATO:
    * Configration files can now be administered via the WEB UI
      (config_files in multisite.mk is obsolete)
    * Snapin is tree-based and foldable
    * Bulk operation on host lists (inventory, tags changed, etc)
    * Easy search operation in host lists
    * Dialog for global host search
    * Services dialog now tries to use cached data. On SNMP hosts
      no scan will be done until new button "Full Scan" is pressed.

    BI:
    * FIX: Fixed displaying of host states (after i18n introduction)h
    * FiX: Fixed filter for aggregation group
    * FIX: Fixed assumption button for services with non-Ascii-characters

    MK Livestatus:
    * FIX: fix compile problem on Debian unstable (Thanks to Sven Velt)
    * Column aggregation (Stats) now also works for perf_data
    * New configuration variable data_encoding and full UTF-8 support.
    * New column contact_groups in table hosts and services (thanks to
      Matthew Kent)
    * New headers Negate:, StatsNegate: and WaitConditionNegate:

1.1.11i1:
    Core, Setup, etc.:
    * FIX: Avoid duplicate SNMP scan of checktypes containing a period
    * FIX: honor ignored_checktypes also on SNMP scan
    * FIX: cmk -II also refreshes cluster checks, if all nodes are specified
    * FIX: avoid floating points with 'e' in performance data
    * FIX: cmk -D: drop obsolete (and always empty) Notification:
    * FIX: better handling of broken checks returning empty services
    * FIX: fix computation of weight when averaging
    * FIX: fix detection of missing OIDs (led to empty lines) 
    * SNMP scan functions can now call oid(".1.3.6.1.4.1.9.9.13.1.3.1.3.*")
      That will return the *first* OID beginning with .1.3.6.1.4.1.9.9.13.1.3.1.3
    * New config option: Set check_submission = "file" in order to write
      check result files instead of using Nagios command pipe (safes
      CPU ressources)
    * Agent simulation mode (for internal use and check development)
    * Call snmpgetnext with the option -Cf (fixes some client errors)
    * Call snmp(bulk)walk always with the option -Cc (fixes problems in some
      cases where OIDs are missing)
    * Allow merging of dictionary based check parameters
    * --debug now implies -v
    * new option --debug: creates execution profile of check_mk itself
    * sped up use of stored snmp walks
    * find configuration file in subdirectories of conf.d also
    * check_mk_templates.cfg: make check-mk-ping take arguments

    Multisite:
    * FIX: Display limit-exceeded message also in multi site setups
    * FIX: Tactical Overview: fix unhandled host problems view
    * FIX: customlinks snapin: Suppressing exception when no links configured
    * FIX: webservice: suppress livestatus errors in multi-site setups
    * FIX: install missing example icons in web/htdocs/images/icons
    * FIX: Nagios-Snapin: avoid duplicate slash in URL
    * FIX: custom_style_sheet now also honored by sidebar
    * FIX: ignore case when sorting groups in ...groups snapin
    * FIX: Fixed handling of embedded graphs to support the changes made to
    * FIX: avoid duplicate import of plugins in OMD local installation
    the PNP webservice
    * FIX: Added host_is_active and host_flapping columns for NagStaMon views
    * Added snmp_uptime, uptime and printer_supply perfometers
    * Allow for displaying service data in host tables
    * View editor foldable states are now permament per user
    * New config variable filter_columns (default is 2)

    BI:
    * Added new component BI to Multisite.

    WATO:
    * FIX: fix crash when saving services after migration from old version
    * Allow moving hosts from one to another config file

    Checks & Agents:
    * FIX: hr_mem: ignore devices that report zero memory
    * FIX: cisco_power: fix syntax error in man page (broke also Multisite)
    * FIX: local: fixed search for custom templates PNP template
    * FIX: if/if64: always generate unique items (in case ifAlias is used)
    * FIX: ipmi: fix ugly ouput in case of warning and error
    * FIX: vms_df: fix, was completely broken due to conversion to df.include
    * FIX: blade_bays: add missing SNMP OIDs (check was always UNKNOWN)
    * FIX: df: fix layout problems in PNP template
    * FIX: df: fix trend computation (thanks to Sebastian Talmon)
    * FIX: df: fix status in case of critical trend and warning used
    * FIX: df: fix display of trend warn/crit in PNP-graph
    * FIX: cmctc: fix inventory in case of incomplete entries
    * FIX: cmctc: add scan function
    * FIX: ucd_cpu_load and ucd_cpu_util: make scan function find Rittal
    * FIX: ucd_cpu_util: fix check in case of missing hi, si and st
    * FIX: mk_logwatch: improve implementation in order to save RAM
    * FIX: mk_oracle: Updated tablespace query to use 'used blocks' instead of 'user blocks'
    * FIX: mk_oracle: Fixed computation for TEMP table spaces
    * FIX: bluecoat_sensors: Using scale parameter provided by the host for reported values
    * FIX: fjdarye60_devencs, fjdarye60_disks.summary: added snmp scan functions
    * FIX: decru_*: added snmp scan functions
    * FIX: heartbeat_rscstatus handles empty agent output correctly
    * FIX: hp_procurve_cpu: fix synatx error in man page
    * FIX: hp_procurve_memory: fix syntax error in man page
    * FIX: fc_brocade_port_detailed: fix PNP template in MULTIPLE mode
    * FIX: ad_replication.bat only generates output on domain controllers now.
           This is useful to prevent checks on non DC hosts (Thanks to Alex Greenwood)
    * FIX: cisco_temp_perf: handle sensors without names correctly
    * printer_supply: Changed order of tests. When a printer reports -3 this
      is used before the check if maxlevel is -2.
    * printer_supply: Skipping inventory of supplies which have current value
    and maxlevel both set to -2.
    * cisco_locif: The check has been removed. Please switch to if/if64
      has not the index 1
    * cisco_temp/cisco_temp_perf: scan function handles sensors not beginning
      with index 1
    * df: split PNP graphs for growth/trend into two graphs
    * omd_status: new check for checking status of OMD sites
    * printer_alerts: Added new check for monitoring alert states reported by
      printers using the PRINTER-MIB
    * diskstat: rewritten check: now show different devices, r+w in one check
    * canon_pages: Added new check for monitoring processed pages on canon
    printer/multi-function devices
    * strem1_sensors: added check to monitor sensors attached to Sensatorinc EM1 devices
    * windows_update: Added check to monitor windows update states on windows
      clients. The check monitors the number of pending updates and checks if
      a reboot is needed after updates have been installed.
    * lnx_if: new check for Linux NICs compatible with if/if64 replacing 
      netif.* and netctr.
    * if/if64: also output performance data if operstate not as expected
    * if/if64: scan function now also detects devices where the first port
    * if/if64: also show perf-o-meter if speed is unknown
    * f5_bigip_pool: status of F5 BIP/ip load balancing pools
    * f5_bigip_vserver: status of F5 BIP/ip virtual servers
    * ipmi: new configuration variable ipmi_ignored_sensors (see man page)
    * hp_procurve_cpu: rename services description to CPU utilization
    * ipmi: Linux agent now (asynchronously) caches output of ipmitool for 20 minutes
    * windows: agent has new output format for performance counters
    * winperf_process.util: new version of winperf.cpuusage supporting new agent
    * winperf_system.diskio: new version of winperf.diskstat supporting new agent
    * winperf_msx_queues: new check for MS Exchange message queues
    * winperf_phydisk: new check compatible with Linux diskstat (Disk IO per device!)
    * smart.temp/smart.stats: added new check for monitoring health of HDDs
      using S.M.A.R.T
    * mcdata_fcport: new check for ports of MCData FC Switches
    * hp_procurve_cpu: add PNP template
    * hp_procurve_cpu: rename load to utilization, rename service to CPU utilizition
    * df,df_netapp,df_netapp32,hr_fs,vms_df: convert to mergeable dictionaries
    * mbg_lantime_state,mbg_lantime_refclock: added new checks to monitor 
      Meinberg LANTIME GPS clocks

    Livestatus:
    * Updated Perl API to version 0.74 (thanks to Sven Nierlein)

1.1.10:
    Core, Setup, etc.:
    * --flush now also deletes all autochecks 
    
    Checks & Agents:
    * FIX: hr_cpu: fix inventory on 1-CPU systems (thanks to Ulrich Kiermayr)


1.1.10b2:
    Core, Setup, etc.:
    * FIX: setup.sh on OMD: fix paths for cache and counters
    * FIX: check_mk -D did bail out if host had no ip address
    * cleanup: all OIDs in checks now begin with ".1.3.6", not "1.3.6"

    WATO:
    * FIX: Fixed bug that lost autochecks when using WATO and cmk -II together

    Checks & Agents:
    * Added check man pages for systemtime, multipath, snmp_info, sylo,
      ad_replication, fsc_fans, fsc_temp, fsc_subsystems
    * Added SNMP uptime check which behaves identical to the agent uptime check


1.1.10b1:
    Core, Setup, etc.:
    * FIX: do not assume 127.0.0.1 as IP address for usewalk_hosts if
      they are not SNMP hosts.
    * FIX: precompile: make sure check includes are added before actual
      checks
    * FIX: setup.sh: do not prepend current directory to url_prefix
    * FIX: output agent version also for mixed (tcp|snmp) hosts
    * RPM: use BuildArch: noarch in spec file rather than as a command
      line option (thanks to Ulrich Kiermayr)
    * setup.sh: Allow to install Check_MK into existing OMD site (>= 0.46).
      This is still experimental!

    Checks & Agents:
    * FIX: Windows agent: fix output of event ID of log messages
    * FIX: if/if64: output speed correctly (1.50MB/s instead of 1MB/s)
    * FIX: drbd now handles output of older version without an ep field
    * FIX: repaired df_netapp32
    * FIX: Added SNMP scan function of df_netapp and df_netapp32
    * FIX: repaired apc_symmetra (was broken due to new option -Ot 
      for SNMP)
    * FIX: df, hr_fs and other filesystem checks: fix bug if using
      magic number. levels_low is now honored.
    * FIX: scan function avoids hr_cpu and ucd_cpu_utilization
      at the same time
    * FIX: HP-UX agent: fixed output of df for long mount points
      (thanks to Claas Rockmann-Buchterkirche)
    * FIX: df_netapp/32: fixed output of used percentage (was always
      0% due to integer division)
    * FIX: fixed manual of df (magic_norm -> magic_normsize)
    * FIX: removed filesystem_trend_perfdata. It didn't work. Use
      now df-parameter "trend_perfdata" (see new man page of df)
    * FIX: cisco_temp_perf: fix return state in case of WARNING (was 0 = OK)
    * FIX: repair PNP template for df when using trends
    * FIX: cisco_qos: fix WATO exception (was due to print command in check)
    * FIX: check_mk check: fixed template for execution time
    * FIX: blade_health, fc_brocade_port_detailed removed debug outputs
    * FIX: netapp_volumes: The check handled 64-bit aggregates correctly
    * FIX: netapp_volumes: Fixed snmp scan function
    * FIX: blade_*: Fixed snmp scan function
    * FIX: nfsmount: fix exception in check in case of 'hanging'
    * systemtime: new simple check for time synchronization on Windows
      (needs agent update)
    * Added Perf-O-Meter for non-df filesystem checks (e.g. netapp)
    * hp_proliant_*: improve scan function (now just looks for "proliant")

    Multisite:
    * FIX: fix json/python Webservice

1.1.9i9:
    Core, Setup, etc.:
    * FIX: check_mk_templates.cfg: add missing check_period for hosts
      (needed for Shinken)
    * FIX: read *.include files before checks. Fixes df_netapp not finding
      its check function
    * FIX: inventory checks on SNMP+TCP hosts ignored new TCP checks
    * local.mk: This file is read after final.mk and *not* backup up
      or restored
    * read all files in conf.d/*.mk in alphabetical order now.
    * use snmp commands always with -Ot: output time stamps as UNIX epoch
      (thanks to Ulrich Kiermayr)

    Checks & Agents:
    * ucd_cpu_load: new check for CPU load via UCD SNMP agent
    * ucd_cpu_util: new check for CPU utilization via UCD SNMP agent
    * steelhead_status: new check for overall health of Riverbed Steelhead appliance
    * steelhead_connections: new check for Riverbed Steelhead connections
    * df, df_netapp, df_netapp32, hr_fs, vms_df: all filesystem checks now support
      trends. Please look at check manpage of df for details.
    * FIX: heartbeat_nodes: Fixed error handling when node is active but at least one link is dead
    * 3ware_units: Handling INITIALIZING state as warning now
    * FIX: 3ware_units: Better handling of outputs from different tw_cli versions now
    * FIX: local: PNP template for local now looks in all template directories for
      specific templates (thanks to Patrick Schaaf)

    Multisite:
    * FIX: fix "too many values to unpack" when editing views in single layout
      mode (such as host or service detail)
    * FIX: fix PNP icon in cases where host and service icons are displayed in 
      same view (found by Wolfgang Barth)
    * FIX: Fixed view column editor forgetting pending changes to other form
           fields
    * FIX: Customlinks snapin persists folding states again
    * FIX: PNP timerange painter option field takes selected value as default now
    * FIX: Fixed perfometer styling in single dataset layouts
    * FIX: Tooltips work in group headers now
    * FIX: Catching exceptions caused by unset bandwidth in interface perfometer

    WATO:
    * FIX: fix problem with vanishing services on Windows. Affected were services
      containing colons (such as fs_C:/).

    Livestatus:
    * FIX: fix most compiler warnings (thanks to patch by Sami Kerola)
    * FIX: fix memory leak. The leak caused increasing check latency in some
      situations
    
1.1.9i8:
    Multisite:
    * New "web service" for retrieving data from views as JSON or 
      Python objects. This allows to connect with NagStaMon 
      (requires patch in NagStaMon). Simply add &output_format=json
      or &output_format=python to your view URL.
    * Added two builtin views for NagStaMon.
    * Acknowledgement of problem now has checkboxes for sticky,
      send notification and persisten comment
    * Downtimes: allow to specify fixed/flexible downtime
    * new display_options d/D for switching on/off the tab "Display"
    * Improved builtin views for downtimes
    * Bugfix: Servicegroups can be searched with the quicksearch snapin using
      the 'sg:' prefix again

    WATO:
    * Fixed problem appearing at restart on older Python version (RH)

1.1.9i7:
    Core, Setup, etc.:
    * Fix crash on Python 2.4 (e.g. RedHat) with fake_file
    * Fixed clustering of SNMP hosts
    * Fix status output of Check_MK check in mixed cluster setups

    Checks & Agents:
    * PNP templates for if/if64: fix bugs: outgoing packets had been
      same as incoming, errors and discards were swapped (thanks to 
      Paul Freeman)
    * Linux Agent: Added suport for vdx and xvdx volumes (KVM+Virtio, XEN+xvda)

    Multisite:
    * Fix encoding problem when host/service groups contain non-ascii
      characters.

    WATO:
    * Fix too-long-URL problem in cases of many services on one host


1.1.9i6:
    INCOMPATIBLE CHANGES:
    * Removed out-dated checks blade_misc, ironport_misc and snia_sml. Replaced
      with dummy checks begin always UNKNOWN.

    Core, Setup, etc.:
    * cmk -D: show ip address of host 
    * Fix SNMP inventory find snmp misc checks inspite of negative scan function
    * Fix output of MB and GB values (fraction part was zero)

    Checks & Agents:
    * megaraid_ldisks: remove debug output
    * fc_brocade_port: hide on SNMP scan, prefer fc_brocade_port_detailed
    * fc_brocade_port_detailed: improve scan function, find more devices
    * New agent for HP-UX
    * hpux_cpu: new check for monitoring CPU load average on HP-UX
    * hpux_if: New check for monitoring NICs on HP-UX (compatible to if/if64)
    * hpux_multipath: New check for monitoring Multipathing on HP-UX
    * hpux_lvm: New check for monitoring LVM mirror state on HP-UX
    * hpux_serviceguard: new check for monitoring HP-UX Serviceguard
    * drbd: Fixed var typo which prevented inventory of drbd general check
      (Thanks to Andreas Behler)
    * mk_oracle: new agent plugin for monitoring ORACLE (currently only
      on Linux and HP-UX, but easily portable to other Unices)
    * oracle_sessions: new check for monitoring the current number of active
      database sessions.
    * oracle_logswitches: new check for monitoring the number of logswitches
      of an ORACLE instances in the last 60 minutes.
    * oracle_tablespaces: new check for monitoring size, state and autoextension
      of ORACLE tablespaces.
    * h3c_lanswitch_cpu: new check for monitoring CPU usage of H3C/HP/3COM switches
    * h3c_lanswitch_sensors: new check for monitoring hardware sensors of H3C/HP/3COM switches
    * superstack3_sensors: new check for monitoring hardware sensors of 3COM Superstack 3 switches

    Multisite:
    * Fixed aligns/widths of snapin contents and several small styling issues
    * Fixed links and border-styling of host matrix snapin
    * Removed jQuery hover menu and replaced it with own code

1.1.9i5:
    Multisite:
    * custom notes: new macros $URL_PREFIX$ and $SITE$, making 
      multi site setups easier
    * new intelligent logwatch icon, using url_prefix in multi site
      setups


1.1.9i4:
    Core, Setup, etc.:
    * added missing 'register 0' to host template
    * setup: fix creation of symlink cmk if already existing

    Multisite:
    * New reschedule icon now also works for non-local sites.
    * painter options are now persisted on a per-user-base
    * new optional column for displaying host and service comments
      (not used in shipped views but available in view editor)

    Livestatus:
    * Check for buffer overflows (replace strcat with strncat, etc.)
    * Reduce number of log messages (reclassify to debug)

    Checks & Agents:
    * apc_symmetra: handle empty SNMP variables and treat as 0.


1.1.9i3:
    INCOMPATIBLE CHANGES:
    * You need a current version of Livestatus for Multisite to work!
    * Multisite: removed (undocumented) view parameters show_buttons and show_controls.
      Please use display_options instead.
    * Finally removed deprecated filesystem_levels. Please use check_parameters instead.
    * Livestatus: The StatsGroupBy: header is still working but now deprecated.
      Please simply use Columns: instead. If your query contains at least one Stats:-
      header than Columns: has the meaning of the old StatsGroupBy: header

    Core, Setup, etc.:
    * Create alias 'cmk' for check_mk in bin/ (easier typing)
    * Create alias 'mkp' for check_mk -P in bin/ (easier typing) 

    Multisite:
    * Each column can now have a tooltip showing another painter (e.g.
      show the IP address of a host when hovering over its name)
    * Finally show host/services icons from the nagios value "icon_image".
      Put your icon files in /usr/share/check_mk/web/htdocs/images/icons.
      OMD users put the icons into ~/local/share/check_mk/web/htdocs/images/icons.
    * New automatic PNP-link icons: These icons automatically appear, if
      the new livestatus is configured correctly (see below). 
    * new view property "hidebutton": allow to hide context button to a view.
    * Defaults views 'Services: OK', 'Services: WARN, etc. do now not create
      context buttons (cleans up button bar).
    * new HTML parameter display_options, which allows to switch off several
      parts of the output (e.g. the HTML header, external links, etc).
    * View hoststatus: show PNP graph of host (usually ping stats)
    * new tab "Display": here the user can choose time stamp
      display format and PNP graph ranges
    * new column "host_tags", showing the Check_MK host tags of a host
    * new datasource "alert_stats" for computing alert statistics
    * new view "Alert Statistics" showing alert statistics for all hosts
      and services
    * Sidebar: Fixed snapin movement to the bottom of the snapin list in Opera
    * Sidebar: Fixed scroll position saving in Opera
    * Fixed reloading button animation in Chrome/IE (Changed request to async mode)
    * Sidebar: Removed scrollbars of in older IE versions and IE8 with compat mode
    * Sidebar: Fixed scrolling problem in IE8 with compat mode (or maybe older IE versions)
      which broke the snapin titles and also the tactical overview table
    * Sidebar: Fixed bulletlist positioning
    * Sidebar: The sidebar quicksearch snapin is case insensitive again
    * Fixed header displaying on views when the edit button is not shown to the user
    * View pages are not refreshed when at least one form (Filter, Commands,
      Display Options) is open
    * Catching javascript errors when pages from other domain are opened in content frame
    * Columns in view editor can now be added/removed/moved easily

    Checks & Agents:
    * Fixed problem with OnlyFrom: in Linux agent (df didn't work properly)
    * cups_queues: fixed plugin error due to invalid import of datetime,
      converted other checks from 'from datetime import...' to 'import datetime'.
    * printer_supply: handle the case where the current value is missing
    * megaraid_ldisks: Fixed item detection to be compatible with different versions of megaraid
    * Linux Agent: Added new 3ware agent code to support multiple controllers
      (Re-inventory of 3ware checks needed due to changed check item names)

    Livestatus:
    * new column pnpgraph_present in table host and service. In order for this
      column to work you need to specify the base directory of the PNP graphs
      with the module option pnp_path=, e.g. pnp_path=/omd/sites/wato/var/pnp4nagios/perfdata
    * Allow more than one column for StatsGroupBy:
    * Do not use function is_contact_member_of_contactgroup anymore (get compatible
      with Nagios CVS)
    * Livestatus: log timeperiod transitions (active <-> inactive) into Nagios
      log file. This will enable us to create availability reports more simple
      in future.

    Multisite:
    * allow include('somefile.mk') in multisite.mk: Include other files.
      Paths not beginning with '/' are interpreted relative to the directory
      of multisite.mk

    Livestatus:
    * new columns services_with_info: similar to services_with_state but with
      the plugin output appended as additional tuple element. This tuple may
      grow in future so do not depend on its length!

1.1.9i2:
    Checks & Agents:
    * ibm_imm_health: fix inventory function
    * if/if64: fix average line in PNP-template, fix display of speed for 20MBit
      lines (e.g. Frame Relay)

    Multisite:
    * WATO: Fixed omd mode/site detection and help for /etc/sudoers
    * WATO: Use and show common log for pending changes 
    * Sidebar Quicksearch: Now really disabling browser built-in completion
      dropdown selections
    
1.1.9i1:
    INCOMPATIBLE CHANGES:
    * TCP / SNMP: hosts using TCP and SNMP now must use the tags 'tcp'
      and 'snmp'. Hosts with the tag 'ping' will not inventorize any
      service. New configuration variable tcp_hosts.
    * Inventory: The call syntax for inventory has been simplified. Just
      call check_mk -I HOSTNAME now. Omit the "tcp" or "snmp". If you
      want to do inventory just for certain check types, type "check_mk --checks=snmp_info,if -I hostnames..."
      instead
    * perfdata_format now defaults to "pnp". Previous default was "standard".
      You might have to change that in main.mk if you are not using PNP (only
      relevant for MRPE checks)
    * inventory_check_severity defaults to 1 now (WARNING)
    * aggregation_output_format now defaults to "multiline"
    * Removed non_bulkwalk_hosts. You can use bulkwalk_hosts with NEGATE
      instead (see docu)
    * snmp_communites is now initialized with [], not with {}. It cannot
      be a dict any longer.
    * bulkwalk_hosts is now initizlized with []. You can do += here just
      as with all other rule variables.
    * Configuration check (-X) is now always done. It is now impossible to
      call any Check_MK action with an invalid configuration. This saves
      you against mistyped variables.
    * Check kernel: converted performance data from counters to rates. This
      fixes RRD problems (spikes) on reboots and also allows better access 
      to the peformance data for the Perf-O-Meters.  Also changed service 
      descriptions. You need to reinventurize the kernel checks. Your old
      RRDs will not be deleted, new ones will be created.
    * Multisite: parameters nagios_url, nagios_cgi_url and pnp_url are now
      obsolete. Instead the new parameter url_prefix is used (which must
      end with a /).

    Core, Setup, etc.:
    * Improve error handling: if hosts are monitored with SNMP *and* TCP,
      then after an error with one of those two agents checks from the
      other haven't been executed. This is fixed now. Inventory check
      is still not complete in that error condition.
    * Packages (MKP): Allow to create and install packages within OMD!
      Files are installed below ~/local/share/check_mk. No root permissions
      are neccessary
    * Inventory: Better error handling on invalid inventory result of checks
    * setup.sh: fix problem with missing package_info (only appears if setup
      is called from another directory)
    * ALL_SERVICES: Instead of [ "" ] you can now write ALL_SERVICES
    * debug_log: also output Check_MK version, check item and check parameters
    * Make sure, host has no duplicate service - this is possible e.g. by
      monitoring via agent and snmp in parallel. duplicate services will
      make Nagios reject the configuration.
    * --snmpwalk: do not translate anymore, use numbers. All checks work
      with numbers now anyway.
    * check_mk -I snmp will now try all checktypes not having an snmp scan
      function. That way all possible checks should be inventorized.
    * new variable ignored_checks: Similar to ignored_checktypes, but allows
      per-host configuration
    * allow check implementations to use common include files. See if/if64
      for an example
    * Better handling for removed checks: Removed exceptions in check_mk calls
      when some configured checks have been removed/renamed

    Checks & Agents:
    * Renamed check functions of imm_health check from test_imm to imm_health
      to have valid function and check names. Please remove remove from
      inventory and re-inventory those checks.
    * fc_brocade_port_detailed: allow to specify port state combinations not 
      to be critical
    * megaraid_pdisks: Using the real enclosure number as check item now
    * if/if64: allow to configure averaging of traffic over time (e.g. 15 min) 
      and apply traffic levels and averaged values. Also allow to specify relative
      traffic levels. Allow new parameter configuration via dictionary. Also
      allow to monitor unused ports and/or to ignore link status.
    * if/if64: Added expected interface speed to warning output
    * if/if64: Allow to ignore speed setting (set target speed to None)
    * wut_webtherm: handle more variants of WuT Webtherms (thanks to Lefty)
    * cisco_fan: Does not inventorize 'notPresent' sensors anymore. Improved output
    * cisco_power: Not using power source as threshold anymore. Improved output
    * cisco_fan: Does not inventorize 'notPresent' sensors anymore. Improved output
    * cisco_power: Not using power source as threshold anymore. Improved output
    * cisco_power: Excluding 'notPresent' devices from inventory now
    * cisco_temp_perf: Do not crash if device does not send current temperature
    * tcp_conn_stats: new check for monitoring number of current TCP connections
    * blade_*: Added snmp scan functions for better automatic inventory
    * blade_bays: Also inventorizes standby blades and has a little more
                  verbose output.
    * blade_blowers: Can handle responses without rpm values now. Improved output
    * blade_health: More detailed output on problems
    * blade_blades: Added new check for checking the health-, present- and
                    power-state of IBM Bladecenter blades
    * win_dhcp_pools: Several cleanups in check
    * Windows agent: allow restriction to ip addresses with only_hosts (like xinetd)
    * heartbeat_rscstatus: Catching empty output from agent correctly
    * tcp_conn_stats: Fixed inventory function when no conn stats can be inventoried
    * heartbeat_nodes: fix Linux agent for hostname with upper case letters (thanks to
            Thorsten Robers)
    * heartbeat_rscstatus: Catching empty output from agent correctly
    * heartbeat_rscstatus: Allowing a list as expected state to expect multiple OK states
    * win_dhcp_pools agent plugin: Filtering additional error message on
      systems without dhcp server
    * j4p_performance: Added experimental agent plugin fetching data via 
      jmx4perl agent (does not need jmx4perl on Nagios)
    * j4p_performance.mem: added new experimental check for memory usage via JMX.
    * if/if64: added Perf-O-Meter for Multisite
    * sylo: fix performance data: on first execution (counter wrap) the check did
      output only one value instead of three. That lead to an invalid RRD.
    * Cleaned up several checks to meet the variable naming conventions
    * drbd: Handling unconfigured drbd devices correctly. These devices are
      ignored during nventory
    * printer_supply: In case of OKI c5900 devices the name of the supply units ins not
      unique. The color of the supply unit is reported in a dedicated OID and added to the
      check item name to have a unique name now.
    * printer_supply: Added simple pnp template to have better graph formating for the check results
    * check_mk.only_from: new check for monitoring the IP address access restriction of the
      agent. The current Linux and Windows agents provide this information.
    * snmp_info check: Recoded not to use snmp_info_single anymore
    * Linux Agent: Fixed <<<cpu>>> output on SPARC machines with openSUSE
    * df_netapp/df_netapp32: Made check inventory resistant against empty size values
    * df_netapp32: Added better detection for possible 32bit counter wrap
    * fc_brocade_port_detailed: Made check handle phystate "noSystemControlAccessToSlot" (10)
      The check also handles unknown states better now
    * printer_supply: Added new parameter "printer_supply_some_remaining_status" to
      configure the reported state on small remaining capacity.
    * Windows agent: .vbs scripts in agents plugins/ directory are executed
      automatically with "cscript.exe /Nologo" to prevent wrong file handlers
    * aironet_clients: Only counting clients which don't have empty values for strength
    * statgrab_disk: Fixed byte calculation in plugin output
    * statgrab_disk: Added inventory function
    * 3ware_disks: Ignoring devices in state NOT-PRESENT during inventory

    Multisite:
    * The custom open/close states of custom links are now stored for each
      user
    * Setting doctype in sidebar frame now
    * Fixed invalid sidebar css height/width definition
    * Fixed repositioning the sidebar scroll state after refreshing the page
    * Fixed mousewheel scrolling in opera/chrome
    * Fixed resize bug on refresh in chrome
    * New view for all services of a site
    * Sidebar snapin site_status: make link target configurable
    * Multisite view "Recently changed services": sort newest first
    * Added options show_header and show_controls to remove the page headers
      from views
    * Cool: new button for an immediate reschedule of a host or service
      check: the view is redisplayed exactly at the point of time when
      Nagios has finished the check. This makes use of MK Livestatus'
      unique waiting feature.

   Livestatus:
    * Added no_more_notifications and check_flapping_recovery_notification
      fields to host table and no_more_notifications field to service table.
      Thanks to Matthew Kent

1.1.8:
    Core, Setup, etc.:
    * setup.sh: turn off Python debugging
    * Cleaned up documentation directory
    * cluster host: use real IP address for host check if cluster has
      one (e.g. service IP address)

    Checks & Agents:
    * Added missing PNP template for check_mk-hr_cpu
    * hr_fs: inventory now ignores filesystem with size 0,
      check does not longer crash on filesystems with size 0
    * logwatch: Fixed typo in 'too many unacknowledged logs' error message
    * ps: fix bug: inventory with fixed user name now correctly puts
      that user name into the resulting check - not None.
    * ps: inventory with GRAB_USER: service description may contain
      %u. That will be replaced with the user name and thus makes the
      service description unique.
    * win_dhcp_pools: better handle invalid agent output
    * hp_proliant_psu: Fixed multiple PSU detection on one system (Thanks to Andreas Döhler)
    * megaraid_pdisks: Fixed coding error
    * cisco_fan: fixed check bug in case of critical state
    * nfsmounts: fix output (free and used was swapped), make output identical to df

    Livestatus:
    * Prohibit { and } in regular expressions. This avoids a segmentation
      fault caused by regcomp in glibc for certain (very unusual) regular
      expressions.
    * Table status: new columns external_command_buffer_slots,
      external_command_buffer_usage and external_command_buffer_max
      (this was implemented according to an idea and special request of
       Heinz Fiebig. Please sue him if this breaks anything for you. I was
       against it, but he thinks that it is absolutely neccessary to have
       this in version 1.1.8...)
    * Table status: new columns external_commands and external_commands_rate
      (also due to Mr. Fiebig - he would have quit our workshop otherwise...)
    * Table downtimes/comments: new column is_service

    Multisite:
    * Snapin Performance: show external command per second and usage and
      size of external command buffer
    * Downtimes view: Group by hosts and services - just like comments
    * Fix links for items containing + (e.g. service descriptionen including
      spaces)
    * Allow non-ASCII character in downtimes and comments
    * Added nagvis_base_url to multisite.mk example configuration
    * Filter for host/service groups: use name instead of alias if 
      user has no permissions for groups

1.1.8b3:
    Core, Setup, etc.:
    * Added some Livestatus LQL examples to documentation
    * Removed cleanup_autochecks.py. Please use check_mk -u now.
    * RRA configuration for PNP: install in separate directory and do not
      use per default, since they use an undocumented feature of PNP.

    Checks & Agents:
    * postfix_mailq: Changed limit last 6 lines which includes all needed
		information
    * hp_proliant_temp/hp_proliant_fans: Fixed wrong variable name
    * hp_procurve_mem: Fixed wrong mem usage calculation
    * ad_replication: Works no with domain controller hostnames like DC02,DC02
    * aironet_client: fix crash on empty variable from SNMP output
    * 3ware_disks, 3ware_units: hopefully repaired those checks
    * added rudimentary agent for HP-UX (found in docs/)

    Multisite:
    * added Perf-O-Meter to "Problems of Host" view
    * added Perf-O-Meter to "All Services" view
    * fix bug with cleaning up persistent connections
    * Multisite now only fetches the available PNP Graphs of hosts/services
    * Quicksearch: limit number of items in dropdown to 80
      (configurable via quicksearch_dropdown_limit)
    * Views of hosts: make counts of OK/WARN/CRIT klickable, new views
      for services of host in a certain state
    * Multisite: sort context buttons in views alphabetically
    * Sidebar drag scrolling: Trying to compensate lost mouse events when
	leaving the sidebar frame while dragging

    Livestatus:
    * check for event_broker_options on start
    * Fix memory leakage caused by Filter: headers using regular expressions
    * Fix two memory leaks in logfile parser

1.1.8b2:
    Core, Setup, etc.:
    * Inventory: skip SNMP-only hosts on non-SNMP checktypes (avoids timeouts)
    * Improve error output for invalid checks
    
    Checks & Agents:
    * fix bug: run local and plugins also when spaces are in path name
      (such as C:\Program Files\Check_MK\plugins
    * mem.vmalloc: Do not create a check for 64 bit architectures, where
      vmalloc is always plenty
    * postfix_mailq: limit output to 1000 lines
    * multipath: handle output of SLES 11 SP1 better
    * if/if64: output operstatus in check output
    * if/if64: inventory now detects type 117 (gigabitEthernet) for 3COM
    * sylo: better handling of counter wraps.

    Multisite:
    * cleanup implementation of how user settings are written to disk
    * fix broken links in 'Edit view -> Try out' situation
    * new macros $HOSTNAME_LOWER$, $HOSTNAME_UPPER$ and $HOSTNAME_TITLE$ for
      custom notes

1.1.8b1:
    Core, Setup, etc.:
    * SNMPv3: allow privProtocol and privPassword to be specified (thanks
      to Josef Hack)
    * install_nagios.sh: fix problem with broken filenames produced by wget
    * install_nagios.sh: updated software to newest versions
    * install_nagios.sh: fix Apache configuration problem
    * install_nagios.sh: fix configuration vor PNP4Nagios 0.6.6
    * config generation: fix host check of cluster hosts
    * config generation: add missing contact groups for summary hosts
    * RPM package of agent: do not overwrite xinetd.d/check_mk, but install
      new version with .rpmnew, if admin has changed his one
    * legacy_checks: fix missing perfdata, template references where in wrong
      direction (thanks Daniel Nauck for his precise investigation)

    Checks & Agents:
    * New check imm_health by Michael Nieporte
    * rsa_health: fix bug: detection of WARNING state didn't work (was UNKNOWN
            instead)
    * check_mk_agent.solaris: statgrab now excludes filesystems. This avoids hanging
      in case of an NFS problem. Thanks to Divan Santana.
    * multipath: Handle new output of multipath -l (found on SLES11 SP1)
    * ntp: fix typo in variable ntp_inventory_mode (fixes inventory problem)
    * if64: improve output formatting of link speed
    * cisco_power: inventory function now ignores non-redundant power supplies
    * zpool_status: new check from Darin Perusich for Solaris zpools

    Multisite:
    * fix several UTF-8 problems: allow non-ascii characters in host names
      (must be UTF 8 encoded!)
    * improve compatibility with Python 2.3
    * Allow loading custom style sheet overriding Check_MK styles by setting
      custom_style_sheet in multisite.mk
    * Host icons show link to detail host, on summary hosts.
    * Fix sidebar problem: Master Control did not display data correctly
    * status_host: honor states even if sites hosting status hosts is disabled
      (so dead-detection works even if local site is disabled)
    * new config variable start_url: set url for welcome page
    * Snapin Quicksearch: if no host is matching, automatically search for
      services
    * Remove links to legacy Nagios GUI (can be added by user if needed)
    * Sidebar Quicksearch: fix several annoyances
    * Views with services of one host: add title with host name and status

    Livestatus:
    * fix memory leak: lost ~4K on memory on each StatsAnd: or StatsOr:
      header (found by Sven Nierlein)
    * fix invalid json output for empty responses (found by Sven Nierlein)
    * fix Stats: avg ___ for 0 matching elements. Output was '-nan' and is
      now '0.0'
    * fix output of floating point numbers: always use exponent and make
      sure a decimal point is contained (this makes JSON/Python detect
      the correct type)

1.1.7i5:
    Core, Setup, etc.:
    * SNMP: do not load any MIB files (speeds up snmpwalk a lot!)
    * legacy_checks: new config variable allowing creating classical
      non-Check_MK checks while using host tags and config options
    * check_mk_objects.cfg: beautify output, use tabs instead of spaces
    * check_mk -II: delete only specified checktypes, allow to reinventorize
      all hosts
    * New option -O, --reload: Does the same as -R, but reloads Nagios
      instead of restarting it.
    * SNMP: Fixed string detection in --snmpwalk calls
    * SNMP: --snmpwalk does walk the enterprises tree correctly now
    * SNMP: Fixed missing OID detection in SNMP check processing. There was a problem
      when the first column had OID gaps in the middle. This affected e.g. the cisco_locif check.
    * install_nagios.sh: correctly detect Ubuntu 10.04.1
    * Config output: make order of service deterministic
    * fix problem with missing default hostgroup

    Multisite:
    * Sidebar: Improved the quicksearch snapin. It can search for services, 
      servicegroups and hostgroups now. Simply add a prefix "s:", "sg:" or "hg:"
      to search for other objects than hosts.
    * View editor: fix bug which made it impossible to add more than 10 columns
    * Service details: for Check_MK checks show description from check manual in
      service details
    * Notes: new column 'Custom notes' which allows customizable notes
      on a per host / per service base (see online docu for details)
    * Configuration: new variable show_livestatus_errors which can be set
      to False in order to hide error about unreachable sites
    * hiding views: new configuration variables hidden_views and visible_views
    * View "Service problems": hide problems of down or unreachable hosts. This
      makes the view consistant with "Tactical Overview"

    Checks & Agents:
    * Two new checks: akcp_sensor_humidity and akcp_sensor_temp (Thanks to Michael Nieporte)
    * PNP-template for kernel: show average of displayed range
    * ntp and ntp.time: Inventory now per default just creates checks for ntp.time (summary check).
      This is controlled by the new variable ntp_inventory_mode (see check manuals).
    * 3ware: Three new checks by Radoslav Bak: 3ware_disks, 3ware_units, 3ware_info
    * nvidia: agent now only queries GPUCoreTemp and GPUErrors. This avoids
      a vmalloc leakage of 32kB per call (bug in NVIDIA driver)
    * Make all SNMP based checks independent of standard MIB files
    * ad_replication: Fixed syntax errors and unhandled date output when
      not replicated yet
    * ifoperstatus: Allowing multiple target states as a list now
    * cisco_qos: Added new check to monitor traffic in QoS classes on Cisco routers
    * cisco_power: Added scan function
    * if64/if/cisco_qos: Traffic is displayed in variable byte scales B/s,KB/s,MB/s,GB/s
      depending on traffic amount.
    * if64: really using ifDescr with option if_inventory_uses_description = True
    * if64: Added option if_inventory_uses_alias to using ifAlias for the item names
    * if64/if: Fixed bug displaying the out traffic (Perfdata was ok)
    * if64/if: Added WARN/CRIT thresholds for the bandwidth usage to be given as rates
    * if64/if: Improved PNP-Templates
    * if64/if: The ifoperstatus check in if64/if can now check for multiple target states
    * if64/if: Removing all null bytes during hex string parsing (These signs Confuse nagios pipe)
    * Fixed hr_mem and hr_fs checks to work with new SNMP format
    * ups_*: Inventory works now on Riello UPS systems
    * ups_power: Working arround wrong implemented RFC in some Riello UPS systems (Fixing negative power
      consumption values)
    * FreeBSD Agent: Added sections: df mount mem netctr ipmitool (Thanks to Florian Heigl)
    * AIX: exclude NFS and CIFS from df (thanks to Jörg Linge)
    * cisco_locif: Using the interface index as item when no interface name or description are set

    Livestatus:
    * table columns: fix type of num_service_* etc.: was list, is now int (thanks to Gerhard Laußer)
    * table hosts: repair semantics of hard_state (thanks to Michael Kraus). Transition was one
      cycle to late in certain situations.

1.1.7i4:
    Core, Setup, etc.:
    * Fixed automatic creation of host contactgroups
    * templates: make PNP links work without rewrite

    Multisite:
    * Make page handler modular: this allows for custom pages embedded into
      the Multisite frame work and thus using Multisite for other tasks as
      well.
    * status_host: new state "waiting", if status host is still pending
    * make PNP links work without rewrite
    * Fix visibility problem: in multisite setups all users could see
      all objects.

1.1.7i3:
    Core, Setup, etc.:
    * Fix extra_nagios_conf: did not work in 1.1.7i2
    * Service Check_MK now displays overall processing time including
      agent communication and adds this as performance data
    * Fix bug: define_contactgroups was always assumed True. That led to duplicate
      definitions in case of manual definitions in Nagios 

    Checks & Agents:
    * New Check: hp_proliant_da_phydrv for monitoring the state of physical disks
      in HP Proliant Servers
    * New Check: hp_proliant_mem for monitoring the state of memory modules in
      HP Proliant Servers
    * New Check: hp_proliant_psu for monitoring the state of power supplies in
      HP Proliant Servers
    * PNP-templates: fix several templates not working with MULTIPLE rrds
    * new check mem.vmalloc for monitoring vmalloc address space in Linux kernel.
    * Linux agent: add timeout of 2 secs to ntpq 
    * wmic_process: make check OK if no matching process is found

    Livestatus:
    * Remove obsolete parameter 'accept_timeout'
    * Allow disabling idle_timeout and query_timeout by setting them to 0.

    Multisite:
    * logwatch page: wrap long log lines

1.1.7i2:
    Incompatible Changes:
    * Remove config option define_timeperiods and option --timeperiods.
      Check_MK does not longer define timeperiod definitions. Please
      define them manually in Nagios.
    * host_notification_period has been removed. Use host_extra_conf["notification_period"]
      instead. Same holds for service_notification_periods, summary_host_notification_periods
      and summary_service_notification_periods.
    * Removed modes -H and -S for creating config data. This now does
      the new option -N. Please set generate_hostconf = False if you
      want only services to be defined.

    Core, Setup, etc.:
    * New config option usewalk_hosts, triggers --usewalk during
      normal checking for selected hosts.
    * new option --scan-parents for automatically finding and 
      configuring parent hosts (see online docu for details)
    * inventory check: put detailed list of unchecked items into long
      plugin output (to be seen in status details)
    * New configuration variable check_parameters, that allows to
      override default parameters set by inventory, without defining 
      manual checks!

    Checks & Agents:
    * drbd: changed check parameters (please re-inventorize!)
    * New check ad_replication: Checks active directory replications
      of domain controllers by using repadm
    * New check postifx_mailq: Checks mailqueue lengths of postifx mailserves
    * New check hp_procurve_cpu: Checks the CPU load on HP Procurve switches
    * New check hp_procurve_mem: Checks the memory usage on HP Procurve switches
    * New check hp_procurve_sensors: Checks the health of PSUs, FANs and
      Temperature on HP Procurve switches
    * New check heartbeat_crm: Monitors the general state of heartbeat clusters
      using the CRM
    * New check heartbeat_crm_resources: Monitors the state of resources and nodes
      in heartbeat clusters using the CRM
    * *nix agents: output AgentOS: in header
    * New agent for FreeBSD: It is based on the linux agent. Most of the sections
      could not be ported easily so the FreeBSD agent provides information for less
      checks than the linux agent.
    * heartbeat_crm and heartbeat_crm.resources: Change handling of check parameters.
      Please reinvenurize and read the updated man page of those checks
    * New check hp_proliant_cpu: Check the physical state of CPUs in HP Proliant servers
    * New check hp_proliant_temp: Check the temperature sensors of HP Proliant servers
    * New check hp_proliant_fans: Check the FAN sensors of HP Proliant servers

    Multisite:
    * fix chown problem (when nagios user own files to be written
      by the web server)
    * Sidebar: Fixed snapin movement problem using older firefox
      than 3.5.
    * Sidebar: Fixed IE8 and Chrome snapin movement problems
    * Sidebar: Fixed IE problem where sidebar is too small
    * Multisite: improve performance in multi site environments by sending
      queries to sites in parallel
    * Multisite: improve performance in high latency situations by
      allowing persistent Livestatus connections (set "persist" : True 
      in sites, use current Livestatus version)

    Livestatus:
    * Fix problems with in_*_period. Introduce global
      timeperiod cache. This also improves performance
    * Table timeperiods: new column 'in' which is 0/1 if/not the
      timeperiod is currently active
    * New module option idle_timeout. It sets the time in ms
      Livestatus waits for the next query. Default is 300000 ms (5 min).
    * New module option query_timeout. It limits the time between
      two lines of a query (in ms). Default is 10000 ms (10 sec).

1.1.7i1: Core, Setup, etc.:
    * New option -u for reordering autochecks in per-host-files
      (please refer to updated documentation about inventory for
       details)
    * Fix exception if check_mk is called without arguments. Show
      usage in that case.
    * install_nagios.sh: Updated to NagVis 1.5 and fixed download URL
    * New options --snmpwalk and --usewalk help implemeting checks
      for SNMP hardware which is not present
    * SNMP: Automatically detect missing entries. That fixes if64
      on some CISCO switches.
    * SNMP: Fix hex string detection (hopefully)
    * Do chown only if running as root (avoid error messages)
    * SNMP: SNMPv3 support: use 4-tuple of security level, auth protocol,
      security name and password instead of a string in snmp_communities
      for V3 hosts.
    * SNMP: Fixed hexstring detection on empty strings
    * New option -II: Is like -I, but removes all previous autochecks
      from inventorized hosts
    * install_nagios.sh: Fix detection of PNP4Nagios URL and URL of
      NagVis
    * Packager: make sanity check prohibiting creating of package files
      in Check MK's directories
    * install_nagios.sh: Support Ubuntu 10.04 (Thanks to Ben)
      
    Checks & Agents:
    * New check ntp.time: Similar to 'ntp' but only honors the system peer
      (that NTP peer where ntpq -p prints a *).
    * wmic_process: new check for ressource consumption of windows processes
    * Windows agent supports now plugins/ and local/ checks
    * [FIX] ps.perf now correctly detects extended performance data output
      even if number of matching processes is 0
    * renamed check cisco_3640_temp to cisco_temp, renamed cisco_temp
      to cisco_temp_perf, fixed snmp detection of those checks
    * New check hr_cpu - checking the CPU utilization via SNMP
    * New check hr_fs - checking filesystem usage via SNMP
    * New check hr_mem - checking memory usage via SNMP
    * ps: inventory now can configured on a per host / tag base
    * Linux: new check nvidia.temp for monitoring temperature of NVIDIA graphics card
    * Linux: avoid free-ipmi hanging forever on hardware that does not support IPMI
    * SNMP: Instead of an artificial index column, which some checks use, now
      the last component of the OID is used as index. That means that inventory
      will find new services and old services will become UNKNOWN. Please remove
      the outdated checks.
    * if: handle exception on missing OIDs
    * New checks hp_blade* - Checking health of HP BladeSystem Enclosures via SNMP
    * New check drbd - Checking health of drbd nodes
    * New SNMP based checks for printers (page counter, supply), contributed
      by Peter Lauk (many thanks!)
    * New check cups_queues: Checking the state of cups printer queues
    * New check heartbeat_nodes: Checking the node state and state of the links
      of heartbeat nodes
    * New check heartbeat_rscstatus: Checks the local resource status of
      a heartbeat node
    * New check win_dhcp_pools: Checks the usage of Windows DHCP Server lease pools
    * New check netapp_volumes: Checks on/offline-condition and states of netapp volumes 

    Multisite:
    * New view showing all PNP graphs of services with the same description
    * Two new filters for host: notifications_enabled and acknowledged
    * Files created by the webserver (*.mk) are now created with the group
      configured as common group of Nagios and webserver. Group gets write
      permissions on files and directories.
    * New context view: all services of a host group
    * Fix problems with Umlauts (non-Ascii-characters) in performance data
    * New context view: all services of a host group
    * Sidebar snapins can now fetch URLs for the snapin content instead of
      building the snapin contents on their own.
    * Added new nagvis_maps snapin which displays all NagVis maps available
      to the user. Works with NagVis 1.5 and newer.

1.1.6:
    Core, Setup, etc.:
    * Service aggregation: new config option aggregation_output_format.
      Settings this to "multiline" will produce Nagios multiline output
      with one line for each individual check.

    Multisite:
    * New painter for long service plugin output (Currently not used
      by any builtin view)

    Checks & Agents:
    * Linux agent: remove broken check for /dev/ipmi0

1.1.6rc3:
    Core, Setup, etc.:
    * New option --donate for donating live host data to the community.
      Please refer to the online documentation for details.
    * Tactical Overview: Fixed refresh timeout typo
      (Was 16 mins instead of 10 secs)

    Livestatus:
    * Assume strings are UTF-8 encoded in Nagios. Convert from latin-1 only
      on invalid UTF-8 sequences (thanks to Alexander Yegorov)

    Multisite:
    * Correctly display non-ascii characters (fixes exception with 'ascii codec')
      (Please also update Livestatus to 1.1.6rc3)

1.1.6rc2:
    Multisite:
    * Fix bug in Master control: other sites vanished after klicking buttons.
      This was due to connection error detection in livestatus.py (Bug found
      by Benjamin Odenthal)
    * Add theme and baseurl to links to PNP (using features of new PNP4Nagios
      0.6.4)

    Core, Setup, etc.:
    * snmp: hopefully fix HEX/string detection now

    Checks & Agents:
    * md: fix inventory bug on resync=PENDING (Thanks to Darin Perusich)

1.1.6rc1:
    Multisite:
    * Repair Perf-O-Meters on webkit based browsers (e.g. Chrome, Safari)
    * Repair layout on IE7/IE8. Even on IE6 something is working (definitely
      not transparent PNGs though). Thanks to Lars.
    * Display host state correct if host is pending (painter "host with state")
    * Logfile: new filter for plugin output
    * Improve dialog flow when cloning views (button [EDIT] in views snapin)
    * Quicksearch: do not open search list if text did not change (e.g. Shift up),
      close at click into field or snapin.

    Core, Setup, etc.:
    * Included three patched from Jeff Dairiki dealing with compile flags
      and .gitignore removed from tarballs
    * Fix problem with clustered_services_of[]: services of one cluster
      appeared also on others
    * Packager: handle broken files in package dir
    * snmp handling: better error handling in cases where multiple tables
      are merged (e.g. fc_brocade_port_detailed)
    * snmp: new handling of unprintable strings: hex dumps are converted
      into binary strings now. That way all strings can be displayed and
      no information is lost - nevertheless.
      
    Checks & Agents:
    * Solaris agent: fixed rare df problems on Solaris 10, fix problem with test -f
      (thanks to Ulf Hoffmann)
    * Converted all PNP templates to format of 0.6.X. Dropped compatibility
      with 0.4.X.
    * Do not use ipmi-sensors if /dev/ipmi0 is missing. ipmi-sensors tries
      to fiddle around with /dev/mem in that case and miserably fails
      in some cases (infinite loop)
    * fjdary60_run: use new binary encoding of hex strings
    * if64: better error handling for cases where clients do not send all information
    * apc_symmetra: handle status 'smart boost' as OK, not CRITICAL

    Livestatus:
    * Delay starting of threads (and handling of socket) until Nagios has
      started its event loop. This prevents showing services as PENDING 
      a short time during program start.

1.1.6b3:
    Multisite:
    * Quicksearch: hide complete host list if field is emptied via Backspace or Del.
      Also allow handle case where substring match is unique.

1.1.6b2:
    Core, Setup, etc.:
    * Packager: fix unpackaged files (sounds, etc)

    Multisite:
    * Complete new design (by Tobias Roeckl, Kopf & Herz)
    * New filters for last service check and last service state change
    * New views "Recently changed services" and "Unchecked services"
    * New page for adding sidebar snapins
    * Drag & Drop for sidebar snapins (thanks to Lars)
    * Grab & Move for sidebar scrolling (thanks to Lars)
    * Filter out summary hosts in most views.
    * Set browser refresh to 30 secs for most views
    * View host status: added a lot of missing information
    * View service status: also added information here
    * Make sure, enough columns can be selected in view editor
    * Allow user to change num columns and refresh directly in view
    * Get back to where you came after editing views
    * New sidebar snapin "Host Matrix"
    * New feature "status_host" for remote sites: Determine connection
      state to remote side by considering a certain host state. This
      avoids livestatus time outs to dead sites.
    * Sidebar snapin site status: fix reload problem
    * New Perf-O-Meters displaying service performance data
    * New snapin "Custom Links" where you easily configure your own
      links via multisite.mk (see example in new default config file)
    * Fixed problem when using only one site and that is not local

    Livestatus:
    * new statistics columns: log_messages and log_messages_rate
    * make statistics average algorithm more sluggish

1.1.5i3:
     Core, Setup, etc.:
     * New Check_MK packager (check_mk -P)

1.1.5i2:
     Core, Setup, etc.:
     * install_nagios.sh: add missing package php5-iconv for SLES11

     Checks & Agents:
     * if64: new SNMP check for network interfaces. Like if, but uses 64 bit
       counters of modern switches. You might need to configure bulkwalk_hosts.
     * Linux agent: option -d enabled debug output
     * Linux agent: fix ipmi-sensors cache corruption detection
     * New check for temperature on Cisco devices (cisco_3640_temp)
     * recompiled waitmax with dietlibc (fixed incompatibility issues
       on older systems)

     Multisite:
     * Filters for groups are negateable.

1.1.5i1:
     Checks & Agents:
     * uptime: new check for system uptime (Linux)
     * if: new SNMP check for network interfaces with very detailed traffic,
       packet and error statistics - PNP graphs included

     Multisite:
     * direct integration of PNP graphs into Multisite views
     * Host state filter: renamed HTML variables (collision with service state). You
       might need to update custom views using a filter on host states.
     * Tactical overview: exclude services of down hosts from problems, also exclude
       summary hosts
     * View host problems/service problems: exclude summary hosts, exclude services
       of down hosts
     * Simplified implementation of sidebar: sidebar is not any longer embeddeable.
     * Sidebar search: Added host site to be able to see the context links on
       the result page
     * Sidebar search: Hitting enter now closes the hint dropdown in all cases

1.1.5i0:
      Core, Setup, etc.:
      * Ship check-specific rra.cfg's for PNP4Nagios (save much IO and disk space)
      * Allow sections in agent output to apear multiple times
      * cleanup_autochecks.py: new option -f for directly activating new config
      * setup.sh: better detection for PNP4Nagios 0.6
      * snmpwalk: use option -Oa, inhibit strings to be output as hex if an umlaut
        is contained.

      Checks & Agents:
      * local: allow more than once performance value, separated by pipe (|)
      * ps.perf: also send memory and CPU usage (currently on Linux and Solaris)
      * Linux: new check for filesystems mount options
      * Linux: new very detailed check for NTP synchronization
      * ifoperstatus: inventory honors device type, per default only Ethernet ports
        will be monitored now
      * kernel: now inventory is supported and finds pgmajfault, processes (per/s)
        and context switches
      * ipmi_sensors: Suppress performance data for fans (save much IO/space)
      * dual_lan_check: fix problem which using MRPE
      * apc_symmetra: PNP template now uses MIN for capacity (instead of AVERAGE)
      * fc_brocade_port_detailed: PNP template now uses MAX instead of AVERAGE
      * kernel: fix text in PNP template
      * ipmi_sensors: fix timeout in agent (lead to missing items)
      * multipath: allow alias as item instead of uuid
      * caching agent: use /var/cache/check_mk as cache directory (instead of /etc/check_mk)
      * ifoperstatus: is now independent of MIB

      Multisite:
      * New column host painter with link to old Nagios services
      * Multisite: new configuration parameter default_user_role
      
      Livestatus:
      * Add missing LDFLAGS for compiling (useful for -g)

1.1.4:
      Summary:
      * A plentitude of problem fixes (including MRPE exit code bug)
      * Many improvements in new Multisite GUI
      * Stability and performance improvements in Livestatus

      Core, Setup, etc.:
      * Check_MK is looking for main.mk not longer in the current and home
        directory
      * install_nagios.sh: fix link to Check_MK in sidebar
      * install_nagios.sh: switch PNP to version 0.6.3
      * install_nagios.sh: better Apache-Config for Multisite setup
      * do not search main.mk in ~ and . anymore (brought only trouble) 
      * clusters: new variable 'clustered_services_of', allowing for overlapping
         clusters (as proposed by Jörg Linge)
      * install_nagios.sh: install snmp package (needed for snmp based checks)
      * Fix ower/group of tarballs: set them to root/root
      * Remove dependency from debian agent package    
      * Fixed problem with inventory when using clustered_services
      * tcp_connect_timeout: Applies now only for connect(), not for
        time of data transmission once a connection is established
      * setup.sh now also works for Icinga
      * New config parameter debug_log: set this to a filename in main.mk and you
        will get a debug log in case if 'invalid output from plugin...'
      * ping-only-hosts: When ping only hosts are summarized, remove Check_MK and
        add single PING to summary host.
      * Service aggregation: fix state relationship: CRIT now worse than UNKNOWN 
      * Make extra_service_conf work also for autogenerated PING on ping-only-hosts
        (groups, contactgroups still missing)

      Checks & Agents:
      * mrpe in Linux agent: Fix bug introduced in 1.1.3: Exit status of plugins was
        not honored anymore (due to newline handling)
      * mrpe: allow for sending check_command to PNP4Nagios (see MRPE docu)
      * Logwatch GUI: fix problem on Python 2.4 (thanks to Lars)
      * multipath: Check is now less restrictive when parsing header lines with
        the following format: "<alias> (<id>)"
      * fsc_ipmi_mem_status: New check for monitoring memory status (e.g. ECC)
         on FSC TX-120 (and maybe other) systems.
      * ipmi_sensors in Linux agent: Fixed compatibility problem with new ipmi
        output. Using "--legacy-output" parameter with newer freeipmi versions now.
      * mrpe: fix output in Solaris agent (did never work)
      * IBM blade center: new checks for chassis blowers, mediatray and overall health
      * New caching agent (wrapper) for linux, supporting efficient fully redundant
        monitoring (please read notes in agents/check_mk_caching_agent)
      * Added new smbios_sel check for monitoring the System Event Log of SMBIOS.
      * fjdarye60_rluns: added missing case for OK state
      * Linux agent: The xinetd does not log each request anymore. Only
        failures are logged by xinetd now. This can be changed in the xinetd
	configuration files.
      * Check df: handle mountpoints containing spaces correctly 
        (need new inventorization if you have mountpoints with spaces)
      * Check md on Linux: handle spare disks correctly
      * Check md on Linux: fix case where (auto-read-only) separated by space
      * Check md on Linux: exclude RAID 0 devices from inventory (were reported as critical)
      * Check ipmi: new config variable ipmi_ignore_nr
      * Linux agent: df now also excludes NFSv4
      * Wrote man-page for ipmi check
      * Check mrpe: correctly display multiline output in Nagios GUI
      * New check rsa_health for monitoring IBM Remote Supervisor Adapter (RSA)
      * snmp scan: suppress error messages of snmpget
      * New check: cpsecure_sessions for number of sessions on Content Security Gateway
      * Logwatch GUI: move acknowledge button to top, use Multisite layout,
         fix several layout problem, remove list of hosts
      * Check logwatch: limit maximum size of stored log messages (configurable
        be logwatch_max_filesize)
      * AIX agent: fix output of MRPE (state and description was swapped)
      * Linux agent: fixed computation of number of processors on S390
      * check netctr: add missing perfdata (was only sent on OK case)
      * Check sylo: New check for monitoring the sylo state
      
      Livestatus:
      * Table hosts: New column 'services' listing all services of that host
      * Column servicegroups:members: 'AuthUser' is now honored
      * New columns: hosts:services_with_state and servicegroups:members_with_state
      * New column: hostgroup:members_with_state
      * Columns hostgroup:members and hostgroup:members_with_state honor AuthUser
      * New rudimentary API for C++
      * Updates API for Python
      * Make stack size of threads configurable
      * Set stack size of threads per default o 64 KB instead of 8 MB
      * New header Localtime: for compensating time offsets of remote sites
      * New performance counter for fork rate
      * New columns for hosts: last_time_{up,down,unreachable}
      * New columns for services: last_time_{ok,warning,critical,unknown}
      * Columns with counts honor now AuthUser
      * New columns for hosts/services: modified_attributes{,_list}
      * new columns comments_with_info and downtimes_with_info
      * Table log: switch output to reverse chronological order!
      * Fix segfault on filter on comments:host_services
      * Fix missing -lsocket on Solaris
      * Add missing SUN_LEN (fixed compile problem on Solaris)
      * Separators: remote sanitiy check allowing separators to be equal
      * New output format "python": declares strings as UTF-8 correctly
      * Fix segault if module loaded without arguments

      Multisite:
      * Improved many builtin views
      * new builtin views for host- and service groups
      * Number of columns now configurable for each layout (1..50)
      * New layout "tiled"
      * New painters for lists of hosts and services in one column
      * Automatically compensate timezone offsets of remote sites
      * New datasources for downtimes and comments
      * New experimental datasource for log
      * Introduce limitation, this safes you from too large output
      * reimplement host- and service icons more intelligent
      * Output error messages from dead site in Multisite mode
      * Increase wait time for master control buttons from 4s to 10s
      * Views get (per-view) configurable browser automatic reload interval
      * Playing of alarm sounds (configurable per view)
      * Sidebar: fix bookmark deletion problem in bookmark snapin
      * Fixed problem with sticky debug
      * Improve pending services view
      * New column with icon with link to Nagios GUI
      * New icon showing items out of their notification period.
      * Multisite: fix bug in removing all downtimes
      * View "Hostgroups": fix color and table heading
      * New sidebar snapin "Problem hosts"
      * Tactical overview: honor downtimes
      * Removed filter 'limit'. Not longer needed and made problems
        with new auto-limitation.
      * Display umlauts from Nagios comments correctly (assuming Latin-1),
         inhibit entering of umlauts in new comments (fixes exception)
      * Switched sidebar from synchronous to asynchronous requests
      * Reduced complete reloads of the sidebar caused by user actions
      * Fix reload problem in frameset: Browser reload now only reloads
        content frames, not frameset.


1.1.3:

      Core, Setup, etc.:
      * Makefile: make sure all files are world readable
      * Clusters: make real host checks for clusters (using check_icmp with multiple IP addresses)
      * check_mk_templates: remove action_url from cluster and summary hosts (they have no performance data)
      * check_mk_template.cfg: fix typo in notes_url
      * Negation in binary conf lists via NEGATE (clustered_services, ingored_services,
	bulkwalk_hosts, etc).
      * Better handling of wrapping performance counters
      * datasource_programs: allow <HOST> (formerly only <IP>)
      * new config variable: extra_nagios_conf: string simply added to Nagios
        object configuration (for example for define command, etc.)
      * New option --flush: delete runtime data of some or all hosts
      * Abort installation if livestatus does not compile.
      * PNP4Nagios Templates: Fixed bug in template file detection for local checks
      * nagios_install.sh: Added support for Ubuntu 9.10
      * SNMP: handle multiline output of snmpwalk (e.g. Hexdumps)
      * SNMP: handle ugly error output of snmpwalk
      * SNMP: allow snmp_info to fetch multiple tables
      * check_mk -D: sort hostlist before output
      * check_mk -D: fix output: don't show aggregated services for non-aggregated hosts
      * check_mk_templates.cfg: fix syntax error, set notification_options to n

      Checks & Agents:
      * logwatch: fix authorization problem on web pages when acknowledging
      * multipath: Added unhandled multipath output format (UUID with 49 signs)
      * check_mk-df.php: Fix locale setting (error of locale DE on PNP 0.6.2)
      * Make check_mk_agent.linux executable
      * MRPE: Fix problems with quotes in commands
      * multipath: Fixed bug in output parser
      * cpu: fixed bug: apply level on 15min, not on 1min avg
      * New check fc_brocade_port_detailed
      * netctrl: improved handling of wrapped counters
      * winperf: Better handling of wrapping counters
      * aironet_client: New check for number of clients and signal
        quality of CISCO Aironet access points
      * aironet_errors: New check for monitoring CRC errors on
        CISCO Aironet access points
      * logwatch: When Agent does not send a log anymore and no local logwatch
                  file present the state will be UNKNOWN now (Was OK before).
      * fjdarye60_sum: New check for summary status of Fidary-E60 devices
      * fjdarye60_disks: New check for status of physical disks
      * fjdarye60_devencs: New check for status of device enclosures
      * fjdarye60_cadaps: New check for status of channel adapters
      * fjdarye60_cmods: New check for status of channel modules
      * fjdarye60_cmods_flash: New check for status of channel modules flash
      * fjdarye60_cmods_mem: New check for status of channel modules memory
      * fjdarye60_conencs: New check for status of controller enclosures
      * fjdarye60_expanders: New check for status of expanders
      * fjdarye60_inletthmls: New check for status of inlet thermal sensors
      * fjdarye60_thmls: New check for status of thermal sensors
      * fjdarye60_psus: New check for status of PSUs
      * fjdarye60_syscaps: New check for status of System Capacitor Units
      * fjdarye60_rluns: New check for RLUNs
      * lparstat_aix: New check by Joerg Linge
      * mrpe: Handles multiline output correctly (only works on Linux,
	      Agents for AIX, Solaris still need fix).
      * df: limit warning and critical levels to 50/60% when using a magic number
      * fc_brocade_port_detailed: allow setting levels on in/out traffic, detect
         baudrate of inter switch links (ISL). Display warn/crit/baudrate in
	 PNP-template

      MK Livestatus:
      * fix operators !~ and !~~, they didn't work (ever)
      * New headers for waiting (please refer to online documentation)
      * Abort on errors even if header is not fixed16
      * Changed response codes to better match HTTP
      * json output: handle tab and other control characters correctly
      * Fix columns host:worst_service_state and host:worst_service_hard_state
      * New tables servicesbygroup, servicesbyhostgroup and hostsbygroup
      * Allow to select columns with table prefix, e.g. host_name instead of name
        in table hosts. This does not affect the columns headers output by
	ColumnHeaders, though.
      * Fix invalid json output of group list column in tables hosts and services
      * Fix minor compile problem.
      * Fix hangup on AuthUser: at certain columns
      * Fix some compile problems on Solaris

      Multisite:
      * Replaced Multiadmin with Multisite.


1.1.2:
      Summary:
      * Lots of new checks
      * MK Livestatus gives transparent access to log files (nagios.log, archive/*.log)
      * Many bug fixes

      MK Livestatus:
      * Added new table "log", which gives you transparent access to the Nagios log files!
      * Added some new columns about Nagios status data to stable 'status'
      * Added new table "comments"
      * Added logic for count of pending service and hosts
      * Added several new columns in table 'status' 
      * Added new columns flap_detection and obsess_over_services in table services
      * Fixed bug for double columns: filter truncated double to int
      * Added new column status:program_version, showing the Nagios version
      * Added new column num_services_pending in table hosts
      * Fixed several compile problems on AIX
      * Fixed bug: queries could be garbled after interrupted connection
      * Fixed segfault on downtimes:contacts
      * New feature: sum, min, max, avg and std of columns in new syntax of Stats:

      Checks & Agents:
      * Check ps: this check now supports inventory in a very flexible way. This simplifies monitoring a great number of slightly different processes such as with ORACLE or SAP.
      * Check 'md': Consider status active(auto-read-only) as OK
      * Linux Agent: fix bug in vmware_state
      * New Checks for APC Symmetra USV
      * Linux Agent: made <<<meminfo>>> work on RedHat 3.
      * New check ps.perf: Does the same as ps, but without inventory, but with performance data
      * Check kernel: fixed missing performance data
      * Check kernel: make CPU utilization work on Linux 2.4
      * Solaris agent: don't use egrep, removed some bashisms, output filesystem type zfs or ufs
      * Linux agent: fixed problem with nfsmount on SuSE 9.3/10.0
      * Check 'ps': fix incompability with old agent if process is in brackets
      * Linux agent: 'ps' now no longer supresses kernel processes
      * Linux agent: make CPU count work correctly on PPC-Linux
      * Five new checks for monitoring DECRU SANs
      * Some new PNP templates for existing checks that still used the default templates
      * AIX Agent: fix filesystem output
      * Check logwatch: Fix problem occuring at empty log lines
      * New script install_nagios.sh that does the same as install_nagios_on_lenny.sh, but also works on RedHat/CentOS 5.3.
      * New check using the output of ipmi-sensors from freeipmi (Linux)
      * New check for LSI MegaRAID disks and arrays using MegaCli (based on the driver megaraid_sas) (Linux)
      * Added section <<<cpu>>> to AIX and Solaris agents
      * New Check for W&T web thermograph (webthermometer)
      * New Check for output power of APC Symmetra USP
      * New Check for temperature sensors of APC Symmetra WEB/SNMP Management Card.
      * apc_symmetra: add remaining runtime to output
      * New check for UPS'es using the generic UPS-MIB (such as GE SitePro USP)
      * Fix bug in PNP-template for Linux NICs (bytes and megabytes had been mixed up).
      * Windows agent: fix bug in output of performance counters (where sometimes with , instead of .)
      * Windows agent: outputs version if called with 'version'
      
      Core, Setup, etc.:
      * New SNMP scan feature: -I snmp scans all SNMP checks (currently only very few checks support this, though)
      * make non-bulkwalk a default. Please edit bulkwalk_hosts or non_bulkwalk_hosts to change that
      * Improve setup autodetection on RedHat/CentOS.  Also fix problem with Apache config for Mutliadmin: On RedHat Check_MK's Apache conf file must be loaded after mod_python and was thus renamed to zzz_check_mk.conf.
      * Fix problem in Agent-RPM: mark xinetd-configfile with %config -> avoid data loss on update
      * Support PNP4Nagios 0.6.2
      * New setup script "install_nagios.sh" for installing Nagios and everything else on SLES11
      * New option define_contactgroups: will automatically create contactgroup definitions for Nagios

1.1.0:
      * Fixed problems in Windows agent (could lead
        to crash of agent in case of unusal Eventlog
	messages)
      * Fixed problem sind 1.0.39: recompile waitmax for
        32 Bit (also running on 64)
      * Fixed bug in cluster checks: No cache files
        had been used. This can lead to missing logfile
	messages.
      * Check kernel: allow to set levels (e.g. on 
	pgmajfaults)
      * Check ps now allows to check for processes owned
        by a specific user (need update of Linux agent)
      * New configuration option aggregate_check_mk: If
        set to True, the summary hosts will show the
	status auf check_mk (default: False)
      * Check winperf.cpuusage now supports levels
        for warning and critical. Default levels are
	at 101 / 101
      * New check df_netapp32 which must be used
        for Netapps that do not support 64 bit 
	counters. Does the same as df_netapp
      * Symlink PNP templates: df_netapp32 and
        df_netapp use same template as df
      * Fix bug: ifoperstatus does not produce performance
        data but said so.
      * Fix bug in Multiadmin: Sorting according to
        service states did not work
      * Fix two bugs in df_netapp: use 64 bit counters
        (32 counter wrap at 2TB filesystems) and exclude
       	snapshot filesystems with size 0 from inventory.
      * Rudimentary support for monitoring ESX: monitor
        virtual filesystems with 'vdf' (using normal df
	check of check_mk) and monitor state of machines 
	with vcbVmName -s any (new check vmware_state).
      * Fixed bug in MRPE: check failed on empty performance
        data (e.g. from check_snmp: there is emptyness
        after the pipe symbol sometimes)
      * MK Livestatus is now multithreaded an can
        handle up to 10 parallel connections (might
        be configurable in a future version).
      * mk_logwatch -d now processes the complete logfile
        if logwatch.state is missing or not including the
	file (this is easier for testing)
      * Added missing float columns to Livestatus.
      * Livestatus: new header StatsGroupBy:
      * First version with "Check_MK Livestatus Module"!
        setup.sh will compile, install and activate
	Livestatus per default now. If you do not want
	this, please disable it by entering <tt>no</tt>,
	when asked by setup.
      * New Option --paths shows all installation, config
        and data paths of Check_mk and Nagios
      * New configuration variable define_hostgroups and
        define service_groups allow you to automatically
        create host- and service groups - even with aliases.
      * Multiadmin has new filter for 'active checks enabled'.
      * Multiadmin filter for check_command is now a drop down list.
      * Dummy commands output error message when passive services
        are actively checked (by accident)
      * New configuration option service_descriptions allows to
        define customized service descriptions for each check type
      * New configuration options extra_host_conf, extra_summary_host_conf
        and extra_service_conf allow to define arbitrary Nagios options
	in host and service defitions (notes, icon_image, custom variables,
        etc)
      * Fix bug: honor only_hosts also at option -C


1.0.39:
      * New configuration variable only_hosts allows
	you to limit check_mk to a subset of your
	hosts (for testing)
      * New configuration parameter mem_extended_perfdata
	sends more performance data on Linux (see 
	check manual for details)
      * many improvements of Multiadmin web pages: optionally 
	filter out services which are (not) currently in downtime
	(host or service itself), optionally (not) filter out summary
	hosts, show host status (down hosts), new action
	for removing all scheduled downtimes of a service.
	Search results will be refreshed every 90 seconds.
	Choose between two different sorting orders.
	Multadmin now also supports user authentication
      * New configuration option define_timeperiods, which
	allows to create Nagios timeperiod definitions.
	This also enables the Multiadmin tools to filter
	out services which are currently not in their
	notification interval.
      * NIC check for Linux (netctr.combined) now supports
	checking of error rates
      * fc_brocade_port: New possibility of monitoring
	CRC errors and C3 discards
      * Fixed bug: snmp_info_single was missing
        in precompiled host checks
	
1.0.38:
      * New: check_mk's multiadmin tool (Python based
	web page). It allows mass administration of
	services (enable/disable checks/notifications, 
	acknowledgements, downtimes). It does not need
	Nagios service- or host groups but works with
	a freeform search.
      * Remove duplicate <?php from the four new 
	PNP templates of 1.0.37.
      * Linux Agent: Kill hanging NFS with signal 9
	(signal 15 does not always help)
      * Some improvements in autodetection. Also make
	debug mode: ./autodetect.py: This helps to
	find problems in autodetection.
      * New configuration variables generate_hostconf and
	generate_dummy_commands, which allows to suppress
	generation of host definitions for Nagios, or 
	dummy commands, resp.
      * Now also SNMP based checks use cache files.
      * New major options --backup and --restore for
	intelligent backup and restore of configuration
	and runtime data
      * New variable simulation_mode allows you to dry
	run your Nagios with data from another installation.
      * Fixed inventory of Linux cpu.loads and cpu.threads
      * Fixed several examples in checks manpages
      * Fixed problems in install_nagios_on_lenny.sh
      * ./setup.sh now understands option --yes: This
        will not output anything except error messages
	and assumes 'yes' to all questions
      * Fix missing 'default.php' in templates for
	local
	
1.0.37:
      * IMPORTANT: Semantics of check "cpu.loads" has changed.
	Levels are now regarded as *per CPU*. That means, that
	if your warning level is at 4.0 on a 2 CPU machine, then 
	a level of 8.0 is applied.
      * On check_mk -v now also ouputs version of check_mk
      * logfile_patterns can now contain host specific entries.
	Please refer to updated online documentation for details.
      * Handling wrapping of performance counters. 32 and 64 bit
	counters should be autodetected and handled correctly.
	Counters wrapping over twice within one check cycle
	cannot be handled, though.
      * Fixed bug in diskstat: Throughput was computed twice
	too high, since /proc/diskstats counts in sectors (512 Bytes)
	not in KB
      * The new configuration variables bulkwalk_hosts and
	non_bulkwalk_hosts, that allow 	to specify, which hosts 
	support snmpbulkwalk (which is
	faster than snmpwalk) and which not. In previos versions,
	always bulk walk was used, but some devices do not support
	that.
      * New configuration variable non_aggregated_hosts allows
	to exclude hosts generally from service aggregation.
      * New SNMP based check for Rittal CMC TC 
	(ComputerMultiControl-TopConcept) Temperature sensors 
      * Fixed several problems in autodetection of setup
      * Fixed inventory check: exit code was always 0
	for newer Python versions.
      * Fixed optical problem in check manual pages with
	newer version of less.
      * New template check_mk-local.php that tries to
	find and include service name specific templates.
	If none is found, default.php will be used.
      * New PNP templates check_mk-kernel.php for major page
	faults, context switches and process creation
      * New PNP template for cpu.threads (Number of threads)
      * Check nfsmounts now detects stale NFS handles and
	triggers a warning state in that case

1.0.36:
      * New feature of Linux/UNIX Agent: "MRPE" allows
	you to call Nagios plugins by the agent. Please
	refer to online documentation for details.
      * Fix bug in logwatch.php: Logfiles names containing spaces
	now work.
      * Setup.sh now automatically creates cfg_dir if
	none found in nagios.cfg (which is the case for the
	default configuration of a self compiled Nagios)
      * Fix computation of CPU usage for VMS.
      * snmp_hosts now allows config-list syntax. If you do
	not define snmp_hosts at all, all hosts with tag
	'snmp' are considered to be SNMP hosts. That is 
	the new preferred way to do it. Please refer
	to the new online documentation.
      * snmp_communities now also allows config-list syntax
	and is compatible to datasource_programs. This allows
	to define different SNMP communities by making use
	of host tags.
      * Check ifoperstatus: Monitoring of unused ports is
	now controlled via ifoperstatus_monitor_unused.
      * Fix problem in Windows-Agent with cluster filesystems:
	temporarily non-present cluster-filesystems are ignored by
	the agent now.
      * Linux agent now supports /dev/cciss/d0d0... in section
	<<<diskstat>>>
      * host configuration for Nagios creates now a variable
	'name host_$HOSTNAME' for each host. This allows
	you to add custom Nagios settings to specific hosts
	in a quite general way.
      * hosts' parents can now be specified with the
	variable 'parents'. Please look at online documentation
	for details.
      * Summary hosts now automatically get their real host as a
	parent. This also holds for summary cluster hosts.
      * New option -X, --config-check that checks your configuration
	for invalid variables. You still can use your own temporary
	variables if you prefix them with an underscore.
	IMPORTANT: Please check your configuration files with
	this option. The check may become an implicit standard in
	future versions.
      * Fixed problem with inventory check on older Python 
	versions.
      * Updated install_nagios_on_lenny.sh to Nagios version
	3.2.0 and fixed several bugs.

1.0.35:
      * New option -R/--restart that does -S, -H and -C and
	also restarts Nagios, but before that does a Nagios
	config check. If that fails, everything is rolled
	back and Nagios keeps running with the old configuration.
      * PNP template for PING which combines RTA and LOSS into
	one graph.
      * Host check interval set to 1 in default templates.
      * New check for hanging NFS mounts (currently only
	on Linux)
      * Changed check_mk_templates.cfg for PING-only hosts:
	No performance data is processed for the PING-Check
	since the PING data is already processed via the
	host check (avoid duplicate RRDs)
      * Fix broken notes_url for logwatch: Value from setup.sh
	was ignored and always default value taken.
      * Renamed config variable mknagios_port to agent_port
	(please updated main.mk if you use that variable)
      * Renamed config variable mknagios_min_version to
	agent_min_version (update main.mk if used)
      * Renamed config variable mknagios_autochecksdir to 
	autochecksdir (update main.mk if used)
      * configuration directory for Linux/UNIX agents is
	now configurable (default is /etc/check_mk)
      * Add missing configuration variable to precompiled
	checks (fix problem when using clusters)
      * Improved multipath-check: Inventory now determines
	current number of paths. And check output is more
	verbose.
      * Mark config files as config files in RPM. RPM used
	to overwrite main.mk on update!
	
1.0.34:
      * Ship agents for AIX and SunOS/Solaris (beta versions).
      * setup script now autodetects paths and settings of your
	running Nagios
      * Debian package of check_mk itself is now natively build
	with paths matching the prepackaged Nagios on Debian 5.0
      * checks/df: Fix output of check: percentage shown in output
	did include reserved space for root where check logic did
	not. Also fix logic: account reserved space as used - not
	as avail.
      * checks/df: Exclude filesystems with size 0 from inventory.
      * Fix bug with host tags in clusters -> precompile did not
	work.
      * New feature "Inventory Check": Check for new services. Setting
	inventory_check_interval=120 in main.mk will check for new services
	every 2 hours on each host. Refer to online documentation
	for more details.
      * Fixed bug: When agent sends invalid information or check
	has bug, check_mk now handles this gracefully
      * Fixed bug in checks/diskstat and in Linux agent. Also
	IDE disks are found. The inventory does now work correctly
	if now disks are found.
      * Determine common group of Apache and Nagios at setup.
	Auto set new variable www_group which replaces logwatch_groupid.
	Fix bug: logwatch directories are now created with correct
	ownership when check_mk is called manually as root.
      * Default templates: notifications options for hosts and
	services now include also recovery, flapping and warning
	events.
      * Windows agent: changed computation of RAM and SWAP usage
	(now we assume that "totalPageFile" includes RAM *and*
	SWAP).
      * Fix problem with Nagios configuration files: remove
	characters Nagios considers as illegal from service
	descriptions.
      * Processing of performance data (check_icmp) for host
        checks and PING-only-services now set to 1 in default
	templates check_mk_templates.cfg.
      * New SNMP checks for querying FSC ServerView Agent: fsc_fans,
	fsc_temp and fsc_subsystems. Successfully tested with agents
	running	on Windows and Linux.
      * RPM packaged agent tested to be working on VMWare ESX 4.0 
	(simply install RPM package with rpm -i ... and open port 
	in firewall with "esxcfg-firewall -o 6556,tcp,in,check_mk")
      * Improve handling of cache files: inventory now uses cache
	files only if they are current and if the hosts are not
	explicitely specified.
	
1.0.33:
      * Made check_mk run on Python 2.3.4 (as used in CentOS 4.7
	und RedHat 4.7). 
      * New option -M that prints out manual pages of checks.
	Only a few check types are documented yet, but more will
	be following.
      * Package the empty directory /usr/lib/check_mk_agent/plugins
	and ../local into the RPM and DEB package of the agent
      * New feature: service_dependencies. check_mk lets you comfortably
	create Nagios servicedependency definitions for you and also
	supports them by executing the checks in an optimal order.
      * logwatch.php: New button for hiding the context messages.
	This is a global setting for all logfiles and its state is
	stored in a cookie.
	
1.0.32:
      * IMPORTANT: Configuration variable datasource_programs is now
        analogous to that of host_groups. That means: the order of
        program and hostlist must be swapped!
      * New option --fake-dns, useful for tests with non-existing
	hosts.
      * Massive speed improvement for -S, -H and -C
      * Fixed bug in inventory of clusters: Clustered services where
	silently dropped (since introduction of host tags). Fixed now.
      * Fixed minor bug in inventory: Suppress DNS lookup when using
	--no-tcp
      * Fixed bug in cluster handling: Missing function strip_tags()
	in check_mk_base.py was eliminated.
      * Changed semantics of host_groups, summary_host_groups,
	host_contactgroups, and summary_host_groups for clusters. 
	Now the cluster names will be relevant, not
	the names of the nodes. This allows the cluster hosts to
	have different host/contactgroups than the nodes. And it is more
	consistent with other parts of the configuration.
      * Fixed bug: datasource_programs on cluster nodes did not work
	when precompiling

1.0.31:
      * New option -D, --dump that dumps all configuration information
	about one, several or all hosts
	New config variables 'ignored_checktypes' and 'ignored_services',
        which allow to include certain checktypes in general or
        some services from some hosts from inventory
      * Config variable 'clustered_services' now has the same semantics
	as ignored_checktypes and allows to make it host dependent.
      * Allow magic tags PHYSICAL_HOSTS, CLUSTER_HOSTS and ALL_HOSTS at
	all places, where lists of hosts are expected (except checks).
	This fixes various problems that arise when using all_hosts at
	those places:
	  * all_hosts might by changed by another file in conf.d
	  * all_hosts does not contain the cluster hosts
      * Config file 'final.mk' is read after all other config files -
	if it exists. You can put debug code there that prints the
	contents of your variables.
      * Use colored output only, if stdout is a tty. If you have
	problems with colors, then you can pipe the output
	through cat or less
      * Fixed bug with host tags: didn't strip off tags when
	processing configuration lists (occurs when using
	custom host lists)
      * mk_logwatch is now aware of inodes of logfiles. This
	is important for fast rotating files: If the inode
	of a logfile changes between two checks mk_logwatch
	assumes that the complete content is new, even if
	the new file is longer than the old one.
      * check_mk makes sure that you do not have duplicate
	hosts in all_hosts or clusters.

1.0.30:
      * Windows agent now automatically monitors all existing
	event logs, not only "System" and "Application".

1.0.29:
      * Improved default Nagios configuration file:
	added some missing templates, enter correct URLs
	asked at setup time.
      * IMPORANT: If you do not use the new default 
	Nagios configuration file you need to rename
	the template for aggregated services (summary
	services) to check_mk_summarizes (old name
	was 'check_mk_passive-summary'). Aggregated
	services are *always* passive and do *never*
	have performance data.
      * Hopefully fixed CPU usage output on multi-CPU
	machines
      * Fixed Problem in Windows Agent: Eventlog monitoring
	does now also work, if first record has not number 1
	(relevant for larger/older eventlogs)
      * Fixed bug in administration.html: Filename for Nagios
	must be named check_mk.cfg and *not* main.mk. Nagios
	does not read files without the suffix .cfg. 
      * magic factor for df, that allows to automatgically 
        adapt levels for very big or very small filesystems.
      * new concept of host tags simplyfies configuration.
      * IMPORTANT: at all places in the configuration where
	lists of hosts are used those are not any longer
	interpreted as regular expressions. Hostnames
	must match exactly. Therefore the list [ "" ] does
	not any longer represent the list of all hosts.
	It is a bug now. Please write all_hosts instead
	of [ "" ]. The semantics for service expressions
	has not changed.
      * Fixed problem with logwatch.php: Begin with
	<?php, not with <?. This makes some older webservers
	happy.
      * Fixed problem in check ipmi: Handle corrupt output
	from agent
      * Cleaned up code, improved inline documentation
      * Fixed problem with vms_df: default_filesystem_levels,
	filesystem_levels and df magic number now are used
	for df, vms_df and df_netapp together. Works now also
	when precompiled.
	
1.0.28:
      * IMPORTANT: the config file has been renamed from
	check_mk.cfg to main.mk. This has been suggested
	by several of my customers in order to avoid 
	confusion with Nagios configuration files. In addition,
	all check_mk's configuration file have to end in
	'.mk'. This also holds for the autochecks. The 
	setup.sh script will automatically rename all relevant
	files. Users of RPM or DEB installations have to remove
	the files themselves - sorry.
      * Windows agent supports eventlogs. Current all Warning
        and Error messages from 'System' and 'Application' are
        being sent to check_mk. Events can be filtered on the
	Nagios host.
      * Fixed bug: direct RRD update didn't work. Should now.
      * Fixed permission problems when run as root.
      * Agent is expected to send its version in <<<check_mk>>>
	now (not any longer in <<<mknagios>>>
      * Fixed bug in Windows agent. Performance counters now output
	correct values
      * Change checks/winperf: Changed 'ops/sec' into MB/s.
	That measures read and write disk throughput
	(now warn/crit levels possible yet)
      * new SNMP check 'ifoperstatus' for checking link
        of network interfaces via SNMP standard MIB
      * translated setup script into english
      * fixed bug with missing directories in setup script
      * made setup script's output nicer, show version information
      * NEW: mk_logwatch - a new plugin for the linux/UNIX agent
	for watching logfiles
      * Better error handling with Nagios pipe
      * Better handling of global error: make check_mk return
	CRIT, when no data can retrieved at all.
      * Added missing template 'check_mk_pingonly' in sample
	Nagios config file (is needed for hosts without checks)
	
1.0.27:
      * Ship source code of windows agent
      * fix several typos
      * fix bug: option --list-hosts did not work
      * fix bug: precompile "-C" did not work because
	of missing extension .py
      * new option -U,--update: It combines -S, -H and
	-U and writes the Nagios configuration into a
	file (not to stdout).
      * ship templates for PNP4Nagios matching most check_mk-checks.
	Standard installation path is /usr/share/check_mk/pnp-templates
	
1.0.26:
      -	Changed License to GNU GPL Version 2
      * modules check_mk_admin and check_mk_base are both shipped
	uncompiled.
      * source code of windows agent togehter with Makefile shipped
	with normal distribution
      * checks/md now handles rare case where output of /proc/mdstat
	shows three lines per array

1.0.25:
      * setup skript remembers paths

1.0.24:
      * fixed bug with precompile: Version of Agent was always 0

1.0.23:
      * fixed bug: check_config_variables was missing in precompiled
	files
      * new logwatch agent in Python plus new logwatch-check that
	handles both the output from the old and the new agent

1.0.22:
      * Default timeout for TCP transfer increased from 3.0 to 60.0
      * Windows agent supports '<<<mem>>>' that is compatible with Linux
      * Windows agents performance counters output fixed
      * Windows agent can now be cross-compiled with mingw on Linux
      * New checktype winperf.cpuusage that retrieves the percentage
	of CPU usage from windows (still has to be tested on Multi-CPU
	machine)
      * Fixed bug: logwatch_dir and logwatch_groupid got lost when
	precompiling. 
      * arithmetic for CPU usage on VMS multi-CPU machines changed

1.0.21:
      * fixed bug in checks/df: filesystem levels did not work
	with precompiled checks

1.0.20:
      * new administration guide in doc/
      * fixed bug: option -v now works independent of order
      * fixed bug: in statgrab_net: variable was missing (affected -C)
      * fixed bug: added missing variables, imported re (affected -C)
      * check ipmi: new option ipmi_summarize: create only one check for all sensors
      * new pnp-template for ipmi summarized ambient temperature
 
1.0.19:
      * Monitoring of Windows Services
      * Fixed bug with check-specific default parameters
      * Monitoring of VMS (agent not included yet)
      * Retrieving of data via an external programm (e.g. SSH/RSH)
      * setup.sh does not overwrite check_mk.cfg but installs
	the new default file as check_mk.cfg-1.0.19
      * Put hosts into default hostgroup if none is configured<|MERGE_RESOLUTION|>--- conflicted
+++ resolved
@@ -15,13 +15,10 @@
     Multisite:
     * FIX: fix rescheduling of host check
     * FIX: fix exception when using status_host while local site is offline
-<<<<<<< HEAD
     * FIX: Fixed not updating pnp graphs on dashboard in some browsers (like chrome)
-=======
     * FIX: fix URL-too-long in permissions page
     * FIX: fix permission computation
     * Cleanup permissions page optically, add comments for views and snapins
->>>>>>> b54e9742
     * Added some missing i18n strings in general HTML functions
     * Added display_option "w" to disable limit messages and livestatus errors in views
     * Service Perfdata Sorters are sorting correctly now
