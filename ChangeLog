1.2.5i3:
    Core & Setup:
    * 0785 FIX: Availability: fixed memory leak in table statehist...

    Checks & Agents:
    * 0149 cisco_secure: New check for Port Security on Cisco swichtes
    * 0751 New localcheck for Linux that makes sure that filesystems in /etc/fstab are mounted...
    * 0783 enterasys_lsnat: new check monitoring the current LSNAT bindings
    * 0601 printer_alerts: check can now display a textual representation of the alert code...
            NOTE: Please refer to the migration notes!
    * 0799 ibm_svc_systemstats.cpu_util: New check for CPU Utilization of an IBM SVC / V7000 device in total
    * 0800 ibm_svc_nodestats.cache, ibm_svc_systemstats.cache: New checks for Cache Usage of IBM SVC / V7000 devices
    * 0150 printer_suply: New option to upturn toner levels...
    * 0801 ibm_svc_eventlog: New Check for Messages in Event log of IBM SVC / V7000 devices
    * 0151 enterasys_cpu_util: Changed check to not longer summarize all modules...
            NOTE: Please refer to the migration notes!
    * 0802 ibm_svc_nodestats.iops, ibm_svc_systemstats.iops: new checks for IO operations/sec on IBM SVC / V7000 devices
    * 0602 cmciii.humidity: new check for Rittals CMC III humidity sensors
    * 0777 FIX: special agent emcvnx: did not work with security file authentication...
    * 0786 FIX: zfsget: fixed compatibility with older Solaris agents...
    * 0809 FIX: brocade_fcport: Fixed recently introduced problem with port speed detection
<<<<<<< HEAD
    * 0803 FIX: agent_ibmsvc: raw data for System Info Check and License Check now in correct format...
=======
    * 0787 FIX: df: fixed problems on some filesystem checks when legacy check parameters where used...
>>>>>>> ff9786ff

    Multisite:
    * 0779 Hostgroups (Summary): Empty hostgroups are no longer shown (can be re-enabled by filter)

    WATO:
    * 0784 Improved security of WATO bulk inventory by using transaction ids
    * 0781 FIX: host diag page: fixed problem with update of diagnose subwindows...

    Notifications:
    * 0754 Allow users to disable their notifications completely...
    * 0755 Added variables LASTHOSTUP_REL and LASTSERVICEOK_REL to notification context...
    * 0752 FIX: FIX: compute correct state transitions for notifications...
    * 0753 FIX: FIX: correctly show original state in HTML notification mails...

    Livestatus:
    * 0747 FIX: livestatus table hostsbygroup: fixed bug with group_authorization strict...


1.2.5i2:
    Checks & Agents:
    * 0147 enterasys_fans: New Check to monitor fans of enterasys swichtes
    * 0774 ibm_svc_nodestats.diskio: new check for disk troughput per node on IBM SVC / V7000 devices
    * 0775 ibm_svc_systemstats.diskio: new check for disk throughput in IBM SVC / V7000 devices in total
    * 0764 lnx_quota: Added new check to monitor Linux File System Quota...
    * 0776 ibm_svc_nodestats.cpu_util: new check for CPU Utilization per Node on IBM SVC / V7000 devices
    * 0600 nfsexports.solaris: new agent plugin for monitoring nfs exports on solaris systems...
    * 0743 mem, fortigate_memory, solaris_mem: display total SWAP info in check output
    * 0745 drbd: Roles and diskstates are now configurable via WATO...
    * 0740 FIX: winperf_if: now able to handle bandwidth > 4GBit...

    Multisite:
    * 0765 NagVis-Maps-Snapin: Now visualizes downtime / acknowledgment states of maps...
    * 0766 FIX: Changed transid implemtation to work as CSRF protection (Fixes CVE-2014-2330)...

    WATO:
    * 0767 FIX: Signing and verification of WATO snapshot (addresses CVE-2014-2330)...

    BI:
    * 0741 FIX: BI editor: fixed display bug in "Create nodes based on a service search"...

    Livestatus:
    * 0742 FIX: table statehist: now able to cancel a running query if limit is reached...


1.2.5i1:
    Core & Setup:
    * 0386 Added all active checks to check_mk -L output...
    * 0452 Speedup generation of configuration...
    * 0124 Support multiline plugin output for Check_MK Checks...
    * 0675 Activate inline SNMP per default (if available)...
    * 0695 Remove obsolete option -u, --cleanup-autochecks...
            NOTE: Please refer to the migration notes!
    * 0087 FIX: Fixed possible locking issue when using datasource program with long output...
    * 0313 FIX: Avoid duplicate reading of configuration file on --create-rrd...
    * 0379 FIX: check_mk -c: Now also rewrites the location of conf.d directory
    * 0354 FIX: Catch exception when check plugins do not return a state...
    * 0398 FIX: Tolerate debug output in check plugins when using CMC...
    * 0314 FIX: Fix CMC not executing any Check_MK checks after config reload...
    * 0401 FIX: Fix rule precedence in WATO-configured manual checks...
    * 0402 FIX: Fix exception in case of missing agent sections of cluster-aware checks...
    * 0426 FIX: Fixed processing of cached agent plugins / local scripts...
    * 0451 FIX: Ignore missing check types when creating configuration for Nagios
    * 0259 FIX: Fixed htpasswd permission problem in check_mk standalone installation...
    * 0453 FIX: Fix ugly Python exception in host diagnosis page in case of SNMP error...
    * 0696 FIX: Remove garbled output of cmk -v in state of CMC
    * 0682 FIX: Allow overriding of active and custom checks by more specific rule...
    * 0267 FIX: Fixed auth.serials permission problem in check_mk standalone installation...
    * 0282 FIX: TIMEPERIOD TRANSITION messages no longer cut at 64 bytes...
    * 0730 FIX: cmc: fixed bug displaying logentries after a logfile rotation...
    * 0140 FIX: Fixed unwanted handling of hostname as regex...
    * 0739 FIX: Availablity: Prevent crash if the notification period is missing...

    Checks & Agents:
    * 0306 esx_vsphere_counters: added missing ramdisk levels sfcbtickets
    * 0073 moxa_iologik_register: new check to monitor moxa e2000 series registers
    * 0105 apc_humidity: New Check for humidity levels on APC Devices
    * 0106 3ware_units: The verifying state is now handled as ok...
    * 0086 timemachine: new check checking the age of latest backup by timemachine on MAC OS
    * 0074 raritan_pdu_plugs: new check for Raritan PX-2000 family PDUs...
    * 0107 stulz_alerts, stulz_powerstate, stulz_temp, stulz_humidity: New Checks for Stulz clima devices
    * 0075 raritan_pdu_inlet: new check to monitor inlet sensors of the Raritan PX-2000 PDUs
    * 0315 hitachi_hnas_quorumdevice, hitachi_hnas_pnode, hitachi_hnas_vnode: New checks for Hitachi HNAS devices
    * 0316 hitachi_hnas_cpu: New check for CPU utilization of Hitachi HNAS devices
    * 0373 wut_webtherm: Supporting several other devices now
    * 0377 check_http: Certificate Age mode now supports SNI...
    * 0317 emc_isilon: New checks for EMC Isilon Storage System
    * 0395 cmctc.temp: also detect older CMC devices
    * 0396 cmciii_access cmciii_io cmciii_psm_current cmciii_psm_plugs: Support other firmeware versions as well...
    * 0111 kemp_loadmaster_ha, kemp_loadmaster_realserver, kemp_loadmaster_services: New Checks for Kemp Loadbalancer
    * 0318 hitachi_hnas_fan: New check for fans in Hitachi HNAS systems
    * 0319 hitachi_hnas_psu, hitachi_hnas_psu: New checks for Hitachi HNAS storage systems
    * 0320 hitachi_hnas_fpga: new check for Hitachi HNAS storage systems
    * 0321 brocade_mlx: enhancing checks (BR-MLX modules, more OK states)...
    * 0323 emcvnx_hwstatus, emcvnx_hba, emcvnx_disks: new checks for EMC VNX storage systems
    * 0254 agent_vsphere: Make handling of spaces in hostnames of ESX configurable...
    * 0077 cmciii.psm_current, cmciii_psm_plugs, cmciii_io, cmciii.access, cmciii.temp, cmciii.can_current, cmciii.sensor, cmciii.state: new sub checks included in one new check cmcmiii superseding and improving several previous checks of the Rittal CMCIII device...
            NOTE: Please refer to the migration notes!
    * 0078 job: check now monitors the time since last start of the job, limits can be configured in WATO
    * 0079 f5_bigip_conns: new check to monitor number of current connections
    * 0324 hitachi_hnas_cifs: new check for the number of users using a CIFS share
    * 0455 hitachi_hnas_span: new check for Spans (Storage Pools) in Hitachi HNAS storage systems
    * 0445 mem.win: Allow time-averaging of values before applying levels...
    * 0446 mem.used, solaris_mem: Introduce optional averaging of used memory...
    * 0566 services.summary: new check to monitor stopped services of mode autostart in windows
    * 0568 f5_big_ip_conns: check now supports predictive monitoring and both connections types are merged in one check
    * 0257 windows_agent: now reports extended process information (obsoletes psperf.bat plugin)...
    * 0457 hitachi_hnas_volume: New check for Usage and Status of Volumes in Hitachi HNAS storage systems
    * 0450 mem.used: Add information about shared memory (on Linux hosts)
    * 0458 hitachi_hnas_fc_if: New check for FibreChannel Interfaces in Hitachi HNAS storage systems
    * 0459 emcvnx_info: New info check providing Model, Revision and Serial Number of EMC VNX storage systems
    * 0461 emcvnx_raidgroups.list_luns: New check for EMC VNX storage system...
    * 0462 emcvnx_raidgroups.list_disks: New check for EMC VNX storage system...
    * 0463 emcvnx_raidgroups.capacity, emcvnx_raidgroups.capacity_contiguous: New Checks for EMC VNX Storage systems...
    * 0570 fileinfo.groups: file groups now allow exclude patterns as well
    * 0464 stulz_pump: new check for the status of pumps of Stulz clima units
    * 0125 unitrends_backup:Unitrends Backup...
    * 0126 mikrotik_signal: Check for mikrotik wifi bridges
    * 0127 hp_proliant_raid: Check for proliant RAID status.
    * 0571 cmciii_lcp_fans: now monitors the lower limit for the rpm
    * 0572 cmciii_lcp_waterflow: lower and upper limits to the flow are now monitored
    * 0573 cmciii_lcp_airin, cmciii_lcp_airout, cmciii_lcp_waterin, cmciii_lcp_waterout: checks now observe limits to the temperatures
    * 0128 unitrends_replication: Check for monitoring  Replicaion staus on Unitrend systems
    * 0265 mpre_include: run additional mrpe configs within user context...
    * 0266 windows_agent: now supports mrpe include files...
    * 0574 if64: check now supports clustering...
    * 0576 fileinfo.groups: new feature to include current date in file pattern
    * 0130 Support of new Firmware version of various Fujitsu Sotarge Systems
    * 0698 emc_isilon.nodehealth: new check for EMC Isilon Storage systems: NodeHealth
    * 0699 emc_isilon_iops: New check for Disk Operations per Second (IOPS) in EMC Isilon Storage
    * 0132 New checks fjdarye101_disks fjdarye101_rluns: Fujitsu Storage Systems with 2013 Firmware
    * 0697 check_dns: allow to specify multiple expected answers
    * 0700 arcserve_backup: new check for status of backups in an Arcserve Backup Server
    * 0580 emc_datadomain_fans, emc_datadomain_nvbat, emc_datadomain_power, emc_datadomain_temps: new hardware checks for EMC Datadomain
    * 0691 Solaris agent: include lofs in list of monitored filesystem types
    * 0694 wut_webtherm: Support new versions of WUT-Thermometer...
    * 0135 apc_inputs: New Check for APC Input Contacts
    * 0701 emc_isilon_diskstatus: new check for Status of Disks in EMC Isilon Storage Systems
    * 0581 emc_datadomain_disks emc_datadomain_fs:  new checks to monitor disks and filesystems of EMC Datadomain
    * 0718 logwatch.ec: Optionally monitor the list of forwarded logfiles...
    * 0556 esx_vsphere_counters.diskio: now also shows disk latency
    * 0583 stulz_pump: now monitors the pumps rpm in precent of maximum and gathers performance data
    * 0560 check_mk_agent.solaris: report statgrab_mem section if solaris_mem section is missing...
    * 0702 Rule for checking agents for wanted version...
    * 0586 rmon_stats: new snmp check to gather network traffic statistics on RMON enabled network interfaces
    * 0704 windows_os_bonding: new check for bonding interfaces on windows...
    * 0562 esx_vsphere_vm.guest_tools: new check to monitor guest tools status...
    * 0674 brocade_fcport: Now supporting interface speed of 16 Gbit (just discovered in the wild)
    * 0138 Removed caching function in Windows Update agent plugin...
            NOTE: Please refer to the migration notes!
    * 0564 esx_vsphere_vm.datastores: displays the datastores of the VM...
    * 0731 mk_postgres: improved support for versions postgres < 9.2...
    * 0588 dell_poweredge_amperage.current, dell_poweredge_amperage.power, dell_poweredge_cpu, dell_poweredge_status, dell_poweredge_temp: new checks for the Dell PowerEdge Blade Server
    * 0589 brocade_tm: new check monitoring traffic manager statistics for interfaces of brocade devices
    * 0591 dell_poweredge_mem: new check to monitor memory modules of Dell PowerEdge Servers
    * 0592 dell_poweredge_pci: new check for pci devices on dell PowerEdge Servers
    * 0141 ups_socomec_capacity: Battery Capacity Check for Socomec UPS Devices.
    * 0705 arcserve_backup: improved documentation (check manpage and comments in the agent plugin)
    * 0143 ups_socomec_in_voltage, ups_socomec_out_voltage: Socomec UPS Devices, Input and Output Voltages...
    * 0732 df: now able to monitor inodes...
    * 0716 Add Linux caching agent also to normal agent RPM...
    * 0594 dell_poweredge_netdev: new check to monitor the status of network devices on Dells Poweredge Servers
    * 0733 mem, solaris_mem: now able to configure amount of free memory...
    * 0706 EMC VNX: special agent can alternatively authenticate via security files...
    * 0734 esx_vsphere_vm.running_on: shows the esx host of the VM
    * 0144 enterasys_cpu_util enterasys_powersupply: New Checks for CPU Utilization and Power Supplies on enterasys switches
    * 0595 dell_chassis_power, dell_chassis_powersupplies: new checks for Dell Poweredge Chassis Ppower consumption...
    * 0596 dell_chassis_status, dell_chassis_temp, dell_chassis_kvm, dell_chassis_io, dell_chassis_fans: new checks to monitor the overall status of various sections of the Dell Poweredge Chassis via CMC
    * 0597 dell_chassis_slots: new check to monitor the status of the blade slots of the Dell Poweredge Blade Servers
    * 0759 check_notify_count: New active check to monitor the number of notifications sent to contacts...
    * 0760 The windows agent contains meta information about version, manufacturer etc....
    * 0145 apc_symmetra: Changed naming of Batterie Temperature to System Temerature...
            NOTE: Please refer to the migration notes!
    * 0735 mem.win: now able to configure swap file levels
    * 0146 innovaphone_priports_l1, innovaphone_priports_l2: New Checks for Innovaphone PRI Ports
    * 0707 ibm_svc_host: New check: Status of hosts an IBM SVC / V7000 presents volumes to
    * 0598 kentix_temp, kentix_humidity: new checks for Kentix MultiSensor-Rack
    * 0768 ibm_svc_license: New check for Licensing Status on IBM SVC / V7000 devices
    * 0778 New Special Agent for innovaphone gateways...
    * 0769 juniper_trpz_cpu_util, juniper_trpz_flash, juniper_trpz_info, juniper_trpz_power: new Checks for juniper trapeze switches
    * 0770 innovaphone_licenses: New check to monitor licenses on innovaphone devices"
    * 0771 juniper_trpz_aps: Show the number of connected access points on juniper wlan controllers
    * 0772 added special agent for IBM SVC / V7000 storage systems...
    * 0773 ibm_svc_system: new check for System Info of IBM SVC / V7000 devices
    * 0147 enterasys_fans: New Check to monitor fans of enterasys swichtes
    * 0103 FIX: services: Fixed bug with service inventory defined in main.mk...
    * 0299 FIX: borcade_mlx_fan: Prettified output, handling "other" state now
    * 0300 FIX: cisco_fru_power: Trying not to inventorize not plugged in FRUs...
    * 0305 FIX: apache_status: Fixed exception when agent reports HTML code as apache-status data...
    * 0104 FIX: mssql: Server instances with underline in name are now supported....
    * 0240 FIX: Virtualmachine names with space no longer have missing piggyback data...
    * 0310 FIX: apache_status: Improved handling of unexpeted data sent by agents...
    * 0088 FIX: esx_vsphere_datastores: fixed error with reported capacity of 0 bytes...
    * 0243 FIX: cisco_qos: no longer crashes when the qos policy name is not set...
    * 0326 FIX: hr_fs printer_supply: Improved translation of wrong encoded chars...
    * 0059 FIX: agent_vpshere: new option for supporting ESX 4.1...
    * 0334 FIX: cisco_fantray: Fixed error on Cisco devices which do not support this check...
    * 0355 FIX: heartbeat_crm: Now handling "Failed actions:" output in agent...
    * 0357 FIX: megaraid_bbu: Fixed expected state checking...
    * 0358 FIX: df: now ignores filesystems with a reported size of '-'...
    * 0360 FIX: multipath: Inventory handles non loaded kernel module now...
    * 0339 FIX: blade_bays blade_blades blade_blowers blade_health blade_mediatray blade_powerfan blade_powermod: fix scan function...
    * 0340 FIX: blade_health: fix check, it was totally broken...
    * 0363 FIX: mysql_capacity: Did use wrong calculated warn / crit thresholds...
    * 0364 FIX: brocade_mlx*: Several cleanups, fixed bug in brocade_mlx_fan where only the first worst state was shown in output
    * 0365 FIX: RPMs: Cleaning up xinetd checkmk.rpmnew file after updating package...
    * 0366 FIX: heartbeat_crm: Agent code is now compatible to pacemaker 1.1.9...
    * 0367 FIX: Now using /dev/null instead of closing stdin in linux agent...
    * 0342 FIX: postgres_stat_database: make agent compatible with PostgreSQL 8.4.x...
    * 0343 FIX: postgres_sessions: make agent plugin compatible with PostgreSQL 9.2...
    * 0369 FIX: cups_queues: Fixed bug checking the last queue reported by agent...
    * 0370 FIX: brocade_mlx_module*: Improved output of checks
    * 0372 FIX: megaraid_ldisks: Ignoring adapters without configured logical disks...
    * 0345 FIX: Linux agent: fix detaching of background plugins...
    * 0378 FIX: agent_vsphere.pysphere: Trying to deal with permissions only on some guests/hosts
    * 0245 FIX: Inline SNMP no longer throws an exception when using SNMPv3 credentials...
    * 0380 FIX: jolokia_metrics.mem: PNP-Template now handles non existant max values...
    * 0381 FIX: win_printers: Fixed creation of duplicate services...
    * 0347 FIX: smart.stats: Remove duplicate disks...
    * 0349 FIX: winperf.cpuusage: update man page: this check is deprecated
    * 0383 FIX: solaris_mem: Is now compatible to more systems...
    * 0109 FIX: cisco_fantray: Prevent inventory for not available fans
    * 0110 FIX: cisco_fru_power:  Prevent inventory for not available FRUs
    * 0350 FIX: nfsmounts: correctly handle mount points with spaces...
    * 0387 FIX: df*: Negative filesystem space levels get a more clear text in check output...
    * 0351 FIX: local: Catch invalid state codes and map to 3 (UNKNOWN)...
    * 0397 FIX: mrpe: tolerate performance variable names with spaces...
    * 0399 FIX: check_ftp: cleanup configuration via WATO, remove Hostname field...
    * 0435 FIX: esx_vsphere_sensors: Fix garbled output in case of placeholder VMs...
    * 0251 FIX: agent_vsphere / check_mk agent: fixed outdated systemtime of check_mk agent...
    * 0439 FIX: postfix_mailq: Linux agent better detects Postfix installation...
    * 0440 FIX: heartbeat_crm: Inventory more gracefully handles case where agent output is invalid...
    * 0113 FIX: blade_blades: Now only make inventory for blades that are powered on...
    * 0441 FIX: megaraid_bbu: Fix several false alarms and cases where inventory failed
    * 0442 FIX: dell_om_disks: Treat global hot spare disks as OK, instead of WARN...
    * 0443 FIX: brocade_fcport: cope with firmware that does not provide speed information...
    * 0322 FIX: timemachine: Check now also works if there are spaces in the name of the backup volume or the hostname
    * 0253 FIX: windows agent: fixed crash on processing eventlog records...
    * 0403 FIX: mem.used: Prefer statgrab on FreeBSD for supporting more than 4GB...
    * 0404 FIX: cups_queues: fix exception in case of alternative time format...
    * 0444 FIX: timemachine: do not inventorize check when timemachine is not used
    * 0116 FIX: cisco_vpn_tunnel: Fixed typo that lead to an exception
    * 0118 FIX: stulz_humidity: Fixed coloring in pnp template...
    * 0119 FIX: stulz_humidity: Fixed lower thresholds...
    * 0565 FIX: windows_updates: fix for some cases when forced_reboot is not set
    * 0255 FIX: windows_agent: now able to handle the removal of local/plugin scripts during runtime...
    * 0447 FIX: fortigate_memory: Fix inventory, do not add check if no info available...
    * 0567 FIX: apc_symmetra: transformation from old tuple to new dict format fixed and improved
    * 0432 FIX: stulz_humidity: Fixed syntax error...
    * 0120 FIX: stulz_humidity, apc_humidity: Fixed bug while processing check params...
    * 0460 FIX: endless waiting for printer queues fixed...
    * 0260 FIX: Fixed incorrect formatting of checks with long output...
    * 0261 FIX: df_netapp32 / df_netapp: Fixed bug with negative size in check output...
    * 0262 FIX: ps: Now able to skip disabled "Process Inventory" rules...
    * 0264 FIX: printer_supply_ricoh: now reports correct filling levels...
    * 0575 FIX: cmciii_lcp_airin, cmciii_lcp_airout, cmciii_lcp_waterin, cmciii_lcp_waterout: improved handling of warning state...
    * 0272 FIX: if checks: port type 56 (fibrechannel) is no longer inventorized per default...
    * 0577 FIX: fileinfo.groups: new date pattern is now available for inventory check as well
    * 0688 FIX: winperf_msx_queues: Support output of Exchange 2013...
    * 0578 FIX: zypper: check is always registered as soon as mk_zypper plugin detects zypper tool...
    * 0689 FIX: postgres_sessions: fix empty agent section in case of 0 sessions...
    * 0579 FIX: veeam_client: fix for case when no StopTime section in agent output
    * 0692 FIX: fileinfo: Avoid duplicate entries in Solaris agent...
    * 0693 FIX: hpux_lvm: avoid problem when alternative vgdisplay is installed...
    * 0708 FIX: ntp.time, ntp: avoid DNS lookups in NTP queries and avoid timeouts...
    * 0277 FIX: solaris agent: ntp now able to work with ntpd and xntpd...
    * 0279 FIX: check_mk_agent.solaris: removed proc section from statgrab...
    * 0281 FIX: statgrab_net.ctr: only inventorize interfaces with actual traffic...
    * 0582 FIX: cisco_sys_mem: check now has a man page and a new WATO integration
    * 0667 FIX: oracle_asm_diskgroup: Now really uses the generic filesystem levels...
    * 0555 FIX: snmp_uptime: no longer fails if uptime is < 1 seconds
    * 0136 FIX: cisco_fru_power: Prevent inventory of not exsisting devices
    * 0557 FIX: check_mk_agent.solaris: removed section statgrab mem...
    * 0673 FIX: zfsget: Fixed broken check - was not compatible to current agent output of "df"
    * 0719 FIX: postfix_mailq: fix Linux agent in case of ssmtp being installed
    * 0584 FIX: agent_vsphere: special agent now handles non-standard https port correctly...
    * 0585 FIX: check_mk_agent.linux: more efficient handling of cups printer queues...
    * 0703 FIX: brocade_mlx: omit inventory of cpu and memory on more states...
    * 0137 FIX: Fixed printer_pages...
    * 0587 FIX: if64: problems resolved when running as a clustered service...
    * 0563 FIX: windows agent: now able to process perl scripts...
    * 0729 FIX: esx_vsphere_hostsystem: fixed incorrect status label (not state)...
    * 0142 FIX: winperf_if: treat unknown packets no longer as error packets
    * 0593 FIX: zypper: agent plugin and check now lead to UNKNOWN result in case of repo problems
    * 0758 FIX: check_sql: Fixed monitoring of stored procedures with oracle
    * 0599 FIX: esx_vsphere_datastores: provisioning levels in WATO are no longer limited to 101%
    * 0737 FIX: megaraid_ldisks: now able to handle "No Virtual Drive Configured" states...
    * 0763 FIX: hpux_if: Fixed exception during parsing of provided data on some systems...

    Multisite:
    * 0371 Added log class filter to hostsvcevents view
    * 0352 Avoid Livestatus connections on pages that do not need them...
    * 0390 Added an icon selector to the view editor...
    * 0391 Added sorter / filter for host/service service levels...
    * 0247 New mkp package for web applications: iNag / nagstatus / nagios status.dat...
    * 0429 Implemented role permissions for dashboards...
    * 0430 It is now possible to define custom time ranges in PNP graph search...
    * 0449 Show all custom variables of hosts and services in the detail views...
    * 0665 Added mail notificaton method to custom user notification dialog...
    * 0123 New time range filter for Downtimes and Comments...
    * 0683 New column painter for the last time a service was OK...
    * 0561 quicksearch: now able to search with multiple filters...
    * 0748 Also custom views now have permissions...
    * 0302 FIX: Fixed highlight of choosen elements in foldertee/views snapin in Chrome/IE
    * 0239 FIX: Fixed incorrect html formatting when displaying host or service comments...
    * 0307 FIX: Increased performance of multisite GUI with a large userbase...
    * 0312 FIX: Hiding views related to not existing datasources, like the EC now...
    * 0325 FIX: Removed CSV export icon from availability views...
    * 0327 FIX: Most forms did now work with "Profile Requests" enabled...
    * 0333 FIX: Fixed too long page title during performing several actions...
    * 0356 FIX: Fixed exception caused by utf8 chars in tooltip text...
    * 0368 FIX: Generating selection id is hopefully now compatible to more systems...
    * 0374 FIX: Fixed syntax error in exception handler of LDAP search code...
    * 0375 FIX: LDAP: Now handling user-ids with umlauts...
    * 0246 FIX: brocade_fcport: fixed error in pnp-template...
    * 0393 FIX: LDAP: Enabled paged LDAP search by default now with a page size of 1000...
    * 0394 FIX: LDAP: Auth expiration plugin now checks users for being disabled (in AD)...
    * 0436 FIX: Fix broken Site status switching via sidebar snapin...
    * 0420 FIX: LDAP: Roles/Groups are now synced even if case of DNs do not match...
    * 0421 FIX: UserDB: Fixed lost passwords when changing users in large user databases...
    * 0423 FIX: Users are not logged out anymore during changing their own passwords...
    * 0424 FIX: Improved error handling in case of incorrect auth config in distributed WATO environments
    * 0425 FIX: Fix login loop bug in distributed environments with different auth secrets
    * 0117 FIX: Availability button is now visible for users without the right to edit views
    * 0431 FIX: LDAP: Fixed group syncrhonisation when nested group sync is enabled
    * 0122 FIX: Multisite view editor not longer throwing a exception when loading views from other users
    * 0569 FIX: recurring updates of serial numbers of disabled ldap users fixed...
    * 0676 FIX: Move view "Stale services" to Problems folder
    * 0270 FIX: Multisite host tag filter: Now uses exact match...
    * 0273 FIX: Fixed exceptions when modifying / cloning views...
    * 0274 FIX: Fixed exception when view title or description was missing
    * 0278 FIX: Fixed bookmark icon images for non-english user languages...
    * 0670 FIX: LDAP: Fixed sync when non lower case attributes are configured...
    * 0671 FIX: LDAP: Disable logging of password changes received from LDAP
    * 0558 FIX: availability: fixed exception on specific filter settings...
    * 0712 FIX: Fix multiple groups with same tag when grouping hosts after a tag...
    * 0738 FIX: csv_export: now able to handle umlauts in download filenames...
    * 0762 FIX: Fixed availability filters not opening in IE7

    WATO:
    * 0308 Multisite can now set rotation view permissions for NagVis...
    * 0329 Removed Distributed WATO peer mode...
            NOTE: Please refer to the migration notes!
    * 0244 New features for WATO page Backup & Restore...
    * 0382 Active HTTP check now supports multiline regexp matching...
    * 0112 Explicit mapping of clustered services can now be done with WATO...
    * 0437 Convert WATO rule for debug_log into simple Checkbox...
    * 0428 Changed user profiles (e.g. pw changes) are now replicated in distributed setups...
    * 0114 User Custom Attributes can now be exported to the core...
    * 0448 New button in WATO service list for displaying check parameters...
    * 0454 Add output of traceroute to host diagnostic page
    * 0677 Make title of tags and tag groups localizable...
    * 0685 Distributed WATO now disabled WATO on slave sites per default...
    * 0687 New summary pages with all settings of a host or service...
    * 0275 WATO "Notify Users" feature: Improved confirmation info...
    * 0134 New option to use expect string in response heads for check_http in wato...
    * 0717 Sort permissions of views, dashboards, commands and snapins alphabetically
    * 0761 New bulk host import mode in WATO...
    * 0057 FIX: Fix exception in WATO host editor on custom tag without topic...
    * 0241 FIX: Improved sorting of WATO folders in dropdown menu...
    * 0019 FIX: Fixed wording in WATO rule for MSSQL check
    * 0242 FIX: Parameters for clustered services can now be configured on the cluster host...
    * 0309 FIX: Trying to prevent read/write conflicts with a large user base...
    * 0311 FIX: Fixed "Inventory failed" message when trying an inventory on clusters via WATO...
    * 0330 FIX: Improved performance of WATO slave push with a large user base...
    * 0331 FIX: LDAP diagnostic LOG can now have the $OMD_SITE$ macro configured via WATO...
    * 0332 FIX: Own host tag groups without topics resulted in two groups "Host tags" in the rule editor
    * 0361 FIX: The page linked by "new rule" can now be bookmarked again
    * 0341 FIX: Avoid rare exception in WATO when deleting a host...
    * 0376 FIX: LDAP: Default configuration of attributes is reflected within WATO now
    * 0346 FIX: Fix folder visibility in WATO for unpriviledged users...
    * 0385 FIX: Better error handling for invalid service regex in rule conditions...
    * 0389 FIX: Showing LDAP settings on site specific global settings page now...
    * 0400 FIX: WATO BI editor now supports percentages for count_ok...
    * 0392 FIX: LDAP: Improved error messages of LDAP configuration test...
    * 0415 FIX: LDAP: The LDAP Settings dialog is now disabled when the LDAP Connector is disabled
    * 0416 FIX: When doing user sync on user page rendering, contact group memberships are shown correctly now...
    * 0417 FIX: LDAP: Fixed "Sync-Plugin: Roles" test with OpenLDAP
    * 0248 FIX: Backup & Restore: Snapshot comments now support unicode character...
    * 0418 FIX: LDAP: Fixed broken role sync plugin with OpenLDAP...
    * 0419 FIX: LDAP: The default user profile roles are only assigned to users without roles...
    * 0249 FIX: Backup & Restore: fixed bug when uploading legacy snapshots...
    * 0250 FIX: Fixed error on creating very large WATO snapshots...
    * 0422 FIX: Fixed numbers shown in log entries of bulk inventory...
    * 0252 FIX: ESX vSphere configuration: Fixed non-working configuration parameters...
    * 0456 FIX: Column was too short...
    * 0256 FIX: wato snapshots: snapshot restore no longer fails with older python versions...
    * 0433 FIX: Creating WATO lock during automations (like e.g. master to slave syncs)...
    * 0434 FIX: Fixed wrong count of failed hosts in bulk inventory mode...
    * 0678 FIX: Move two last global settings of Event Console to proper places
    * 0268 FIX: wato inventory: fixed missing services...
    * 0686 FIX: Fix replication with WATO if EC is enabled on master and disabled on slave
    * 0129 FIX: Fixed permission bug in "Edit user profile" dialog....
    * 0269 FIX: brocade_fcport: fixed problem on displaying check_parameters in WATO...
    * 0271 FIX: Fixed sorting in duallist element (two lists with interchangable elements)...
    * 0131 FIX: Error rates for network interfaces can now be set smaller then 0.1 when using Wato....
    * 0690 FIX: Fix language jumping to German when saving user profiles
    * 0666 FIX: Minimum port for the mknotifyd is now 1024 (never use well known ports)...
    * 0559 FIX: WATO snapshots: improved validation of (uploaded) snapshots...
    * 0709 FIX: Fix NoneType has not attribute userdb_automatic_sync bug in D-WATO
    * 0728 FIX: mem.win: fixed bug in WATO configuration rule...
    * 0139 FIX: ldap sync: syncing if rules against ldap is not longer case sensitiv
    * 0736 FIX: WATO backup and restore: improved error handling...

    Notifications:
    * 0362 sms: now searching PATH for sendsms and smssend commands...
    * 0684 New notification variables NOTIFY_LASTSERVICEOK and NOTIFY_LASTHOSTUP...
    * 0711 New rules based notifications...
    * 0713 New bulk notifications...
    * 0108 FIX: Prevent service notification on host alerts...
    * 0058 FIX: Fix email notifications containing non-ASCII characters in some situtations...
    * 0133 FIX: Fixed mkeventd notification plugin...
    * 0720 FIX: Fix timeperiod computation with CMC and flexible notifications...

    BI:
    * 0721 Use hard states in BI aggregates...
    * 0714 BI aggregations now also honor scheduled downtimes...
    * 0715 BI aggregates now acknowledgement information...
    * 0669 FIX: Fixed regex matching in BI when using character groups [...]...

    Reporting & Availability:
    * 0018 New option for displaying a legend for the colors used in the timeline...
    * 0405 Add CSV export to availability views...
    * 0338 FIX: Introduce time limit on availability queries...
    * 0681 FIX: Display correct year for availability range for last month in january
    * 0750 FIX: Availability: fix exception when summary is on and some elements have never been OK

    Event Console:
    * 0301 Handling messages of special syslog format correctly...
    * 0388 Moved Event Console related settings to own settings page...
    * 0710 Create a history entry for events that failed their target count...
    * 0749 Allow to restrict visibility of events by their host contacts...
    * 0303 FIX: Old log entries were shown in event history first...
    * 0304 FIX: Escaping several unwanted chars from incoming log messages...
    * 0089 FIX: CSV export of event console was broken...
    * 0359 FIX: Fixed exception in event simulator when one match group did not match
    * 0384 FIX: Trying to prevent problem when restarting mkeventd...
    * 0427 FIX: Fixed exception when handling connections from event unix socket...
    * 0679 FIX: Allow non-Ascii characters in generated events
    * 0680 FIX: Do not allow spaces in host names in event simulator...
    * 0672 FIX: Service item of "Check event state in event console" checks can now be configured...
    * 0590 FIX: mkeventd: fixed encoding of unicode characters in the snmptrap receiver...

    Livestatus:
    * 0337 New header for limiting the execution time of a query...
    * 0276 nagios4 livestatus support...
    * 0335 FIX: Parse state of downtime notification log entries correctly...
    * 0336 FIX: Limit the number of lines read from a single logfile...
    * 0344 FIX: Fix semantics of columns num_services_hard_*...

    Livestatus-Proxy:
    * 0263 FIX: livestatus log table: fixed missing logentries of archived logfiles...


1.2.3i7:
    Core & Setup:
    * 0011 Introduce optional lower limit for predicted levels...
    * 0217 FIX: More verbose error output for SNMP errors on the command line...
    * 0288 FIX: Error messages of datasource programs (e.g. VSphere Agent) are now visible within WATO...
    * 0010 FIX: Fix computation of hour-of-the-day and day-of-month prediction...
    * 0292 FIX: Inline SNMP: Check_MK check helpers are closing UDP sockets now...

    Checks & Agents:
    * 0060 cisco_fantray: new check for monitoring fan trays of Cisco Nexus switches
    * 0061 cisco_cpu: check now recognizes new object cpmCPUTotal5minRev...
    * 0063 veeam_client: new check to monitor status of veeam clients with special agent plugin...
    * 0064 veeam_jobs: new check to monitor the backup jobs of the veeam backup tool...
    * 0047 fritz.conn fritz.config fritz.uptime fritz.wan_if fritz.link: New checks for monitoring Fritz!Box devices...
    * 0027 esx_vsphere_sensors: it is now possible override the state of sensors...
    * 0090 apc_ats_status: New Check for monitoring APC Automatic Transfer Switches
    * 0080 Added new checks for Brocade NetIron MLX switching / routing devices...
    * 0091 apc_ats_output: new check for output measurements on APC ATS devices
    * 0068 check_sql: support for mssql databases included
    * 0208 fileinfo.groups: Added minimum/maximum file size parameters...
    * 0093 check_http: Default service description prefix can be avoided...
    * 0004 df: dynamic filesystem levels now reorder levels automatically...
    * 0069 veeam_client: limits for time since last backup introduced
    * 0214 Logwatch: context lines can now be disabled using nocontext=1...
    * 0038 casa_cpu_mem casa_cpu_temp casa_cpu_util casa_fan casa_power: New checks for casa Cable Modem Termination Systems...
    * 0097 arc_raid_status: New check for Areca RAID controllers
    * 0070 cmciii_lcp_airin cmciii_lcp_airout cmciii_lcp_fans cmciii_lcp_waterflow cmciii_lcp_waterin cmciii_lcp_waterout: new checks for the Rittal CMC-III LCP device
    * 0098 apc_inrow_airflow, apc_inrow_fanspeed, apc_inrow_temp: New checks for APC inrow devices
    * 0099 apc_mod_pdu_modules: New check for APC Modular Power Distribution Unit
    * 0072 cmciii_pu_access cmciii_pu_canbus cmciii_pu_io cmciii_pu_temp: New checks for the Rittal CMC-III PU Unit
    * 0100 juniper_cpu: New check for CPU utilization on Juniper switches
    * 0236 windows_agent: each script can now be configured to run sync / async...
    * 0101 liebert_chiller_status: New check for Liebert Chiller devices
    * 0083 brocade_mlx: Temperature sensors of one module now in one common check...
    * 0008 df: Solaris agent now also supports samfs
    * 0084 brocade_mlx: single checks now instead of sub checks...
    * 0291 winperf_ts_sessions: New check to monitor Microsoft Terminal Server sessions...
    * 0102 modbus_value: New check and Agent to modbus devices...
    * 0013 Solaris Agent: implement cached async plugins and local checks...
    * 0238 vsphere monitoring: new option to skip placeholder vms in agent output...
    * 0016 Linux+Windows agent: allow spooling plugin outputs via files...
    * 0017 local: New state type P for state computation based on perfdata...
    * 0085 brocade_mlx: now handles more different module states...
    * 0024 FIX: cisco_wlc: removed check configuration parameter ap_model...
    * 0003 FIX: ps: Remove exceeding [ and ] in service description when using process inventory...
    * 0037 FIX: checkman browser (cmk -m) was not working properly in network subtree...
    * 0283 FIX: Interface Checks: ignore invalid error counts while interface is down...
    * 0081 FIX: Fixed corruption in SNMP walks created with cmk --snmpwalk...
    * 0286 FIX: esx_vsphrere_counters.ramdisk: Better handling for non existant ramdisks...
    * 0290 FIX: winperf_processor mem.win: Handling no/empty agent responses correctly now...
    * 0293 FIX: esx_vsphere_counters_ramdisk_sizes: Handles ram disk "ibmscratch" by default now
    * 0012 FIX: Solaris Agent: fixed broken fileinfo section...
    * 0297 FIX: mk-job is now also usable on CentOS 5+...
    * 0298 FIX: win_dhcp_pools: Fixed wrong percentage calculation
    * 0237 FIX: tsm_sessions: fixed invalid check output during backups...

    Multisite:
    * 0001 New filters for selecting several host/service-groups at once...
    * 0050 New concept of favorite hosts and services plus matching filters and views...
    * 0211 GUI Notify: Added notify method "popup" to really create popup windows...
    * 0215 Added option to make HTML escape in plugin outputs configurable...
    * 0071 livedump: new option to include contact_groups instead of contacts when dumping configuration
    * 0043 FIX: LDAP: Improved error reporting during synchronisation...
    * 0044 FIX: LDAP: Fixed error with empty groups during non nested group sync...
    * 0045 FIX: LDAP: Fixed error when synchronizing non nested groups to roles...
    * 0046 FIX: Fixed editing contactgroup assignments of hosts or folders with "-" in names...
    * 0049 FIX: Fixed useless I/O during page processing...
    * 0203 FIX: Changed sidebar reload interval to be more random...
    * 0204 FIX: Reduced I/O on logins with access time recording or failed login counts...
    * 0206 FIX: Fixed logwatch permission check when using liveproxy for normal users...
    * 0210 FIX: LDAP: Fixed problem syncing contactgroups of a user with umlauts in CN
    * 0035 FIX: Convert HTTP(S) links in plugin output into clickable icon...
    * 0006 FIX: Checkboxes for hosts/services were missing on modified views...
    * 0284 FIX: Context help toggled on/off randomly...
    * 0285 FIX: Fixed bookmarking of absolute URLs or PNP/NagVis URLs in sidebar snapin...
    * 0296 FIX: Fixed moving of snapins while in scrolled sidebar...

    WATO:
    * 0053 New rule for configuring the display_name of a service...
    * 0216 Supporting float values as SNMP timeout value now...
    * 0082 Improved online help for LDAP connections...
    * 0009 Automatically schedule inventory check after service config change...
    * 0294 Added "services" button to host diagnose page
    * 0048 FIX: Tests on host diagnose page are executed parallel now...
    * 0033 FIX: Fixed problem when saving settings in WATOs host diagnostic page...
    * 0205 FIX: NagVis related permissions of roles can be edited again...
    * 0207 FIX: Explicit communities were not saved in all cases...
    * 0094 FIX: Hide SNMPv3 credentials in WATO...
    * 0212 FIX: Fixed broken site edit page in case a TCP socket has been configured...
    * 0095 FIX: Fixed problem with portnumber in Wato Distributed Monitoring dialog
    * 0213 FIX: LDAP: Various small improvements for handling the LDAP user connector...
    * 0039 FIX: Fixed exception on displaying WATO helptexts in the global settings...
    * 0219 FIX: Fixed display problems in WATO folders with long contact group names
    * 0220 FIX: Added HTML escaping to several global settings attributes...
    * 0234 FIX: Improved handling of interface inventory states / types...
    * 0289 FIX: Renamed "Hosts & Folders" page to "Hosts"
    * 0295 FIX: Fixed problem with new created tag groups with "/" in title...

    Notifications:
    * 0005 Added notification script for sending SMS via mobilant.com...
    * 0032 FIX: Fixed problem when forwarding notification mails in windows...
    * 0218 FIX: Fixed rendering of HTML mails for Outlook (at least 2013)...

    BI:
    * 0287 FIX: Fixed assuming states of services with backslashes in descriptions...

    Reporting & Availability:
    * 0051 Option for showing timeline directly in availability table...
    * 0052 Visual colorization of availability according to levels...
    * 0054 New labelling options for availability table...
    * 0055 Allow grouping by host, host group or service group...
    * 0056 New concept of service periods in availability reporting...
    * 0002 You can now annotate events in the availability reporting...
    * 0014 FIX: Fix styling of tables: always use complete width...
    * 0015 FIX: Fixed summary computation in availability when grouping is used...

    Event Console:
    * 0026 FIX: snmptd_mkevent.py: fixed crash on startup
    * 0036 FIX: Fixed bug where multsite commands did not work properly...

    Livestatus:
    * 0067 livedump: new option to mark the mode at the beginning of the dump and documentation fixes...
    * 0023 FIX: Fixed incorrect starttime of table statehist entries...
    * 0034 FIX: Availability no longer showes incorrect entries when only one logfile exists...
    * 0233 FIX: Fixed missing entries in log file and availability view...


1.2.3i6:
    Core & Setup:
    * 0041 FIX: setup.py now handles non existing wwwuser gracefully...

    Checks & Agents:
    * 0040 Add agent plugin to test local hostname resolving...
    * 0020 FIX: Inventory problem with inventory_processes parameter...

    Multisite:
    * 0000 Improved performance of LDAP sync by refactoring the group sync code

    WATO:
    * 0042 FIX: Removed debug outputs from service inventory...


1.2.3i5:
    Core:
    * Automatically remove duplicate checks when monitoring with Agent+SNMP
       at the same time. TCP based ones have precedence.
    * inventory check of SNMP devices now does scan per default (configurable)
    * FIX: inventory check now honors settings for exit code
    * FIX: avoid exception nodes of cluster have different agent type
    * FIX: continue inventory, if one check does not support it
    * FIX: fix configuration of explicit SNMP community, allow unicode
    * FIX: avoid invalid cache of 2nd and up hosts in bulk inventory
    * FIX: fixed error handling in SNMP scan, inventory check fails now
           if SNMP agent is not responding
    * FIX: Ignore snmp_check_interval cache in interactive situations (e.g.  -nv)
    * FIX: check_mk config generation: on computing the checks parameters
           there is no longer a small chance that existing rules get modified

    Event Console:
    * check_mkevents now available as C binary: check_mkevents_c
    * FIX: use default values for unset variables in actions

    Multisite:
    * Speed-O-Meter: now measure only service checks. Host checks
      are omitted, since they do not really matter and make the
      results less useful when using CMC.
    * Added host aliases filter to some views (host/service search)
    * It is now possible to enforce checkboxes in views upon view loading
      (needs to be confgured per view via the view editor)
    * Wiki Sidebar Snapin: showing navigation and quicksearch. OMD only.
    * Sidebar can now be folded. Simply click somewhere at the left 10 pixels.
    * Foldable sections now have an animated triangle icon that shows the folding state
    * Added new snapin "Folders", which interacts with the views snapin when
      both are enabled. You can use it to open views in a specific folder context
    * LDAP: Added option to make group and role sync plugin handle nested
            groups (only in Active Directory at the moment). Enabling this
	    feature might increase the sync time a lot - use only when really needed.
    * FIX: Fixed encoding problem in webservice column output
    * FIX: Fix output format python for several numeric columns
    * FIX: Fixed searching hosts by aliases/adresses
    * FIX: Remove duplicate entries from Quicksearch
    * FIX: Avoid timed browser reload after execution of exections
    * FIX: Hosttag filter now works in service related views
    * FIX: Added code to prevent injection of bogus varnames
           (This might break code which uses some uncommon chars for varnames)
    * FIX: Fixed computation of perfometer values, which did not care about
           the snmp_check_interval. Simplyfied computation of perfometer values
    * FIX: LDAP: Custom user attributes can now be synced again

    BI:
    * FIX: Fix exception when showing BI tree in reporting time warp
    * FIX: Fixed blue triangle link: would show more aggregations,
       if one name was the prefix of another

    Notifications:
    * Blacklisting for services in the felixble notification system
    * FIX: mail with graph plugin: set explicit session.save_path for php
           Fixes instances where the php command couldn't fetch any graphs

    Checks & Agents:
    * diskstat: removed (ever incorrect) latency computation for Linux
    * statgrab_load: support predictive levels, add perf-o-meter
    * ucd_cpu_load: support predictive levels
    * hpux_cpu, blade_bx_load: support predictive levels, add perf-o-meter,
       make WATO-configable
    * check_sql: Database port can now be explicitly set
    * steelhead_perrs: New check for Rivergate Gateways
    * alcatel_power: Check for power supplies on Alcatel switches
    * qnap_disks: New check for Hardisks in Qnap devices
    * Dell Open Manage: SNNP Checks for Physical Disks, CPU and Memory
    * check_tcp: Now able to set custom service description
    * Apache ActiveMQ: New Special Agent and Check to query ActiveMQ Queues
    * check_ftp: can now be configured via Wato
    * windows_tasks: New check to  monitor the Windows Task Scheduler
    * sensatronics_temp: New check for Sensatronic E4 Temperatur Sensor
    * akcp_sensor_drycontact: New Check for AKCP drycontact Sensors
    * esx_vsphere_vm.heartbeat: Heartbeat status alert level now configurable
    * ps:  new configuration option: handle_count (windows only)
    * FIX: Windows agent: gracefully handle garbled logstate.txt
    * FIX: esx_vsphere_counters: added missing ramdisk type upgradescratch
    * FIX: esx_vsphere_hostsystem: fixed bug in handling of params
    * FIX: local: tolerate invalid output lines
    * FIX: hp_proliant: Correct handling of missing snmp data
    * FIX: logwatch.ec: No longer forwards "I" lines to event console
    * FIX: check_dns: default to querying the DNS server on the localhost itself
    * FIX: ps: do not output perfdata of CPU averaging (use ps.perf for that)
    * FIX: nfsexports: also support systems with rpcbind instead of portmap
    * FIX: ups_in_freq: corrected spelling of service description
    * FIX: ups_bat_temp: renamed service description to "Temperature Battery",
           in order to make it consistent with the other temperature checks
    * FIX: hp_blade_blades: Fixed crash on inventory when receiving
           unexpected snmp data
    * FIX: apache_status: If ReqPerSec and BytesPerSec are not reported by
           the agent, no PNP graphs for them are drawn.
           (This is the case if ExtendedStatus set to Off in Apache config)
    * FIX: oracle_jobs: fixed issues with incorrect column count in check output
    * FIX: if/if64/...: layout fix in PNP template for packets


    WATO:
    * You can now have site-specific global settings when using
      distributed WATO (available in the "Distributed Monitoring")
    * bulk inventory: display percentage in progress bar
    * New option for full SNMP scan in bulk inventory
    * bulk operations now also available when checkboxes are off
    * LDAP: Added test to validate the configured role sync groups
    * LDAP: The sync hooks during activate changes can now be enabled/disabled
      by configuration (Global Settings)
    * Disabled replication type "peer" in site editor.
    * Added "permanently ignore" button to inventory services dialog which 
      links directly to the disabled services view
    * Added diagnose page linked from host edit dialog. This can be used to test
      connection capabilities of hosts
    * The rule "Process inventory" now offers the same configuration options 
      as its manual check equivalent "State and count of processes"
    * New configuration option handle_count (windows only) in the rules
      "Process inventory" and "State and count of processes"
    * FIX: correct display of number of hosts in bulk inventory
    * FIX: nailed down ".siteid" exception when added new site
    * FIX: fixed setting for locking mode from 'ait' to 'wait'
    * FIX: avoid removal of tags from rules when not yet acknowledged
    * FIX: avoid need for apache restart when adding new service levels
    * FIX: fix encoding problem on GIT integration

    Livestatus:
    * Removed "livecheck". It never was really stable. Nagios4 has something
      similar built in. And also the Check_MK Micro Core.
    * table statehist: no longer computes an unmonitored state for hosts and
                       services on certain instances.
                       (showed up as no hosts/services in the multisite gui)
    * table statehist: fixed SIGSEGV chance on larger queries

1.2.3i4:
    Core:
    * Create inventory check also for hosts without services, if they
          have *no* ping tag.

    WATO:
    * Bulk inventory: speed up by use of cache files and doing stuff in
          groups of e.g. 10 hosts at once
    * Multisite connection: new button for cloning a connection

    Checks & Agents:
    * Linux agent RPM: remove dependency to package "time". That package
         is just needed for the binary mk-job, which is useful but not
         neccessary.

    Multisite:
    * FIX: fix broken single-site setups due to new caching

1.2.3i3:
    Core:
    * FIX: fixed typo in core startup message "logging initial states"
    * FIX: livestatus table statehist: fixed rubbish entries whenever
           logfile instances got unloaded

    Livestatus:
    * FIX: check_mk snmp checks with a custom check interval no longer
           have an incorrect staleness value

    Notifications:
    * mkeventd: new notification plugin for forwarding notifications
       to the Event Console. See inline docu in share/check_mk/notification/mkeventd
       for documentation.
    * FIX: cleanup environment from notifications (needed for CMC)

    Checks & Agents:
    * Windows agent: increased maximum plugin output buffer size to 2MB
    * check_icmp: New WATO rule for custom PING checks
    * agent_vsphere: now able to handle < > & ' " in login credentials
    * if/if64 and friends: add 95% percentiles to graphs
    * services: inventory now also matches against display names of services
    * esx_vsphere_hostsystem.multipath: now able to set warn/crit levels
    * cpu_netapp: added Perf-O-Meter and PNP template
    * cisco_cpu: added Perf-O-Meter and PNP template
    * apc_symmetra: add input voltage to informational output
    * agent_vsphere: new debug option --tracefile
    * FIX: windows_agent: fixed bug in cleanup of open thread handles
    * FIX: cups default printer is now monitored again in linux agent
    * FIX: host notification email in html format: fixed formating error
           (typo in tag)
    * FIX: netapp_volumes: better output when volume is missing
    * FIX: winperf_phydisk: handle case where not performance counters are available
    * FIX: check_mk_agent.linux: limit Livestatus check to 3 seconds
    * FIX: esx_vsphere_vm: fixed exception when memory info for vm is missing
    * FIX: esx_vsphere_hostsystem: Fixed typo in check output
    * FIX: psperf.bat/ps: Plugin output processing no longer crashes when
           the ps service is clustered

    Multisite:
    * Filtering in views by Hostalias is possible now too
       (however the filter is not displayed in any standard view - user needs
       to enable it by customizing the needed views himself)
    * FIX: add missing service icons to view "All Services with this descr..."
    * FIX: ldap attribute plugins: fixed crash when parameters are None
    * FIX: avoid duplicate output of log message in log tables
    * FIX: fixed problem with ldap userid encoding
    * FIX: removed state-based colors from all Perf-O-Meters
    * FIX: brocade_fcport pnp-template: fixed incorrect display of average values
    * FIX: all log views are now correctly sorted from new to old

    Livestatus-Proxy:
    * Implement caching of non-status requests (together with Multisite)
    * FIX: fix exception when printing error message
    * FIX: honor wait time (now called cooling period) after failed TCP connection
    * FIX: fix hanging if client cannot accept large chunks (seen on RH6.4)

    WATO:
    * Rule "State and count of processes": New configuration options:
           virtual and resident memory levels
    * Added title of tests to LDAP diagnose table
    * Bulk inventory: new checkbox to only include hosts that have a failed
        inventory check.
    * Bulk inventory: yet another checkbox for skipping hosts where the
        Check_MK service is currently critical
    * New rule: Multipath Count (used by esx_vsphere_hostsystem.multipath)
    * FIX: The rule "State and count of processes" is no longer available
           in "Parameters for inventorized check". This rule was solely
           intented for "Manual checks" configuration
    * FIX: Trying to prevent auth.php errors while file is being updated

1.2.3i2:
    Core:
    * New option -B for just generating the configuration
    * Introduced persistent host address lookup cache to prevent issues
      loading an unchanged configuration after a single address is not resolvable anymore
    * Assigning a service to a cluster host no longer requires a reinventory
    * Setting a check_type or service to ignore no longer requires a reinventory
      Note: If the ignore rule is removed the services will reappear
    * Config creation: The ignore services rule now also applies to custom, active
                       and legacy checks
    * Predictive monitoring: correctly handle spaces in variable names (thanks
       to Karl Golland)
    * New man page browser for console (cmk -m)
    * New option explicit_snmp_communities to override rule based SNMP settings
    * Preparations for significant SNMP monitoring performance improvement
      (It's named Inline SNMP, which is available as special feature via subscriptions)
    * Allow to specify custom host check via WATO (arbitrary command line)
    * Implement DNS caching. This can be disabled with use_dns_cache = False

    Livestatus:
    * new service column staleness: indicator for outdated service checks
    * new host    column staleness: indicator for outdated host checks

    Checks & Agents:
    * esx_hostystem multipath: criticize standby paths only if not equal to active paths
    * mk_logwatch: fixed bug when rewriting logwatch messages
    * check_mk: Re-inventory is no longer required when a service is ignored via rule
    * check_mk: Now possible to assign services to clusters without the need to
                reinventorize
    * lnx_if: Fixed crash on missing "Address" field
    * viprinet_router: Now able to set required target state via rule
    * windows_agent: Now available as 64 bit version
    * agent_vsphere: fix problem where sensors were missing when
      you queried multiple host systems via vCenter
    * cached checks: no longer output cached data if the age of the
                     cache file is twice the maximum cache age
    * windows agent: no longer tries to execute directories
    * fileinfo: no longer inventorize missing files(reported by windows agent)
    * New checks for Brocade fans, temperature and power supplies
    * cluster hosts: removed agent version output from Check_MK service (this
      was misleading for different agent versions on multiple nodes)
    * job check: better handling of unexpected agent output
    * lnx_thermal: Added check for linux thermal sensors (e.g. acpi)
    * hwg_temp: Make WATO-Rule "Room Temperature" match, add man page, graph
                and Perf-O-Meter
    * ps.perf: Support Windows with new plugin "psperf.bat". wmicchecks.bat
               is obsolete now.
    * Special Agent vSphere: support ESX 4.1 (thanks to Mirko Witt)
    * esx_vsphere_object: make check state configurable
    * mk_logwatch: support continuation lines with 'A'. Please refer to docu.
    * mk_oracle: Added plugin for solaris
    * win_netstat: New check for Windows for checking the existance of a UDP/TCP
        connection or listener
    * ps/ps.perf: allow to set levels on CPU util, optional averaging of CPU
    * diskstat: Agent is now also processing data of mmcblk devices
    * qmail: Added check for mailqueue 
    * cisco_locif: removed obsolete and already disabled check completely
    * fc_brocade_port: removed obsolete check
    * fc_brocade_port_detailed: removed obsolete check
    * tsm_stgpool: removed orphaned check
    * vmware_state: removed ancient, now orphaned check. Use vsphere_agent instead.
    * vms_{df,md,netif,sys}: remove orphaned checks that are not needed by the current agent
    * tsm: Added new TSM checks with a simple windows agent plugin
    * windows_agent: now starts local/plugin scripts in separate threads/processes
                     new script parameters cache_age, retry_count, timeout
                     new script caching options "off", "async", "sync"
    * windows_agent: increased maximum local/plugin script output length to 512kB
                     (output buffer now grows dynamically)
    * jolokia_metrics: fixed incorrect plugin output for high warn/crit levels
    * jolokia_metrics.uptime: Added pnp template
    * hyperv: Added a check for checking state changes.
    * df / esx_vsphere_datastore: now able to set absolute levels and levels depending
                                  on total disk space of used and free space
    * cisco_wlc: New check for monitoring cisco wireless lan access points 
    * cisco_wlc_clients: New check for the nummber of clients in a wlc wifi
    * df: Negative integer levels for MB left on a device
    * win_printers: Monitoring of printer queue on a windows printserver
    * cisco_qos: Updated to be able to mintor IOS XR 4.2.1 (on a ASR9K device)
    * New active check, check_form_submit, to submit HTML forms and check the resulting page
    * mk-job: /var/lib/check_mk_agent/job directory is now created with mode 1777 so 
              mk-job can be used by unprivileged users too
    * ADD: etherbox: new check for etherbox (messpc) sensors.
           currently supported: temperature, humidity, switch contact and smoke sensors
    * cisco_wlc_client: now supports low/high warn and crit levels
    * cisco_wlc: now supports configuration options for missing AP
    * agent_vsphere: completely rewritten, now considerably faster
                     vCenter is still queried by old version
    * windows_agent: windows eventlog informational/audit logs now reported with O prefix
    * mk_logwatch: ignored loglines now reported with an "." prefix (if required)
    * apache_status: Nopw also supports multithreaded mpm
    * windows_agent: now able to suppress context messages in windows eventlogs
    * agent_vsphere: completely rewritten, now considerably faster
                     vCenter is still queried by old version
    * windows_agent: windows eventlog informational/audit logs now reported with O prefix
    * mk_logwatch: ignored loglines now reported with an "." prefix (if required)
    * check_mk-if.pnp: fixed bug with pnp template on esx hosts without perfdata
    * jolokia checks (JVM): uptime, threads, sessions, requests, queue
      now configurable via WATO
    * vSphere checks: secret is not shown to the user via WATO anymore
    * WATO rule to check state of physical switch (currently used by etherbox check)
    * cisco_wlc: Allows to configure handling of missing AP
    * logwatch.ec: show logfiles from that we forwarded messages
    * FIX: blade_blades: Fixed output of "(UNKNOWN)" even if state is OK
    * FIX: apache_status: fix exception if parameter is None
    * FIX: hr_mem: handle virtual memory correct on some devices
    * FIX: apache_status agent plugin: now also works, if prog name contains slashes
    * FIX: check_dns: parameter -A does not get an additional string
    * FIX: cisco_qos: Catch policies without post/drop byte information
    * FIX: cisco_qos: Catch policies without individual bandwidth limits
    * FIX: windows_agent: fixed bug on merging plugin output buffers
    * FIX: esx_vsphere_datastores: Fix incomplete performance data and Perf-O-Meter
    * FIX: cleaned up fileinfo.groups pattern handling, manual configuration
      is now possible using WATO
    * FIX: check_mk-ipmi.php: PNP template now displays correct units as delivered
           by the check plugin
    * FIX: check_disk_smb: Remove $ from share when creating service description.
           Otherwise Nagios will not accept the service description.
    * FIX: mrpe: gracefully handle invalid exit code of plugin

    Notifications:
    * notify.py: Matching service level: Use the hosts service level if a
                 service has no service level set
    * notify.py: fixed bug with local notification spooling
    * HTML notifications: Now adding optional links to host- and service names
      when second argument notification script is configured to the base url of the
      monitoring installation (e.g. http://<host>/<site>/ in case of OMD setups)
    * HTML notifications: Added time of state change

    Multisite:
    * Finally good handling of F5 / browser reloads -> no page switching to
      start page anymore (at least in modern browsers)
    * User accounts can now be locked after a specified amount of auth
      failures (lock_on_logon_failures can be set to a number of tries)
    * Column Perf-O-Meter is now sortable: it sorts after the *first*
      performance value. This might not always be the one you like, but
      its far better than nothing.
    * logwatch: Logwatch icon no longer uses notes_url
    * Inventory screen: Host inventory also displays its clustered services
    * Rules: Renamed "Ignored services" to "Disabled services"
             Renamed "Ignored checks" to "Disabled checks"
    * Sorter Host IP address: fixed sorting, no longer uses str compare on ip
    * Views: New: Draw rule editor icon in multisite views (default off)
             Can be activated in global settings
    * New global multisite options: Adhoc downtime with duration and comment
                                    Display current date in dashboard
    * LDAP: Using asynchronous searches / added optional support for paginated
      searches (Can be enabled in connection settings)
    * LDAP: It is now possible to provide multiple failover servers, which are
      tried when the primary ldap server fails
    * LDAP: Supporting posixGroup with memberUid as member attribute
    * LDAP: Added filter_group option to user configuration to make the
    synchonized users filterable by group memberships in directories without
    memberof attributes
    * LDAP: Moved configuration to dedicated page which also provides some
      testing mechanisms for the configuration
    * Added option to enable browser scrollbar to the multisite sidebar (only
      via "sidebar_show_scrollbar = True" in multisite.mk
    * Added option to disable automatic userdb synchronizations in multisite
    * Implemented search forms for most data tables
    * New icons in view footers: export as CSV, export as JSON
    * Availability: new columns for shortest, longest, average and count
    * Editing localized strings (like the title) is now optional when cloning
      views or editing cloned views. If not edited, the views inherit the
      localized strings from their ancestors
    * Added simple problems Dashboard
    * New filter and column painter for current notification number (escalations)
    * Added new painters for displaying host tags (list of tags, single tag
    groups). All those painters are sortable. Also added new filters for tags.
    * Added painters, icon and filters for visualizing staleness information
    * Improved filtering of the foldertree snapin by user permissions (when a user is
      only permitted on one child folder, the upper folder is removed from the
      hierarchy)
    * "Unchecked Services" view now uses the staleness of services for filtering
    * Globe dashlets make use of the parameter "id" to make it possible to
      provide unique ids in the render HTML code to the dashlets
    * Multisite can now track wether or not a user is online, this need to be
      enabled e.g. via Global Settings in WATO (Save last access times of
      users)
    * Added popup message notification system to make it possible to notify
      multisite users about various things. It is linked on WATO Users page at
      the moment. An image will appear for a user in the sidebar footer with
      the number of pending messages when there are pending messages for a user.
      To make the sidebar check for new messages on a regular base, you need
      to configure the interval of sidebar popup notification updates e.g. via
      WATO Global Settings.
    * Event views: changed default horizon from 31 to 7 days
    * New option for painting timestamp: as Unix Epoch time
    * New filters: Host state type and Service state type
    * FIX: better error message in case of exception in SNMP handling
    * FIX: Inventory screen: Now shows custom checks
    * FIX: Fixed locking problem of multisite pages related to user loading/saving
    * FIX: Fixed wrong default settings of view filters in localized multisite
    * FIX: line wrapping of logwatch entries
    * FIX: Fixed button dragging bug when opening the view editor
           (at least in Firefox)

    WATO:
    * Allow to configure check-/retry_interval in second precision
    * Custom user attributes can now be managed using WATO
    * Allow GIT to be used for change tracking (enable via global option)
    * Hosts/Folders: SNMP communities can now be configured via the host
      and folders hierarchy. Those settings override the rule base config.
    * Require unique alias names in between the following elements:
      Host/Service/Contact Groups, Timeperiods and Roles
    * Removed "do not connect" option from site socket editor. Use the
      checkbox "Disable" to disable the site for multisite.
    * Converted table of Event Console Rules to new implementation, make it sortable
    * FIX: do validation of check items in rule editor
    * FIX: More consistent handling of folderpath select in rule editor
    * FIX: Now correctly handling depends_on_tags on page rendering for
           inherited values
    * FIX: Changed several forms from GET to POST to prevent "Request-URI too
           large" error messages during submitting forms
    * FIX: automation snmp scan now adhere rules for shoddy snmp devices
           which have no sys description
    * FIX: Cisco ruleset "Cisco WLC WiFi client connections" has been generalized to
           "WLC WiFi client connections"
    * FIX: Snapshot handling is a little more robust agains manually created
           files in snapshot directory now
    * FIX: Slightly more transparent handling of syntax errors when loading rules.mk

    Notifications:
    * Flexible Notification can now filter service levels
    * FIX: check_tcp corrected order of parameters in definition

    Event Console:
    * New global setting "force message archiving", converts the EC into
      a kind of syslog archive
    * New built-in snmptrap server to directly receive snmp traps
    * FIX: fix layout of filter for history action type
    * FIX: better detect non-IP-number hosts in hostname translation

1.2.3i1:
    Core:
    * Agents can send data for other hosts "piggyback". This is being
      used by the vSphere and SAP plugins
    * New variable host_check_commands, that allows the definition of
      an alternative host check command (without manually defining one)
    * New variable snmp_check_interval which can be used to customize
      the check intervals of SNMP based checks
    * setup: Added missing vars rrd_path and rrdcached_sock
    * new variable check_mk_exit_status: allows to make Check_MK service OK,
      even if host in not reachable.
    * set always_cleanup_autochecks to True per default now
    * check_mk: new option --snmptranslate

    Multisite:
    * New availability view for arbitrary host/service collections
    * New option auth_by_http_header to use the value of a HTTP header
      variable for authentication (Useful in reverse proxy environments)
    * New permission that is needed for seeing views that other users
      have defined (per default this is contained in all roles)
    * New path back to the view after command exection with all
      checkboxes cleared
    * Added plugins to config module to make registration of default values
      possible for addons like mkeventd - reset to default values works now
      correctly even for multisite related settings
    * perfometer: Bit values now using base of 1000
    * Added PNP tempate for check_disk_smb
    * Dashboards can now be configured to be reloaded on resizing
      (automatically adds width/height url parameters)
    * LDAP authentification: New config option "Do not use persistent
                             connections to ldap server"
    * Hosttags and auxiliary tags can now be grouped in topics
    * Fixed output of time in view if server time differs from user time

    Event Console:
    * New rule feature: automatically delete event after actions
    * New filter for maximum service level (minimum already existed)
    * New global setting: hostname translation (allows e.g. to drop domain name)
    * New rule match: only apply rule within specified time period

    Checks & Agents:
    * solaris_mem: New check for memory and swap for Solaris agent
    * agent_vsphere: New VMWare ESX monitoring that uses pySphere and the VMWare
      API in order to get data very efficiently. Read (upcoming) documentation
      for details.
    * new special agent agent_random for creating random monitoring data
    * New checks: windows_intel_bonding / windows_broadcom_bonding
    * Implemented SAP monitoring based on the agent plugin mk_sap. This
      must be run on a linux host. It connects via RFC calls to SAP R/3
      systems to retrieve monitoring information for this or other machines.
    * sap.dialog: Monitors SAP dialog statistics like the response time
    * sap.value: Simply processes information provided by SAP to Nagios
    * openvpn_clients: new check for OpenVPN connections
    * if64_tplink: special new check for TP Link switches with broken SNMP output
    * job: Monitoring states and performance indicators of any jobs on linux systems
    * oracle_asm_diskgroups: Added missing agent plugin + asmcmd wrapper script
    * oracle_jobs: New check to monitor oracle database job execution
    * oracle_rman_backups: New check to monitor state of ORACLE RMAN backups
    * jar_signature: New check to monitor wether or not a jar is signed and
      certificate is not expired
    * cisco_qos: adhere qos-bandwidth policies
    * check_disk_smb: WATO formalization for active check check_disk_smb
    * if.include: new configurable parameters for assumed input and output speed
    * cisco_qos: new param unit:    switches between bit/byte display
                 new param average: average the values over the given minute
                 new params post/drop can be configured via int and float
                 fixed incorrect worst state if different parameters exceed limit
    * logwatch.ec: Added optional spooling to the check to prevent dataloss
      when processing of current lines needs more time than max execution time
    * mounts: ignore multiple occurrances of the same device
    * Linux agent: allow cached local/plugins checks (see docu)
    * mem.include: Linux memory check now includes size of page tables. This
      can be important e.g. on ORACLE systems with a lot of memory
    * windows_agent: Now buffers output before writing it to the socket
                     Results in less tcp packages per call
    * smart.stats: rewrote check. Please reinventorize. Error counters are now
      snapshotted during inventory.
    * smart.temp: add WATO configuration
    * windows_agent: check_mk.ini: new option "port" - specifies agent port
    * winperf_processor: introduce averaging, support predictive levels
    * cpu_util.include: fixed bug when params are set to None
    * predictive levels: fixed bug when existing predictive levels get new options
    * windows_plugin mssql.vbs: No longer queries stopped mssql instances
    * cisco_hsrp: fixed problem when HSRP groups had same ip address
    * winperf_if: hell has frozen over: a new check for network adapters on Windows
    * windows agent: new config section plugins, now able to set timeouts for specific plugins
                     new global config option: timeout_plugins_total
    * lnx_if in Linux agent: force deterministical order of network devices
    * Linux agent: remove obsolete old <<<netif>>> and <<<netctr>>> sections
    * logwatch, logwatch.ec: detect error in agent configuration
    * Linux agent: cups_queues: do not monitor non-local queues (thanks to Olaf Morgenstern)
    * AIX agent: call lparstat with argument 1 1, this give more accurate data
    * Check_MK check: enable extended performance data per default now
    * viprinet checks: New checks for firmware version/update, memory usage, power supply status, 
                       router mode, serialnumber and temperature sensors
    * uptime, snmp_uptime, esx_vsphere_counters.uptime: allow to set lower and upper levels
    * winperf_processor: Now displays (and scales) to number of cpus in pnpgraph
    * mk_postgres plugin: replace select * with list of explicit columns (fix for PG 9.1)
    * lnx_if: show MAC address for interfaces (needs also agent update)
    * winperf_tcp_conn: New check. Displays number of established tcpv4 connections in windows
                        Uses WATO Rule "TCP connection stats (Windows)"
    * windows_agent: fixed timeouts for powershell scripts in local/plugins
    * logwatch: Agent can now use logwatch.d/ to split config to multipe files
    * logwatch: Agent can now rewrite Messages
    * apache_status: New rule: set levels for number of remaining open slots
    * mrpe: handle long plugin output correctly, including performance data
    * cisco_qos: parameters now configurable via WATO

    Notifications:
    * notify.py: unique spoolfiles name no longer created with uuid
    * Warn user if only_services does never match

    Livestatus:
    * Table statehist: Improved detection of vanished hosts and services.
                       Now able to detect and remove nonsense check plugin output
    * FIX: able to handle equal comment_id between host and service
    * livestatus.log: show utf-8 decoding problems only with debug logging >=2
    * livestatus: fixed incorrect output formatting of comments_with_info column

    BI:
    * Integrated availability computing, including nifty time warp feature

    WATO:
    * Configuration of datasource programs via dedicated rules
    * New editor for Business Intelligence rules
    * Rule Editor: Now able to show infeffective rules
    * Valuespec: CascadingDropdown now able to process choice values from functions
    * Removed global option logwatch_forward_to_ec, moved this to the
      logwatch_ec ruleset. With this option the forwarding can now be enabled
      for each logfile on a host
    * Configuration of an alternative host check command
    * Inventory: Display link symbol for ps ruleset
    * New rule for notification_options of hosts and services
    * FIX: Rulesets: correct display of rules within subfolders
    * Remove Notification Command user settings, please use flexible notifications instead


1.2.2p3:
    Core:
    * FIX: get_average(): Gracefully handle time anomlies of target systems
    * FIX: notifications: /var/lib/check_mk/notify directory is now created 
           correctly during setup from tgz file. (Without it notifications
           did not get sent out.)
    * FIX: add missing $DESTDIR to auth.serials in setup.sh

    Checks & Agents:
    * FIX: winperf_processor: fix case where CPU percent is exactly 100%
    * FIX: blade_powerfan: fix mixup of default levels 50/40 -> 40/50
    * FIX: Cleaned up graph rendering of Check_MK services 
    * FIX: zypper: deal with output from SLES 10
    * FIX: zpool_status: Ignoring "No known data errors" text
    * FIX: dmi_sysinfo: Handling ":" in value correctly
    * FIX: check_http: Fixed syntax error when monitoring certificates
    * FIX: check_dns: parameter -A does not get an additional string
    * FIX: diskstat: Fixed wrong values for IO/s computation on linux hosts
    * FIX: blade_healts: Fixed wrong index checking resulting in exceptions
    * FIX: notifications: /var/lib/check_mk/notify directory is now created 
           correctly during setup from tgz file. (Without it notifications
           did not get sent out.)

    Multisite:
    * FIX: LDAP: Disabling use of referrals in active directory configuration
    * FIX: Fixed missing roles in auth.php (in some cases) which resulted in
           non visible pnp graphs and missing nagvis permissions
    * FIX: Fixed label color of black toner perfometers when fuel is low
    * FIX: Fixed wrong default settings of view filters in localized multisite
    * FIX: Fixed exception when enabling sounds for views relying on 
           e.g. alert statistics source
    * FIX: Folder Tree Snapin: make folder filter also work for remote
           folders that do not exist locally
    * FIX: correctly display sub-minute check/retry intervals
    * FIX: fix logic of some numeric sorters
    * FIX: Improved user provided variable validation in view code
    * FIX: Escaping html code in plugin output painters

    WATO:
    * FIX: fix layout of Auxiliary tags table
    * FIX: avoid exception when called first time and first page ist host tags
    * FIX: fix validation of time-of-day input field (24:00)
    * FIX: automation users can now be deleted again (bug was introduced in 1.2.2p1)
    * FIX: fix logwatch pattern analyzer message "The host xyz is not
           managed by WATO." after direct access via snapin
    * FIX: Fixed first toggle of flags in global settings when default is set to True
    * FIX: fix exception and loss of hosts in a folder when deleting all site connections
           of a distributed WATO setup
    * FIX: avoid Python exception for invalid parameters even in debug mode
    * FIX: check_ldap: Removed duplicate "-H" definition
    * FIX: Fixed some output encoding problem in snapshot restore / deletion code
    * FIX: Improved user provided variable validation in snapshot handling code
    * FIX: Improved user provided variable validation in inventory dialog

    Event Console:
    * FIX: apply rewriting of application/hostname also when cancelling events
    * FIX: check_mkevents now uses case insensitive host name matching

    Livestatus:
    * FIX: fixed incorrect output formatting of comments_with_info column
    * FIX: statehist table: fixed memory leak

1.2.2p2:
    Core:
    * FIX: livecheck: fixed handling of one-line plugin outputs and missing \n
           (Thanks to Florent Peterschmitt)

    Checks & Agents:
    * FIX: jolokia_info: ignore ERROR instances
    * FIX: apache_status: use (also) apache_status.cfg instead of apache_status.conf
    * FIX: f5_bigip_vserver: fix wrong OID (13 instead of 1), thanks to Miro Ramza
    * FIX: f5_bigip_psu: handle more than first power supply, thanks to Miro Ramza
    * FIX: ipmi_sensors: ignore sensors in state [NA] (not available)
    * FIX: aix_lvm: handle agents that output an extra header line
    * FIX: zfsget: do not assume that devices begin with /, but mountpoints
    * FIX: ipmi_sensors: handle two cases for DELL correctly (thanks to Sebastian Talmon)
    * FIX: check_dns: enable performance data
    * FIX: free_ipmi: fix name of sensor cache file if hostname contains domain part
    * FIX: ad_replication plugin: Fixed typo (Thanks to Dennis Honke)

    Multisite:
    * List of views: Output the alias of a datasource instead of internal name
    * FIX: fix column editor for join columns if "SERVICE:" is l10n'ed
    * FIX: fix invalid request in livestatus query after reconnect

    WATO:
    * FIX: convert editing of global setting to POST. This avoid URL-too-long
      when defining lots of Event Console actions
    * FIX: LDAP configuration: allow DNs without DC=

    Event Console:
    * FIX: fix icon in events check if host specification is by IP address
    * Renamed "Delete Event" to "Archive Event" to clearify the meaning

    Notifications:
    * FIX: contacts with notifications disabled no longer receive 
           custom notifications, unless forced

1.2.2p1:
    Core:
    * FIX: correctly quote ! and \ in active checks for Nagios
    * FIX: Performing regular inventory checks at configured interval even
           when the service is in problem state
    * Check_MK core now supports umlauts in host-/service- and contactgroup names

    Checks & Agents:
    * FIX: vsphere_agent: fix problems whith ! and \ in username or password
    * FIX: check_mk_agent.aix: fix shebang: was python, must be ksh
    * FIX: cisco_qos: Be compatible to newer IOS-XE versions (Thanks to Ken Smith)
    * FIX: mk_jolokia: Handling spaces in application server instances correctly

    Multisite:
    * FIX: do not remove directories of non-exisant users anymore. This lead to
           a deletion of users' settings in case of an external authentication
           (like mod_ldap).
    * FIX: Fixed handling of dashboards without title in sidebar view snapin
    * FIX: titles and services got lost when moving join-columns in views
    * FIX: Fixed exception during initial page rendering in python 2.6 in special cases
           (Internal error: putenv() argument 2 must be string, not list)

    Livestatus:
    * livestatus.log: show utf-8 decoding problems only with debug logging >=2

    Notifications:
    * FIX: HTML mails: Handle the case where plugin argument is not set
    * FIX: HTML mails: remove undefinded placeholders like $GRAPH_CODE$

    WATO:
    * Improved handling of valuespec validations in WATO rule editor. Displaying a
      warning message when going to throw away the current settings.
    * FIX: fix bug where certain settings where not saved on IE. This was mainly
           on IE7, but also IE8,9,10 in IE7 mode (which is often active). Affected
           was e.g. the nodes of a cluster or the list of services for service
           inventory

1.2.2:
    Core:
    * Added $HOSTURL$ and $SERVICEURL$ to notification macros which contain an
      URL to the host/service details views with /check_mk/... as base.

    Checks & Agents:
    * FIX: blade_bx_load: remove invalid WATO group
    * FIX: lnx_bonding: handle also 802.3ad type bonds

    Notifications:
    * FIX: Removing GRAPH_CODE in html mails when not available
    * Using plugin argument 1 for path to pnp4nagios index php to render graphs
    * Little speedup of check_mk --notify

    Multisite:
    * FIX: Fixed umlaut handling in reloaded snapins

    WATO:
    * FIX: Fix several cases where WATO rule analyser did not hilite all matching rules
    * Added tcp port parameter to SSL certificate check (Thanks to Marcel Schulte)

    Event Console:
    * FIX: Syslog server is now able to parse RFC 5424 syslog messages

1.2.2b7:
    Checks & Agents:
    * FIX: postfix_mailq: fix labels in WATO rule, set correct default levels
    

1.2.2b6:
    Core:
    * FIX: setup: detect check_icmp also on 64-Bit CentOS
           (thanks to あきら) 
    * FIX: setup.sh: create auth.serials, fix permissions of htpasswd
    * FIX: livecheck: now able to handle check output up to 16kB

    Checks & Agents:
    * FIX: apc_symmetra_power: resurrect garble PNP template for 
    * FIX: check_mk_agent.freebsd: remove garble from output
           (Thanks to Mathias Decker)
    * FIX: check_mk-mssql_counters.locks: fix computation, was altogether wrong
    * FIX: check_mk-mssql_counters.transactions: fix computation also
    * check_http: now support the option -L (urlizing the result)
    * Added mem section to Mac OSX agent (Thanks to Brad Davis)
    * FIX: mssql.vbs (agent plugin) now sets auth options for each instance
    * FIX: jolokia_metrics.mem: error when missing max values
    * Make levels for SMART temperature editable via WATO

    Multisite:
    * FIX: fix localization in non-OMD environment
           (thanks to あきら)
    * FIX: hopefully fix computation of Speed-O-Meter
    * Add $SERVICEOUTPUT$ and $HOSTOUTPUT$ to allowed macros for
      custom notes
    * FIX: Writing one clean message to webserver error_log when write fails
    * FIX: Escaping html entities when displaying comment fields
    * FIX: Monitored on site attribute always has valid default value

    Notifications:
    * FIX: fix event type for recoveries
    * FIX: fix custom notifications on older nagios versions
    * FIX: handle case where type HOST/SERVICE not correctly detected
    
    Livestatus:
    * FIX: memory leak when removing downtime / comment 

    WATO:
    * FIX: Removed "No roles assigned" text in case of unlocked role attribute
           in user management dialog
    * FIX: Fix output of rule search: chapters appeared twice sometimes

    Event Console:
    * FIX: check_mkevents: fix usage help if called with illegal options
    * check_mkevents now allows specification of a UNIX socket
      This is needed in non-OMD environments
    * setup.py now tries to setup Event Console even in non-OMD world

1.2.2b5:
    Core:
    * Checks can now omit the typical "OK - " or "WARN -". This text
      will be added automatically if missing.
    * FIX: livecheck: fixed compilation bug
    * FIX: check_mk: convert service description unicode into utf-8
    * FIX: avoid simultanous activation of changes by means of a lock
    
    Checks & Agents:
    * FIX: jolokia_metrics.mem - now able to handle negative/missing max values
    * ADD: tcp_conn_stats: now additionally uses /proc/net/tcp6
    * ADD: wmic_processs: cpucores now being considered when calculating 
           user/kernel percentages. (thanks to William Baum)
    * FIX: UPS checks support Eaton Evolution
    * FIX: windows agent plugin: mssql now exits after 10 seconds

    Notifications:
    * FIX: fixed crash on host notification when contact had explicit services set

    Livestatus:
    * FIX: possible crash with VERY long downtime comments

    WATO:
    * FIX: Fix hiliting of errors in Nagios output
    * FIX: localisation error

    Multisite:
    * FIX: Avoid duplicate "Services" button in host detail views
    * FIX: fix rescheduling icon for services with non-ASCII characters
    * New filter for IP address of a host
    * Quicksearch: allow searching for complete IP addresses and IP
      address prefixes
    * Add logentry class filter to view 'Host- and Service events'

    BI:
    * FIX: fix exception with expansion level being 'None'
    * FIX: speedup for single host tables joined by hostname (BI-Boxes)
    * FIX: avoid closing BI subtree while tree is being loaded

    Event Console:
    * FIX: make hostname matching field optional. Otherwise a .* was
           neccessary for the rule in order to match
    * FIX: event_simulator now also uses case insensitive matches

1.2.2b4:
    Core:
    * FIX: Fix output of cmk -D: datasource programs were missing
    * FIX: allow unicode encoded extra_service_conf
    * FIX: no default PING service if custom checks are defined
    * FIX: check_mk_base: fixed rounding error in get_bytes_human_readable
    * FIX: check_mk: improved support of utf-8 characters in extra_service_conf
    * FIX: livestatus: table statehist now able to check AuthUser permissions
    * New configuration variable contactgroup_members

    Checks & Agents:
    * FIX: smart - not trying to parse unhandled lines to prevent errors
    * FIX: winperf_processor - fixed wrong calculations of usage
    * FIX: WATO configuration of filesystem trends: it's hours, not days!
    * FIX: mysql: fixed crash on computing IO information
    * FIX: diskstat: fix local variable 'ios_per_sec' referenced before assignment
    * FIX: multipath: ignore warning messages in agent due to invalid multipath.conf
    * FIX: megaraid_bbu: deal with broken output ("Adpater"), found in Open-E
    * FIX: megaraid_pdisk: deal with special output of Open-E
    * FIX: jolokia_metrics.mem: renamed parameter totalheap to total
    * FIX: megaraid_bbu: deal with broken output ("Adpater")
    * FIX: check_ldap: added missing host address (check didn't work at all)
    * FIX: check_ldap: added missing version option -2, -3, -3 -T (TLS)
    * FIX: mssql: Agent plugin now supports MSSQL Server 2012
    * FIX: hr_mem: fix max value in performance data (thanks to Michaël COQUARD)
    * FIX: f5_bigip_psu: fix inventory function (returned list instead of tuple)
    * FIX: mysql.connections: avoid crash on legacy agent output
    * FIX: tcp_conn_stats: use /proc/net/tcp instead of netstat -tn. This
           should avoid massive performance problems on system with many
           connections
    * Linux agent: limit netstat to 10 seconds
    * ps: Allow %1, %2, .. instead of %s in process_inventory. That allows
      reordering of matched groups
    * FIX: f5_bigip_psu - fixed inventory function
    * FIX: printer_supply - fixed inventory function for some kind of OKI printers

    Multisite:
    * FIX: Fixed problem with error during localization scanning
    * FIX: Fixed wrong localization right after a user changed its language
    * FIX: Improved handling of error messages in bulk inventory
    * FIX: fixed focus bug in transform valuespec class
    * FIX: stop doing snapin refreshes after they have been removed
    * FIX: sidebar snapins which refresh do not register for restart detection anymore
    * FIX: fix user database corruption in case of a race condition
    * FIX: added checks wether or not a contactgroup can be deleted
    * FIX: Avoid deadlock due to lock on contacts.mk in some situations
    * Changed sidebar snapin reload to a global interval (option:
      sidebar_update_interval), defaults to 30 seconds
    * Sidebar snapins are now bulk updated with one HTTP request each interval

    BI:
    * FIX: fixed invalid links to hosts and services in BI tree view
    * FIX: fix exception in top/down and bottom/up views
    * FIX: fix styling of top/down and bottom/up views (borders, padding)
    * FIX: fix style of mouse pointer over BI boxes
    * FIX: list of BI aggregates was incomplete in some cases
    * FIX: single host aggregations didn't work for aggregations += [...]
    * FIX: top-down and bottom-up was broken in case of "only problems"
    * FIX: BI see_all permission is now working again
    * Do not handle PENDING as "problem" anymore
    * Make titles of non-leaf tree nodes klickable

    WATO:
    * FIX: flexible notification valuespec is now localizable
    * FIX: Alias values of host/service/contact groups need to be set and unique
           within the group
    * FIX: Fixed exception when editing contactgroups without alias
    * FIX: Fix localization of rule options
    * FIX: ValueSpec OptionalDropDown: fix visibility if default is "other"
    * Suggest use default value for filesystem levels that make sense
    * Valuespec: CascadingDropdown now able to process choice values from functions
    * Freshness checking for classical passive Nagios checks (custom_checks)

1.2.2b3:
    Checks & Agents:
    * FIX: Fixed date parsing code ignoring the seconds value in several checks
           (ad_replication, cups_queues, heartbeat_crm, mssql_backup, smbios_sel)
    * FIX: Fixed pnp template for apc_symmetra check when using multiple rrds

    Multisite:
    * FIX: Removed uuid module dependency to be compatible to python < 2.5
    * FIX: remove Javascript debug popup from multi-string input fields
    * FIX: list of strings (e.g. host list in rule editor) didn't work anymore

1.2.2b2:
    Checks & Agents:
    * Added dynamic thresholds to the oracle_tablespace check depending on the
      size of the tablespaces.

    BI:
    * FIX: fix exception in BI-Boxes views of host groups
    * FIX: fix problem where BI-Boxes were invisible if not previously unfolded

    Event Console:
    * FIX: support non-Ascii characters in matching expressions. Note:
           you need to edit and save each affected rule once in order
           to make the fix work.
    * FIX: Fixed exception when logging actions exectuted by mkeventd
    * FIX: etc/init.d/mkeventd flush did not work when mkeventd was stopped

    Multisite:
    * FIX: Fixed several minor IE7 related layout bugs
    * FIX: title of pages was truncated and now isn't anymore
    * Cleanup form for executing commands on hosts/services

    WATO:
    * FIX: Fixed layout of rulelist table in IE*
    * FIX: Fixed adding explicit host names to rules in IE7
    * Add: Improved navigation convenience when plugin output contains [running on ... ]

1.2.2b1:
    Core:
    * cmk --notify: added notification script to generate HTML mails including
      the performance graphs of hosts and services
    * cmk --notify: added the macros NOTIFY_LASTHOSTSTATECHANGE, NOTIFY_HOSTSTATEID,
      NOTIFY_LASTSERVICESTATECHANGE, NOTIFY_SERVICESTATEID, NOTIFY_NOTIFICATIONCOMMENT,
      NOTIFY_NOTIFICATIONAUTHOR, NOTIFY_NOTIFICATIONAUTHORNAME, NOTIFY_NOTIFICATIONAUTHORALIAS
    * FIX: more robust deletion of precompiled files to ensure the correct 
      creation of the files (Thanks to Guido Günther)
    * FIX: Inventory for cluster nodes who are part of multiple clusters 
    * cmk --notify: added plugin for sms notification
    * FIX: precompiled checks: correct handling of sys.exit() call when using python2.4 
    * cmk --notify: improved logging on wrong notification type
    * RPM: Added check_mk-agent-scriptless package (Same as normal agent rpm,
      but without RPM post scripts)

    Checks & Agents:
    * winperf_processor now outputs float usage instead of integer
    * FIX: mssql_counters.file_sizes - Fixed wrong value for "Log Files" in output
    * FIX: drbd: Parameters for expected roles and disk states can now be set to 
           None to disable alerting on changed values
    * printer_supply_ricoh: New check for Ricoh printer supply levels
    * jolokia_metrics.mem: now supports warn/crit levels for heap, nonheap, totalheap
    * jolokia_metrics.mem: add dedicated PNP graph
    * FIX: logwatch.ec: use UNIX socket instead of Pipe for forwarding into EC 
    * FIX: logwatch.ec: fixed exception when forwarding "OK" lines
    * FIX: logwatch.ec: fixed forwarding of single log lines to event console
    * Improved performance of logwatch.ec check in case of many messages
    * livestatus_status: new check for monitoring performance of monitoring
    * FIX: diskstat.include: fix computation of queue length on windows
      (thanks to K.H. Fiebig)
    * lnx_bonding: new check for bonding interfaces on Linux
    * ovs_bonding: new check for bonding interfaces on Linux / Open vSwitch
    * if: Inventory settings can now be set host based
    * FIX: lnx_bonding/ovs_bonding: correct definition of bonding.include
    * Add: if check now able to handle interface groups  (if_groups)
    * Add: New check for DB2 instance memory levels
    * Add: winperf_phydisk can now output IOPS
    * Add: oracle_tablespace now with flexible warn/crit levels(magic number)
    
    Livestatus:
    * Add: new column in hosts/services table: comments_with_extra_info
    Adds the entry type and entry time

    Multisite:
    * Added comment painter to notification related views
    * Added compatibility code to use hashlib.md5() instead of md5.md5(), which
      is deprecated in python > 2.5 to prevent warning messages in apache error log
    * Added host filter for "last host state change" and "last host check"
    * FIX: Preventing autocomplete in password fields of "edit profile" dialog
    * The ldap member attribute of groups is now configruable via WATO
    * Added option to enforce lower User-IDs during LDAP sync
    * Improved debug logging of ldap syncs (Now writing duration of queries to log)
    * Displaying date/time of comments in comment icon hover menu (Please
      note: You need to update your livestatus to current version to make this work)
    * FIX: Making "action" context link unclickable during handling actions / confirms

    BI:
    * Use Ajax to delay rendering of invisible parts of the tree (this
      saves lots of HTML code)

    WATO:
    * Added hr_mem check to the memory checkgroup to make it configurable in WATO
    * Make page_header configurable in global settings
    * FIX: Fixed some typos in ldap error messages
    * FIX: Fixed problem on user profile page when no alias set for a user
    * FIX: list valuespecs could not be extended after once saving
    * FIX: fix title of foldable areas contained in list valuespecs
    * FIX: Fixed bug where pending log was not removed in multisite setup
    * FIX: Fixed generation of auth.php (Needed for NagVis Multisite Authorisation)
    * FIX: Fixed missing general.* permissions in auth.php on slave sites in 
      case of distributed WATO setups
    * Added oracle_tablespaces configuration to the application checkgroup
    * FIX: Fixed synchronisation of mkeventd configs in distributed WATO setups
    * FIX: "Sync & Restart" did not perform restart in distributed WATO setups
    * FIX: Fixed exception in editing code of ldap group to rule plugin
    * FIX: Don't execute ldap sync while performing actions on users page

    Event Console:
    * Added UNIX socket for sending events to the EC
    * Speed up rule matches in some special cases by factor of 100 and more
    * Init-Script: Improved handling of stale pidfiles
    * Init-Script: Detecting and reporting already running processes
    * WATO: Added hook to make the mkeventd reload in distributed WATO setups
      during "activate changes" process
    * Added hook mkeventd-activate-changes to add custom actions to the mkeventd
      "activate changes" GUI function
    * FIX: When a single rule matching raises an exception, the line is now
      matched agains the following rules instead of being skipped. The
      exception is logged to mkeventd.log

1.2.1i5:
    Core:
    * Improved handling of CTRL+C (SIGINT) to terminate long runnining tasks 
      (e.g.  inventory of SNMP hosts)
    * FIX: PING services on clusters are treated like the host check of clusters
    * cmk --notify: new environment variable NOTIFY_WHAT which has HOST or SERVICE as value
    * cmk --notify: removing service related envvars in case of host notifications
    * cmk --notify: added test code to help developing nitofication plugins.
      Can be called with "cmk --notify fake-service debug" for example

    Checks & Agents:
    * Linux Agent, diskstat: Now supporting /dev/emcpower* devices (Thanks to Claas Rockmann-Buchterkirche)
    * FIX: winperf_processor: Showing 0% on "cmk -nv" now instead of 100%
    * FIX: win_dhcp_pools: removed faulty output on non-german windows 2003 servers 
           with no dhcp server installed (Thanks to Mathias Decker)
    * Add: fileinfo is now supported by the solaris agent. Thanks to Daniel Roettgermann
    * Logwatch: unknown eventlog level ('u') from windows agent treated as warning
    * FIX: logwatch_ec: Added state undefined as priority
    * Add: New Check for Raritan EMX Devices
    * Add: mailman_lists - New check to gather statistics of mailman mailinglists
    * FIX: megaraid_bbu - Handle missing charge information (ignoring them)
    * FIX: myssql_tablespaces - fix PNP graph (thanks to Christian Zock)
    * kernel.util: add "Average" information to PNP graph
    * Windows Agent: Fix startup crash on adding a logfiles pattern, but no logfile specified
    * Windows Agent: check_mk.example.ini: commented logfiles section

    Multisite:
    * FIX: Fixed rendering of dashboard globes in opera
    * When having row selections enabled and no selected and performing
      actions an error message is displayed instead of performing the action on
      all rows
    * Storing row selections in user files, cleaned up row selection 
      handling to single files. Cleaned up GET/POST mixups in confirm dialogs
    * Add: New user_options to limit seen nagios objects even the role is set to see all
    * Fix: On site configaration changes, only relevant sites are marked as dirty
    * Fix: Distributed setup: Correct cleanup of pending changes logfile after "Activate changes"
    * FIX: LDAP: Fixed problem with special chars in LDAP queries when having
    contactgroup sync plugin enabled
    * FIX: LDAP: OpenLDAP - Changed default filter for users
    * FIX: LDAP: OpenLDAP - Using uniqueMember instead of member when searching for groups of a user
    * FIX: LDAP: Fixed encoding problem of ldap retrieved usernames
    * LDAP: Role sync plugin validates the given group DNs with the group base dn now
    * LDAP: Using roles defined in default user profile in role sync plugin processing
    * LDAP: Improved error handling in case of misconfigurations
    * LDAP: Reduced number of ldap querys during a single page request / sync process
    * LDAP: Implemnted some kind of debug logging for LDAP communication
    * FIX: Re-added an empty file as auth.py (wato plugin) to prevent problems during update 

    WATO:
    * CPU load ruleset does now accept float values
    * Added valuespec for cisco_mem check to configure thresholds via WATO
    * FIX: Fixed displaying of tag selections when creating a rule in the ruleeditor
    * FIX: Rulesets are always cloned in the same folder
    * Flexibile notifications: removed "debug notification" script from GUI (you can make it
      executable to be choosable again)
    * Flexibile notifications: added plain mail notification which uses the
      mail templates from global settings dialog

    BI:
    * Added FOREACH_SERVICE capability to leaf nodes
    * Add: Bi views now support debug of livestatus queries

1.2.1i4:
    Core:
    * Better exception handling when executing "Check_MK"-Check. Printing python
      exception to status output and traceback to long output now.
    * Added HOSTTAGS to notification macros which contains all Check_MK-Tags
      separated by spaces
    * Output better error message in case of old inventory function
    * Do object cache precompile for monitoring core on cmk -R/-O
    * Avoid duplicate verification of monitoring config on cmk -R/-O
    * FIX: Parameter --cleanup-autochecks (long for -u) works now like suggested in help
    * FIX: Added error handling when trying to --restore with a non existant file

    Notifications:
    * Fix flexible notifications on non-OMD systems
    
    Checks & Agents:
    * Linux Agent, mk_postgres: Supporting pgsql and postgres as user
    * Linux Agent, mk_postgres: Fixed database stats query to be compatible
      with more versions of postgres
    * apache_status: Modified to be usable on python < 2.6 (eg RHEL 5.x)
    * apache_status: Fixed handling of PIDs with more than 4 numbers
    * Add: New Check for Rittal CMC PSM-M devices
    * Smart plugin: Only use relevant numbers of serial
    * Add: ibm_xraid_pdisks - new check for agentless monitoring of disks on IBM SystemX servers.
    * Add: hp_proliant_da_cntlr check for disk controllers in HP Proliant servers
    * Add: Check to monitor Storage System Drive Box Groups attached to HP servers
    * Add: check to monitor the summary status of HP EML tape libraries
    * Add: apc_rackpdu_status - monitor the power consumption on APC rack PDUs
    * Add: sym_brightmail_queues - monitor the queue levels on Symantec Brightmail mail scanners.
    * Add: plesk_domains - List domains configured in plesk installations
    * Add: plesk_backups - Monitor backup spaces configured for domains in plesk
    * Add: mysql_connections - Monitor number of parallel connections to mysql daemon
    * Add: flexible notifcations: filter by hostname
    * New script multisite_to_mrpe for exporting services from a remote system
    * FIX: postgres_sessions: handle case of no active/no idle sessions
    * FIX: correct backslash representation of windows logwatch files
    * FIX: postgres_sessions: handle case of no active/no idle sessions
    * FIX: zfsget: fix exception on snapshot volumes (where available is '-')
    * FIX: zfsget: handle passed-through filesystems (need agent update)
    * FIX: loading notification scripts in local directory for real
    * FIX: oracle_version: return valid check result in case of missing agent info
    * FIX: apache_status: fixed bug with missing 'url', wrote man page
    * FIX: fixed missing localisation in check_parameteres.py 
    * FIX: userdb/ldap.py: fixed invalid call site.getsitepackages() for python 2.6
    * FIX: zpool_status: fixed crash when spare devices were available
    * FIX: hr_fs: handle negative values in order to larger disks (thanks to Christof Musik)
    * FIX: mssql_backup: Fixed wrong calculation of backup age in seconds


    Multisite:
    * Implemented LDAP integration of Multisite. You can now authenticate your
      users using the form based authentication with LDAP. It is also possible
      to synchronize some attributes like mail addresses, names and roles from
      LDAP into multisite.
    * Restructured cookie auth cookies (all auth cookies will be invalid
      after update -> all users have to login again)
    * Modularized login and cookie validation
    * Logwatch: Added buttons to acknowledge all logs of all hosts or really
      all logs which currently have a problem
    * Check reschedule icon now works on services containing an \
    * Now showing correct representation of SI unit kilo ( k )
    * if perfometer now differs between byte and bit output
    * Use pprint when writing global settings (makes files more readable)
    * New script for settings/removing downtimes: doc/treasures/downtime
    * New option when setting host downtimes for also including child hosts
    * Option dials (refresh, number of columns) now turnable by mouse wheel
    * Views: Commands/Checkboxes buttons are now activated dynamically (depending on data displayed)
    * FIX: warn / crit levels in if-check when using "bit" as unit
    * FIX: Fixed changing own password when notifications are disabled
    * FIX: On page reload, now updating the row field in the headline
    * FIX: ListOfStrings Fields now correctly autoappend on focus
    * FIX: Reloading of sidebar after activate changes
    * FIX: Main Frame without sidebar: reload after activate changes
    * FIX: output_format json: handle newlines correctly
    * FIX: handle ldap logins with ',' in distinguished name
    * FIX: quote HTML variable names, fixes potential JS injection
    * FIX: Sidebar not raising exceptions on configured but not available snapins
    * FIX: Quicksearch: Fixed Up/Down arrow handling in chrome
    * FIX: Speedometer: Terminating data updates when snapin is removed from sidebar
    * FIX: Views: toggling forms does not disable the checkbox button anymore
    * FIX: Dashboard: Fixed wrong display options in links after data reloads
    * FIX: Fixed "remove all downtimes" button in views when no downtimes to be deleted 
    * FIX: Services in hosttables now use the service name as header (if no custom title set)
    * New filter for host_contact and service_contact
    
    WATO:
    * Add: Creating a new rule immediately opens its edit formular
    * The rules formular now uses POST as transaction method
    * Modularized the authentication and user management code
    * Default config: add contact group 'all' and put all hosts into it
    * Reverse order of Condition, Value and General options in rule editor
    * Allowing "%" and "+" in mail prefixes of contacts now
    * FIX: Fixed generated manual check definitions for checks without items
      like ntp_time and tcp_conn_stats
    * FIX: Persisting changing of folder titles when only the title has changed
    * FIX: Fixed rendering bug after folder editing

    Event Console:
    * Replication slave can now copy rules from master into local configuration
      via a new button in WATO.
    * Speedup access to event history by earlier filtering and prefiltering with grep
    * New builtin syslog server! Please refer to online docu for details.
    * Icon to events of host links to view that has context button to host
    * FIX: remove event pipe on program shutdown, prevents syslog freeze
    * FIX: hostnames in livestatus query now being utf8 encoded
    * FIX: fixed a nastiness when reading from local pipe
    * FIX: fix exception in rules that use facility local7
    * FIX: fix event icon in case of using TCP access to EC
    * FIX: Allowing ":" in application field (e.g. needed for windows logfiles)
    * FIX: fix bug in Filter "Hostname/IP-Address of original event"

    Livestatus:
    * FIX: Changed logging output "Time to process request" to be debug output

1.2.1i3:
    Core:
    * added HOST/SERVICEPROBLEMID to notification macros
    * New configuration check_periods for limiting execution of
      Check_MK checks to a certain time period.

    Checks & Agents:
    * Windows agent: persist offsets for logfile monitoring

    Notifications:
    * fix two errors in code that broke some service notifications

    Event Console:
    * New performance counter for client request processing time
    * FIX: fixed bug in rule optimizer with ranges of syslog priorities

    WATO:
    * Cloning of contact/host/service groups (without members)

    Checks & Agents:
    * logwatch: Fixed confusion with ignore/ok states of log messages
    * AIX Agent: now possible to specify -d flag. Please test :)

1.2.1i2:
    Core:
    * Improved validation of inventory data reported by checks
    * Added -d option to precompiled checks to enable debug mode
    * doc/treasures: added script for printing RRD statistics

    Notifications:
    * New system of custom notification, with WATO support

    Event Console:
    * Moved source of Event Console into Check_MK project 
    * New button for resetting all rule hits counters
    * When saving a rule then its hits counter is always reset
    * New feature of hiding certain actions from the commands in the status GUI
    * FIX: rule simulator ("Try out") now handles cancelling rules correctly
    * New global option for enabling log entries for rule hits (debugging)
    * New icon linking to event views for the event services
    * check_mkevents outputs last worst line in service output
    * Max. number of queued connections on status sockets is configurable now
    * check_mkevents: new option -a for ignoring acknowledged events
    * New sub-permissions for changing comment and contact while updating an event
    * New button for generating test events directly via WATO
    * Allow Event Console to replicate from another (master) console for
      fast failover.
    * Allow event expiration also on acknowledged events (configurable)

    Multisite:
    * Enable automation login with _username= and _secret=, while
      _secret is the content of var/check_mk/web/$USER/automation.secret
    * FIX: Fixed releasing of locks and livestatus connections when logging out
    * FIX: Fixed login/login confusions with index page caching
    * FIX: Speed-o-meter: Fixed calculation of Check_MK passive check invervals
    * Removed focus of "Full name" attribute on editing a contact
    * Quicksearch: Convert search text to regex when accessing livestatus
    * FIX: WATO Folder filter not available when WATO disabled
    * WATO Folder Filter no longer available in single host views
    * Added new painters "Service check command expanded" and
      "Host check command expanded"
    * FIX: Corrected garbled description for sorter "Service Performance data" 
    * Dashboard globes can now be filtered by host_contact_group/service_contact_group
    * Dashboard "iframe" attribute can now be rendered dynamically using the
      "iframefunc" attribute in the dashlet declaration
    * Dashboard header can now be hidden by setting "title" to None
    * Better error handling in PNP-Graph hover menus in case of invalid responses

    Livestatus:
    * Added new table statehist, used for SLA queries
    * Added new column check_command_expanded in table hosts
    * Added new column check_command_expanded in table services
    * New columns livestatus_threads, livestatus_{active,queued}_connections

    BI:
    * Added missing localizations
    * Added option bi_precompile_on_demand to split compilations of
      the aggregations in several fragments. If possible only the needed
      aggregations are compiled to reduce the time a user has to wait for
      BI based view. This optimizes BI related views which display
      information for a specific list of hosts or aggregation groups.
    * Added new config option bi_compile_log to collect statistics about
      aggregation compilations
    * Aggregations can now be part of more than one aggregation group
      (just configure a list of group names instead of a group name string)
    * Correct representation of (!), (!!) and (?) markers in check output
    * Corrected representation of assumed state in box layout
    * Feature: Using parameters for hosttags

    WATO:
    * Added progress indicator in single site WATO "Activate Changes"
    * Users & Contacts: Case-insensitive sorting of 'Full name' column
    * ntp/ntp.time parameters are now configurable via WATO
    * FIX: Implemented basic non HTTP 200 status code response handling in interactive
           progress dialogs (e.g. bulk inventory mode)
    * FIX: Fixed editing of icon_image rules
    * Added support of locked hosts and folders ( created by CMDB )
    * Logwatch: logwatch agents/plugins now with ok pattern support 
    * Valuespec: Alternative Value Spec now shows helptext of its elements
    * Valuespec: DropdownChoice, fixed exception on validate_datatype

    Checks & Agents:
    * New check mssql_counters.locks: Monitors locking related information of
      MSSQL tablespaces
    * Check_MK service is now able to output additional performance data
      user_time, system_time, children_user_time, children_system time
    * windows_updates agent plugin: Fetching data in background mode, caching
      update information for 30 minutes
    * Windows agent: output ullTotalVirtual and ullAvailVirtual (not yet
      being used by check)
    * Solaris agent: add <<<uptime>>> section (thanks to Daniel Roettgermann)
    * Added new WATO configurable option inventory_services_rules for the
      windows services inventory check
    * Added new WATO configurable option inventory_processes_rules for the
      ps and ps.perf inventory
    * FIX: mssql_counters checks now really only inventorize percentage based
      counters if a base value is set
    * win_dhcp_pools: do not inventorize empty pools any more. You can switch
      back to old behaviour with win_dhcp_pools_inventorize_empty = True
    * Added new Check for Eaton UPS Devices
    * zfsget: new check for monitoring ZFS disk usage for Linux, Solaris, FreeBSD
      (you need to update your agent as well)
    * Added new Checks for Gude PDU Units
    * logwatch: Working around confusion with OK/Ignore handling in logwatch_rules
    * logwatch_ec: Added new subcheck to forward all incoming logwatch messages
      to the event console. With this check you can use the Event Console 
      mechanisms and GUIs instead of the classic logwatch GUI. It can be 
      enabled on "Global Settings" page in WATO for your whole installation.
      After enabling it you need to reinventorize your hosts.
    * Windows Update Check: Now with caching, Thanks to Phil Randal and Patrick Schlüter
    * Windows Check_MK Agent: Now able to parse textfiles for logwatch output
    * Added new Checks sni_octopuse_cpu, sni_octopuse_status, sni_octopuse_trunks: These
      allow monitoring Siemens HiPath 3000/5000 series PBX.
    * if-checks now support "bit" as measurement unit
    * winperf_phydisk: monitor average queue length for read/write

1.2.0p5:
    Checks & Agents:
    * FIX: windows agent: fixed possible crash in eventlog section

    BI:
    * FIX: fixed bug in aggregation count (thanks Neil) 

1.2.0p4:
    WATO:
    * FIX: fixed detection of existing groups when creating new groups
    * FIX: allow email addresses like test@test.test-test.com
    * FIX: Fixed Password saving problem in user settings

    Checks & Agents:
    * FIX: postgres_sessions: handle case of no active/no idle sessions
    * FIX: winperf_processor: handle parameters "None" (as WATO creates)
    * FIX: mssql_counters: remove debug output, fix bytes output
    * FIX: mssql_tablespaces: gracefully handle garbled agent output

    Multisite:
    * FIX: performeter_temparature now returns unicode string, because of °C
    * FIX: output_format json in webservices now using " as quotes

    Livestatus:
    * FIX: fix two problems when reloading module in Icinga (thanks to Ronny Biering)

1.2.0p3:
    Mulitisite
    * Added "view" parameter to dashlet_pnpgraph webservice
    * FIX: BI: Assuming "OK" for hosts is now possible
    * FIX: Fixed error in makeuri() calls when no parameters in URL
    * FIX: Try out mode in view editor does not show context buttons anymore
    * FIX: WATO Folder filter not available when WATO disabled
    * FIX: WATO Folder Filter no longer available in single host views
    * FIX: Quicksearch converts search text to regex when accessing livestatus
    * FIX: Fixed "access denied" problem with multisite authorization in PNP/NagVis
           in new OMD sites which use the multisite authorization
    * FIX: Localize option for not OMD Environments

    WATO:
    * FIX: Users & Contacts uses case-insensitive sorting of 'Full name' column  
    * FIX: Removed focus of "Full name" attribute on editing a contact
    * FIX: fix layout bug in ValueSpec ListOfStrings (e.g. used in
           list of explicit host/services in rules)
    * FIX: fix inheritation of contactgroups from folder to hosts
    * FIX: fix sorting of users, fix lost user alias in some situations
    * FIX: Sites not using distritubed WATO now being skipped when determining
           the prefered peer
    * FIX: Updating internal variables after moving hosts correctly
      (fixes problems with hosts tree processed in hooks)

    BI:
    * FIX: Correct representation of (!), (!!) and (?) markers in check output

    Livestatus:
    * FIX: check_icmp: fixed calculation of remaining length of output buffer
    * FIX: check_icmp: removed possible buffer overflow on do_output_char()
    
    Livecheck:
    * FIX: fixed problem with long plugin output
    * FIX: added /0 termination to strings
    * FIX: changed check_type to be always active (0)
    * FIX: fix bug in assignment of livecheck helpers 
    * FIX: close inherited unused filedescriptors after fork()
    * FIX: kill process group of called plugin if timeout is reached
           -> preventing possible freeze of livecheck
    * FIX: correct escaping of character / in nagios checkresult file
    * FIX: fixed SIGSEGV on hosts without defined check_command
    * FIX: now providing correct output buffer size when calling check_icmp 

    Checks & Agents:
    * FIX: Linux mk_logwatch: iregex Parameter was never used
    * FIX: Windows agent: quote '%' in plugin output correctly
    * FIX: multipath check now handles '-' in "user friendly names"
    * New check mssql_counters.locks: Monitors locking related information of
      MSSQL tablespaces
    * FIX: mssql_counters checks now really only inventorize percentage based
      counters if a base value is set
    * windows_updates agent plugin: Fetching data in background mode, caching
      update information for 30 minutes
    * FIX: netapp_vfiler: fix inventory function (thanks to Falk Krentzlin)
    * FIX: netapp_cluster: fix inventory function
    * FIX: ps: avoid exception, when CPU% is missing (Zombies on Solaris)
    * FIX: win_dhcp_pools: fixed calculation of perc_free
    * FIX: mssql_counters: fixed wrong log size output

1.2.0p3:
    Multisite:
    * Added "view" parameter to dashlet_pnpgraph webservice

    WATO:
    * FIX: It is now possible to create clusters in empty folders
    * FIX: Fixed problem with complaining empty ListOf() valuespecs

    Livestatus:
    * FIX: comments_with_info in service table was always empty

1.2.1i1:
    Core:
    * Allow to add options to rules. Currently the options "disabled" and
      "comment" are allowed. Options are kept in an optional dict at the
      end of each rule.
    * parent scan: skip gateways that are reachable via PING
    * Allow subcheck to be in a separate file (e.g. foo.bar)
    * Contacts can now define *_notification_commands attributes which can now
      override the default notification command check-mk-notify
    * SNMP scan: fixed case where = was contained in SNMP info
    * check_imap_folder: new active check for searching for certain subjects
      in an IMAP folder
    * cmk -D shows multiple agent types e.g. when using SNMP and TCP on one host

    Checks & Agents:
    * New Checks for Siemens Blades (BX600)
    * New Checks for Fortigate Firewalls
    * Netapp Checks for CPU Util an FC Port throughput
    * FIX: megaraid_pdisks: handle case where no enclosure device exists
    * FIX: megaraid_bbu: handle the controller's learn cycle. No errors in that period.
    * mysql_capacity: cleaned up check, levels are in MB now
    * jolokia_info, jolokia_metrics: new rewritten checks for jolokia (formerly
      jmx4perl). You need the new plugin mk_jokokia for using them
    * added preliminary agent for OpenVMS (refer to agents/README.OpenVMS) 
    * vms_diskstat.df: new check file usage of OpenVMS disks
    * vms_users: new check for number of interactive sessions on OpenVMS
    * vms_cpu: new check for CPU utilization on OpenVMS
    * vms_if: new check for network interfaces on OpenVMS
    * vms_system.ios: new check for total direct/buffered IOs on OpenVMS
    * vms_system.procs: new check for number of processes on OpenVMS
    * vms_queuejobs: new check for monitoring current VMS queue jobs
    * FIX: mssql_backup: Fixed problems with datetime/timezone calculations
    * FIX: mssql agent: Added compatibility code for MSSQL 9
    * FIX: mssql agent: Fixed connection to default instances ("MSSQLSERVER")
    * FIX: mssql agent: Fixed check of databases with names starting with numbers
    * FIX: mssql agent: Fixed handling of databases with spaces in names
    * f5_bigip_temp: add performance data
    * added perf-o-meters for a lot of temperature checks
    * cmctc_lcp.*: added new checks for Rittal CMC-TC LCP
    * FIX: diskstat (linux): Don't inventorize check when data empty
    * Cisco: Added Check for mem an cpu util
    * New check for f5 bigip network interfaces
    * cmctc.temp: added parameters for warn/crit, use now WATO rule
      "Room temperature (external thermal sensors)"
    * cisco_asa_failover: New Check for clustered Cisco ASA Firewalls 
    * cbl_airlaser.status: New Check for CBL Airlaser IP1000 laser bridge.
    * cbl_airlaser.hardware: New Check for CBL Airlaser IP1000 laser bridge.
      Check monitors the status info and allows alerting based on temperature.
    * df, hr_fs, etc.: Filesystem checks now support grouping (pools)
      Please refer to the check manpage of df for details
    * FIX: windows agent: try to fix crash in event log handling
    * FreeBSD Agent: Added swapinfo call to mem section to make mem check work again
    * windows_multipath: Added the missing check for multipath.vbs (Please test)
    * carel_uniflair_cooling: new check for monitoring datacenter air conditioning by "CAREL"
    * Added Agent for OpenBSD
    * Added Checks for UPS devices
    * cisco_hsrp: New Check for monitoring HSRP groups on Cisco Routers. (SMIv2 version)
    * zypper: new check and plugin mk_zypper for checking zypper updates.
    * aironet_clients: Added support for further Cisco WLAN APs (Thanks to Stefan Eriksson for OIDs)
    * aironet_errors: Added support for further Cisco WLAN APs
    * apache_status: New check to monitor apache servers which have the status-module enabled.
      This check needs the linux agent plugin "apache_status" installed on the target host.

    WATO:
    * Added permission to control the "clone host" feature in WATO
    * Added new role/permission matrix page in WATO to compare
      permissions of roles
    * FIX: remove line about number of rules in rule set overview
      (that garbled the logical layout)
    * Rules now have an optional comment and an URL for linking to 
      documntation
    * Rule now can be disabled without deleting them.
    * Added new hook "sites-saved"
    * Allow @ in user names (needed for some Kerberos setups)
    * Implemented new option in WATO attributes: editable
      When set to False the attribute can only be changed during creation
      of a new object. When editing an object this attribute is only displayed.
    * new: search for rules in "Host & Service Configuration"
    * parent scan: new option "ping probes", that allows skipping 
      unreachable gateways.
    * User managament: Added fields for editing host/service notification commands
    * Added new active check configuration for check_smtp
    * Improved visualization of ruleset lists/dictionaries
    * Encoding special chars in RegExp valuespec (e.g. logwatch patterns)
    * Added check_interval and retry_interval rules for host checks
    * Removed wmic_process rule from "inventory services" as the check does not support inventory
    * Made more rulegroup titles localizable
    * FIX: Fixed localization of default permissions
    * FIX: Removed double collect_hosts() call in activate changes hook
    * FIX: Fixed double hook execution when using localized multisite
    * FIX: User list shows names of contactgroups when no alias given
    * FIX: Reflecting alternative mode of check_http (check ssl certificate
    age) in WATO rule editor
    * FIX: Fixed monitoring of slave hosts in master site in case of special
      distributed wato configurations
    * FIX: Remove also user settings and event console rule on factory reset
    * FIX: complex list widgets (ListOf) failed back to old value when
           complaining
    * FIX: complex list widgets (ListOf) lost remaining entries after deleting one
    * FIX: Fixed error in printer_supply valuespec which lead to an exception
           when defining host/service specific rules
    * FIX: Fixed button url icon in docu-url link

    BI:
    * Great speed up of rule compilation in large environments

    Multisite:
    * Added css class="dashboard_<name>" to the dashboard div for easier
    customization of the dashboard style of a special dashboard
    * Dashboard: Param wato_folder="" means WATO root folder, use it and also
      display the title of this folder
    * Sidebar: Sorting aggregation groups in BI snapin now
    * Sidebar: Sorting sites in master control snapin case insensitive
    * Added some missing localizations (error messages, view editor)
    * Introducted multisite config option hide_languages to remove available
      languages from the multisite selection dialogs. To hide the builtin
      english language simply add None to the list of hidden languages.
    * FIX: fixed localization of general permissions
    * FIX: show multisite warning messages even after page reload
    * FIX: fix bug in Age ValueSpec: days had been ignored
    * FIX: fixed bug showing only sidebar after re-login in multisite
    * FIX: fixed logwatch loosing the master_url parameter in distributed setups
    * FIX: Fixed doubled var "site" in view editor (site and siteopt filter)
    * FIX: Don't crash on requests without User-Agent HTTP header
    * Downtimes: new conveniance function for downtime from now for ___ minutes.
      This is especially conveniant for scripting.
    * FIX: fixed layout of login dialog when showing up error messages
    * FIX: Fixed styling of wato quickaccess snapin preview
    * FIX: Made printer_supply perfometer a bit more robust against bad perfdata
    * FIX: Removed duplicate url parameters e.g. in dashboard (display_options)
    * FIX: Dashboard: If original request showed no "max rows"-message, the
           page rendered during reload does not show the message anymore
    * FIX: Fixed bug in alert statistics view (only last 1000 lines were
           processed for calculating the statistics)
    * FIX: Added missing downtime icon for comment view
    * FIX: Fixed handling of filter configuration in view editor where filters
           are using same variable names. Overlaping filters are now disabled
	   in the editor.
    * FIX: Totally hiding hidden filters from view editor now

    Livecheck:
    * FIX: Compile livecheck also if diet libc is missing

1.2.0p2:
    Core:
    * simulation_mode: legacy_checks, custom_checks and active_checks
      are replaced with dummy checks always being OK
    * FIX: Precisely define order of reading of configuration files. This
      fixes a WATO rule precedence problem

    Checks & Agents:
    * FIX: Fixed syntax errors in a bunch of man pages
    * if_lancom: silently ignore Point-To-Point interfaces
    * if_lancom: add SSID to logical WLAN interface names
    * Added a collection of MSSQL checks for monitoring MSSQL servers
      (backups, tablespaces, counters)
    * New check wut_webio_io: Monitor the IO input channels on W&T Web-IO 
      devices
    * nfsmounts: reclassify "Stale NFS handle" from WARN to CRIT
    * ORACLE agent/checks: better error handling. Let SQL errors get
      through into check output, output sections even if no database
      is running.
    * oracle_version: new check outputting the version of an ORACLE
      database - and using uncached direct SQL output.
    * ORACLE agent: fix handling of EXCLUDE, new variable ONLY_SIDS
      for explicitely listing SIDs to monitor
    * mk_logwatch on Linux: new options regex and iregex for file selection
    * remove obsolete ORACLE checks where no agent plugins where available
    * FIX: printer_supply: Fix problem on DELL printers with "S/N" in output
      (thanks to Sebastian Talmon)
    * FIX: winperf_phydisk: Fix typo (lead to WATO rule not being applied)
    * Windows agent: new [global] option crash_debug (see online docu)
    * AIX agent: new check for LVM volume status in rootvg.
    * PostgreSQL plugin: agent is now modified to work with PostgreSQL 
      versions newer than 8.1. (multiple reports, thanks!)

    Multisite:
    * Show number of rows and number of selected rows in header line
      (also for WATO hosts table)
    * FIX: fix problem in showing exceptions (due to help function)
    * FIX: fixed several localization problems in view/command processing
    * FIX: fixed duplicated settings in WATO when using localisation
    * FIX: fixed exception when refering to a language which does not exist
    * FIX: Removing all downtimes of a host/service is now possible again
    * FIX: The refresh time in footer is updated now when changing the value
    * FIX: view editor shows "(Mobile)" hint in view titles when linking to views

    WATO: 
    * Main menu of ruleeditor (Host & Service Parameters) now has
      a topic for "Used rules" - a short overview of all non-empty
      rulesets.
    * FIX: add missing context help to host details dialog
    * FIX: set new site dirty is host move due to change of
      folder attributes
    * FIX: fix exception on unknown value in DropdownChoice
    * FIX: add service specification to ruleset Delay service notifications
    * FIX: fixed problem with disabled sites in WATO
    * FIX: massive speedup when changing roles/users and activing changes
      (especially when you have a larger number of users and folders)
    * Add variable CONTACTPAGER to allowed macros in notifications
    * FIX: fixed default setting if "Hide names of configuration variables"
      in WATO
    * FIX: ListOfString Textboxes (e.g. parents of folders) do now extend in IE
    * FIX: fixed duplicated sections of permissions in rule editor

    BI:
    * New iterators FOREACH_CHILD and FOREACH_PARENT
    * FIX: fix handling of FOREACH_ in leaf nodes (remove hard coded
      $HOST$, replace with $1$, $2$, ..., apply argument substitution)
    * New logical datatable for aggregations that have the same name
      as a host. Converted view "BI Boxes" to this new table. This allows
      for Host-Aggregations containing data of other hosts as well.
    * count_ok: allow percentages, e.g. "count_ok!70%!50%"

1.2.0p1:
    Core:
    * Added macros $DATE$, $SHORTDATETIME$ and $LONGDATETIME$' to
      notification macros

    Checks & Agents:
    * FIX: diskstat: handle output 'No Devices Found' - avoiding exception
    * 3ware_units: Following states now lead to WARNING state instead of
      CRITICAL: "VERIFY-PAUSED", "VERIFYING", "REBUILDING"
    * New checks tsm_stagingpools, tsm_drive and tsm_storagepools
      Linux/UNIX
    * hpux_fchba: new check for monitoring FibreChannel HBAs und HP-UX

    Multisite:
    * FIX: fix severe exception in all views on older Python versions
      (like RedHat 5.5).

    WATO:
    * FIX: fix order of rule execution: subfolders now take precedence
      as they should.

1.2.0:
    Setup:
    * FIX: fix building of RPM packages (due to mk_mysql, mk_postgres)

    Core:
    * FIX: fix error message in case of duplicate custom check

    WATO:
    * FIX: add missing icon on cluster hosts to WATO in Multisite views
    * FIX: fix search field in host table if more than 10 hosts are shown
    * FIX: fix bulk edit and form properties (visibility of attributes was broken)
    * FIX: fix negating hosts in rule editor

    Checks & Agents: 
    * fileinfo: added this check to Linux agent. Simply put your
      file patterns into /etc/check_mk/fileinfo.cfg for configuration.
    * mysql.sessions: New check for MySQL sessions (need new plugin mk_mysql)
    * mysql.innodb_io: New check for Disk-IO of InnoDB
    * mysql_capacity: New check for used/free capacity of MySQL databases
    * postgres_sessions: New check for PostgreSQL number of sessions
    * postgres_stat_database: New check for PostgreSQL database statistics
    * postgres_stat_database.size: New check for PostgreSQL database size
    * FIX: hpux_if: convert_to_hex was missing on non-SNMP-hosts -replace
      with inline implementation
    * tcp_conn_stats: handle state BOUND (found on Solaris)
    * diskstat: support for checking latency, LVM and VxVM on Linux (needs 
      updated agent)
    * avoid duplicate checks cisco_temp_perf and cisco_sensor_temp

1.2.0b6:
    Multisite:
    * FIX: Fixed layout of some dropdown fields in view filters
    * Make heading in each page clickable -> reload page
    * FIX: Edit view: couldn't edit filter settings
    * FIX: Fixed styling of links in multisite context help
    * FIX: Fixed "select all" button for IE
    * FIX: Context links added by hooks are now hidden by the display
           option "B" again
    * FIX: preselected "refresh" option did not reflect view settings
           but was simply the first available option - usually 30.
    * FIX: fixed exception with custom views created by normal users

    WATO:
    * FIX: Fixed "select all" button in hosts & folders for IE
    * Optically mark modified variables in global settings
    * Swapped icons for rule match and previous rule match (makes for sense)

    Core:
    * FIX: Fixed "make_utf is not defined" error when having custom
           timeperiods defined in WATO

    Checks & Agents: 
    * MacOS X: Agent for MacOS (Thanks to Christian Zigotzky)
    * AIX: New check aix_multipath: Supports checking native AIX multipathing from AIX 5.2 onward
    * Solaris: New check solaris_multipath: Supports checking native Solaris multipath from Solaris10 and up.
    * Solaris: The ZFS Zpool status check now looks more closely at the reported messages. (It's also tested to work on Linux now)

1.2.0b5:
    Core:
    * FIX: handle UTF-8 encoded binary strings correctly (e.g. in host alias)
    * FIX: fix configuration of passive checks via custom_checks
    * Added NOTIFICATIONTYPE to host/service mail bodies

    WATO:
    * Site management: "disabled" only applies to Livestatus now
    * FIX: fix folding problems with dependent host tags
    * FIX: Detecting duplicate tag ids between regular tags and auxtags
    * FIX: Fixed layout problem of "new special rule" button in rule editor
    * FIX: Fixed layout problem on "activate changes" page
    * FIX: Added check if contacts belong to contactgroup before contactgroup deletion
    * FIX: fix site configuration for local site in Multisite environments
    * FIX: "(no not monitor)" setting in distributed WATO now works
    * FIX: Site management: replication setting was lost after re-editing
    * FIX: fixed problems after changing D/WATO-configuration
    * FIX: D/WATO: mark site dirty after host deletion
    * FIX: D/WATO: replicate auth.secret, so that login on one site also
           is valid on the replication slaves
    * FIX: implement locking in order to prevent data corruption on
           concurrent changes
    * FIX: Fixed handling of validation errors in cascading dropdown fields
    * FIX: fix cloning of users
    * Keep track of changes made by other users before activating changes,
      let user confirm this, new permission can be used to prevent a user
      from activating foreign changes.
    * FIX: Allowing german umlauts in users mail addresses
    * Allow list of aux tags to be missing in host tag definitions. This
      makes migration from older version easier.
    * FIX: user management modules can now deal with empty lines in htpasswd
    * FIX: Fixed js error on hostlist page with search form

    Multisite:
    * New display type 'boxes-omit-root' for BI views
    * Hostgroup view BI Boxes omits the root level
    * Finalized layout if view options and commands/filters/painteroptions.
    * Broken plugins prevent plugin caching now
    * FIX: remove refresh button from dashboard.
    * FIX: remove use of old option defaults.checkmk_web_uri
    * FIX: fixed outgoing bandwidth in fc port perfometer
    * FIX: remove nasty JS error in sidebar
    * FIX: fix folding in custom links (directories would not open)
    * FIX: animation of rotation treeangle in trees works again
    * FIX: Logwatch: Changed font color back to black
    * FIX: show toggle button for checkboxes in deactivated state
    * FIX: fix repeated stacked refresh when toggling columns
    * FIX: disable checkbox button in non-checkboxable layouts
    * FIX: fix table layout for views (gaps where missing sometimes)
    * FIX: Fixed sorting views by perfdata values which contain floats
    * FIX: fix sometimes-broken sizing of sidebar and dashboard on Chrome
    * FIX: fix dashboard layout on iPad
    * FIX: Fixed styling issues of sidebar in IE7
    * FIX: fix problem where filter settings (of checkboxes) are not effective
           when it comes to executing commands
    * FIX: Fixed styling issues of view filters with dropdown fields
    * FIX: multisite login can now deal with empty lines in htpasswd
    * FIX: Fixed a bunch of js/css errors

    Mobile:
    * FIX: Fixed logtime filter settings in all mobile views
    * FIX: fix some layout problems

    BI:
    * New aggregation function count_ok, that counts the number
      of nodes in state OK.
    * FIX: Removed debug output int count_ok aggregation

    Checks & Agents:
    * Linux: Modified cluster section to allow pacemaker/corosync clusters without heartbeat
    * AIX: convert NIC check to lnx_if (now being compatible with if/if64)
    * AIX: new check for CPU utilization (using section lparstat_aix)
    * ntp checks: Changed default value of time offsets to be 200ms (WARN) / 500ms (CRIT)
    * aironet_{errors,clients}: detect new kinds of devices (Thanks to Tiago Sousa)
    * check_http, check_tcp: allow to omit -I and use dynamic DNS name instead

1.2.0b4:
    Core:
    * New configuration variable snmp_timing, allowing to 
      configure timeout and retries for SNMP requests (also via WATO)
    * New configuration variable custom_checks. This is mainly for
      WATO but also usable in main.mk It's a variant of legacy_checks that
      automatically creates the required "define command" sections.

    WATO:
    * ps and ps.perf configurable via WATO now (without inventory)
    * New layout of main menu and a couple of other similar menus
    * New layout of ruleset overviews
    * Hide check_mk variable names per default now (change via global settings)
    * New layout of global settings
    * Folder layout: show contact groups of folder
    * Folder movement: always show complete path to target folder
    * Sidebar snapin: show pending changes
    * New rule for configuring custom_checks - allowing to run arbitrary
      active checks even if not yet formalized (like HTTP and TCP)
    * Added automation_commands to make automations pluginable
    * New layout and new internal implementation of input forms
    * New layout for view overview and view editor
    * Split up host search in two distinct pages
    * Use dynamic items in rule editor for hosts and items (making use
      of ListOfStrings())
    * FIX: audit log was not shown if no entry for today existed
    * FIX: fix parent scan on single site installations
    * FIX: fix folder visibility permission handling
    * FIX: honor folder-permissions when creating, deleting 
           and modifiying rules
    * FIX: detect non-local site even if unix: is being used
    * FIX: better error message if not logged into site during 
           action that needs remote access
    * FIX: send automation data via POST not GET. This fixes inventory
           on hosts with more than 500 services.
    * FIX: make config options directly active after resetting them
           to their defaults (didn't work for start_url, etc.
    * FIX: Fixed editing of ListOf in valuespec editors (e.g. used in logwatch
    pattern editor)
    * FIX: Reimplemented correct behaviour of the logwatch pattern "ignore"
    state which is used to drop the matching log lines

    Multisite:
    * FIX: fixed filter of recent event views (4 hours didn't catch)
    * FIX: convert more buttons to new graphical style
    * FIX: Logwatch handles logs with only OK lines in it correctly in logfile list views
    * FIX: Fixed syntax error in "Single-Host Problems" view definition
    * New help button at top right of each page now toggles help texts
    * Snapin Custom Links allows to specify HTTP link target
    * Redesign of bar with Display/Filter/Commands/X/1,2,3,4,6,8/30,60,90/Edit

    Mobile GUI:
    * FIX: commands can be executed again
    * FIX: fixed styling of buttons

    Checks & Agents:
    * FIX: Logwatch: fixed missing linebreak during reclassifing lines of logfiles
    * FIX: Logwatch: Logwatch services in rules configured using WATO must be
      given as item, not as whole service name
    * New active check via WATO: check_ldap
    * printer_alerts: new configuration variable printer_alerts_text_map. Make
      'Energiesparen' on Brother printers an OK state.
    * services: This check can now be parameterized in a way that it warn if
      a certain service is running. WATO formalization is available.

    BI:
    * FIX: make rotating folding arrows black (white was not visible)
    * Display format 'boxes' now in all BI views available
    * Display format 'boxes' now persists folding state

1.2.0b3:
    Core:
    * FIX: fixed SNMP info declaration in checks: could be garbled
      up in rare cases
    * avoid duplicate parents definition, when using 'parents' and
      extra_host_conf["parents"] at the same time. The later one has
      precedence.

    Multisite:
    * Logwatch: Colorizing OK state blocks correctly
    * FIX: allow web plugins to be byte compiled (*.pyc). Those
      are preferred over *.py if existing
    * View Editor: Fixed jump to top of the page after moving painters during
      editing views
    * FIX: Fixed login redirection problem after relogging
    * Filter for times now accept ranges (from ... until)
    * New view setting for page header: repeat. This repeats the
      column headers every 20'th row.
    * FIX: Fixed problem with new eval/pickle
    * FIX: Fixed commands in host/service search views

    Checks & Agents:
    * FIX: Made logwatch parsing mechanism a little more robust
      (Had problems with emtpy sections from windows agent)
    * FIX: brocade_fcport: Configuration of portsates now possible  
    * if_lancom: special version for if64 for LANCOM devices (uses
      ifName instead of ifDescr)


    WATO:
    * Reimplemented folder listing in host/folders module
    * Redesigned the breadcrumb navigation
    * Global settings: make boolean switches directly togglable
    * New button "Recursive Inventory" on folder: Allows to do
      a recursive inventory over all hosts. Also allows to selectively
      retry only hosts that have failed in a previous inventory.
    * You can configure parents now (via a host attribute, no rules are
      neccessary).
    * You can now do an automated scan for parents and layer 3 (IP)
    * You can configure active checks (check_tcp, ...) via WATO now
    * FIX: fix page header after confirmation dialogs
    * FIX: Fixed umlaut problem in host aliases and ip addresses created by WATO
    * FIX: Fixed exception caused by validation problems during editing tags in WATO
    * FIX: create sample config only if both rules.mk and hosttags.mk are missing
    * FIX: do not loose host tags when both using WATO-configured and 
      manual ones (via multisite.mk)
    * Timeperiods: Make list of exceptions dynamic, not fixed to 10 entries
    * Timeperiods: Configure exclusion of other timeperiods
    * Configuration of notification_delay and notification_interval

1.2.0b2:
    Core:
    * FIX: Cluster host checks were UNKNOWN all the time
    * FIX: reset counter in case of (broken) future time
    * FIX: Automation try-inventory: Fixed problem on where checks which
      produce equal service descriptions could lead to invalid inventory
      results on cluster hosts.
    * FIX: do not create contacts if they won't be assigned to any host
      or service. Do *not* assign to dummy catch-all group "check_mk".

    WATO:
    * Added new permission "move hosts" to allow/deny moving of hosts in WATO
    * Also write out contact definitions for users without contactgroups to
      have the mail addresses and other notification options persisted
    * FIX: deletion of automation accounts now works
    * FIX: Disabling notifications for users does work now
    * New main overview for rule editor
    * New multisite.mk option wato_hide_varnames for hiding Check_MK 
      configuration variable names from the user
    * New module "Logwatch Pattern Analyzer" to verify logwatch rules
    * Added new variable logwatch_rules which can also be managed through the
      WATO ruleset editor (Host/Service Parameters > Parameters and rules for
      inventorized checks > Various applications > Logwatch Patterns)
    * Users & Contacts: Added new option wato_hidden_users which holds a list
      of userids to hide the listed users from the WATO user management GUI.
    * WATO API: Added new method rewrite_configuration to trigger a rewrite of
      all host related wato configuration files to distribute changed tags
    * Added new internal hook pre-activate-changes to execute custom
      code BEFORE Check_MK is called to restart Nagios
    * FIX: Only showing sudo hint message on sudo error message in automation
      command
    * FIX: Fixed js eror in IE7 on WATO host edit page
    * FIX: Using pickle instead of repr/eval when reading data structures from
      urls to prevent too big security issues
    * Rule editor: improve sorting of groups and rulesets
    * FIX: Escaping single quotes in strings when writing auth.php
    * FIX: Fix resorting of host tags (was bug in ListOf)

    Multisite
    * Added config option default_ts_format to configure default timestamp
      output format in multisite
    * Layout and design update
    * Quicksearch: display site name if more than one different site
      is present in the current search result list
    * FIX: Fixed encoding problem in "custom notification" message
    * New configuration parameter page_heading for the HTML page heads
      of the main frameset (%s will be replaced with OMD site name)
    * FIX: Fix problem where snapins where invisible
    * FIX: Fixed multisite timeout errors when nagios not running
    * Sidebar: some new layout improvements
    * Login page is not shown in framesets anymore (redirects framed page to
      full screen login page)
    * FIX: fix exception when disallowing changing display options
    * FIX: Automatically redirect from login page to target page when already
      logged in
    * FIX: Updating the dashboard header time when the dashlets refresh

    BI:
    * Added new painter "affected hosts (link to host page)" to show all
      host names with links to the "hosts" view
    * FIX: Fixed filtering of Single-Host Aggregations
    * New sorter for aggregation group
    * FIX: fix sorting of Single-Host Aggregations after group
    * Avoid duplicate rule incarnations when using FOREACH_*
    * BI Boxes: allow closing boxes (not yet persisted)
    * New filter for services (not) contained in any aggregate
    * Configure sorting for all BI views

    Checks & Agents:
    * FIX: snmp_uptime handles empty snmp information without exception
    * FIX: Oracle checks try to handle ORA-* errors reported by the agent
      All oracle checks will return UNKNOWN when finding an ORA-* message
    * FIX: filesystem levels set via WATO didn't work, but do now
    * FIX: Group filters can handle groups without aliases now
    * nfsmounts: Added nfs4 support thanks to Thorsten Hintemann
    * megaraid_pdisks megaraid_ldisks: Support for Windows.  Thanks to Josef Hack

1.2.0b1:
    Core, Setup, etc.:
    * new tool 'livedump' for dumping configuration and status
      information from one monitoring core and importing this
      into another.
    * Enable new check registration API (not yet used in checks)
    * FIX: fix handling of prefix-tag rules (+), needed for WATO
    * FIX: handle buggy SNMP devices with non-consecutive OIDS
      (such as BINTEC routers)
    * Check API allows a check to get node information
    * FIX: fix problem with check includes in subchecks
    * Option --checks now also applies to ad-hoc check (e.g.
      cmk --checks=mrpe,df -v somehost)
    * check_mk_templates.cfg: added s to notification options
      of host and service (= downtime alerts)

    WATO:
    * Hosttag-editor: allow reordering of tags
    * Create very basic sample configuration when using
      WATO the first time (three tag groups, two rules)
    * Much more checks are configurable via WATO now
    * Distributed WATO: Made all URL calls using curl now
    * FIX: fix bug in inventory in validate_datatype()
    * Better output in case of inventory error
    * FIX: fix bug in host_icon rule on non OMD
    * FIX: do not use isdisjoint() (was in rule editor on Lenny)
    * FIX: allow UTF-8 encoded permission translations
    * FIX: Fixed several problems in OMD apache shared mode
    * FIX: Do not use None$ as item when creating new rules
    * FIX: Do load *all* users from htpasswd, so passwords from
      users not created via WATO will not be lost.
    * FIX: honor site disabling in replication module
    * FIX: honor write permissions on folder in "bulk delete"
    * FIX: honor permissions for "bulk cleanup" and "bulk edit"
    * FIX: honor write permissions and source folder when moving hosts
    * FIX: honor permissions on hosts also on bulk inventory
    * Only create contacts in Nagios if they are member of at
      least one contact group.
    * It is now possible to configure auxiliary tags via WATO
      (formerly also called secondary tags)
    * FIX: Fixed wrong label "Main Overview" shown for moved WATO folders
      in foldertree snapin
    * FIX: Fixed localization of empty host tags
    * FIX: User alias and notification enabling was not saved

    Checks & Agents:
    * hpux_if: fix missing default parameter errors
    * hpux_if: make configurable via WATO
    * if.include: fix handling of NIC with index 0
    * hpux_lunstats: new check for disk IO on HP-UX
    * windows - mk_oracle tablespace: Added missing sid column
    * diskstat: make inventory mode configurable via WATO
    * added new checks for Fujitsu ETERNUS DX80 S2 
      (thanks to Philipp Höfflin)
    * New checks: lgp_info, lgp_pdu_info and lgp_pdu_aux to monitor Liebert
      MPH/MPX devices
    * Fix Perf-O-Meter of fileage
    * hpux_snmp_cs.cpu: new SNMP check for CPU utilization
      on HP-UX.
    * if/if64: inventory also picks up type 62 (fastEther). This
      is needed on Cisco WLC 21xx series (thanks to Ralf Ertzinger)
    * FIX: fix inventory of f5_bigip_temp
    * mk_oracle (lnx+win): Fixed TEMP tablespace size calculations
    * ps: output node process is running on (only for clusters)
    * FIX: Linux Agent: Fixed ipmi-sensors handling of Power_Unit data
    * hr_mem: handle rare case where more than one entry is present
      (this prevents an exception of pfSense)
    * statgrab_load: level is now checked against 15min average - 
      in order to be consistent with the Linux load check
    * dell_powerconnect_cpu: hopefully correctly handle incomplete
      output from agent now.
    * ntp: do not check 'when' anymore since it can produce false
      alarms.
    * postfix_mailq: handle output with 'Total requests:' in last line
    * FIX: check_mk-hp_blade_psu.php: allow more than 4 power supplies
    * FIX: smart plugin: handle cases with missing vendor (thanks
      to Stefan Kärst)
    * FIX: megaraid_bbu: fix problem with alternative agent output
      (thanks to Daniel Tuecks)
    * mk_oracle: fix quoting problem, replace sessions with version,
      use /bin/bash instead of /bin/sh

    Multisite:
    * Added several missing localization strings
    * IE: Fixed problem with clicking SELECT fields in the new wato foldertree snapin
    * Fixed problem when trying to visit dashboards from new wato foldertree snapin
    * Chrome: Fixed styling problem of foldertree snapin
    * Views: Only show the commands and row selection options for views where
      commands are possible
    * The login mask honors the default_language definition now
    * check_bi_local.py: works now with cookie based authentication
    * FIX: Fixed wrong redirection after login in some cases
    * FIX: Fixed missing stats grouping in alert statistics view
    * FIX: Fixed preview table styling in view editor
    * FIX: Multisite authed users without permission to multisite are
      automatically logged out after showing the error message
    * Retry livestatus connect until timeout is used up. This avoids
      error messages when the core is being restarted
    * Events view now shows icon and text for "flapping" events
    * Use buffer for HTML creation (this speeds up esp. HTTPS a lot)
    * FIX: Fixed state filter in log views

    Livestatus:
    * Add missing column check_freshness to services table

    BI:
    * New column (painter) for simplistic box display of tree.
      This is used in a view for a single hostgroup.

1.1.13i3:
    Core, Setup, etc.:
    * *_contactgroups lists: Single group rules are all appended. When a list
      is found as a value this first list is used exclusively. All other
      matching rules are ignored
    * cmk -d does now honor --cache and --no-tcp
    * cmk -O/-R now uses omd re{start,load} core if using OMD
    * FIX: setup.sh now setups up permissions for conf.d/wato
      correctly
    * cmk --localize update supports an optional ALIAS which is used as
      display string in the multisite GUI
    * FIX: Fixed encoding problems with umlauts in group aliases
    * FIX: honor extra_summary_host_conf (was ignored)
    * new config variable snmpv2c_hosts that allows to enable SNMP v2c
      but *not* bulkwalk (for some broken devices). bulkwalk_hosts still
      implies v2c.

    Checks & Agents:
    * Windows agent: output eventlog texts in UTF-8 encoding. This
      should fix problems with german umlauts in message texts.
    * Windows agent: Added installer for the windows agent (install_agent.exe)
    * Windows agent: Added dmi_sysinfo.bat plugin (Thanks to Arne-Nils Kromer for sharing)
    * Disabled obsolete checks fc_brocade_port and fc_brocade_port_detailed.
      Please use brocade_fcport instead.
    * aironet_errors, statgrab_disk, statgrab_net: Performance data has
      been converted from counters to rates. You might need to delete your
      existing RRDs of these checks. Sorry, but these have been that last
      checks still using counters...
    * ibm_imm_health: added last missing scan function
    * Filesystem checks: trend performance data is now normalized to MB/24h.
      If you have changed the trend range, then your historic values will
      be displayed in a wrong scale. On the other hand - from now on changes
      in the range-setting will not affect the graph anymore.
    * if/if64/lnx_if: pad port numbers with zeros in order to sort correctly.
      This can be turned off with if_inventory_pad_portnumbers = False.
    * Linux agent: wrap freeipmi with lock in order to avoid cache corruption
    * New check: megaraid_bbu - check existance & status of LSI MegaRaid BBU module
    * HP-UX Agent: fix mrpe (remove echo -e and test -e, thanks to Philipp Lemke)
    * FIX: ntp checks: output numeric data also if stratum too high
    * Linux agent: new check for dmraid-based "bios raid" (agent part as plugin)
    * FIX: if64 now uses ifHighSpeed instead of ifSpeed for determining the
      link speed (fixes speed of 10GBit/s and 20GBit/s ports, thanks Marco Poet)
    * cmctc.temp: serivce has been renamed from "CMC Temperature %s" to just
      "Temperature %s", in order to be consistent with the other checks.
    * mounts: exclude changes of the commit option (might change on laptops),
      make only switch to ro critical, other changes warning.
    * cisco_temp_sensor: new check for temperature sensors of Cisco NEXUS
      and other new Cisco devices
    * oracle_tablespace: Fixed tablespace size/free space calculations
    * FIX: if/if64: omit check result on counter wrap if bandwidth traffic levels
      are used.

    Multisite:
    * Improve transaction handling and reload detection: user can have 
      multiple action threads in parallel now
    * Sounds in views are now enabled per default. The new configuration
      variable enable_sounds can be set to False in multisite.mk in order
      to disable sounds.
    * Added filter for log state (UP,DOWN,OK,CRIT...) to all log views
    * New painter for normal and retry check interval (added to detail views)
    * Site filter shows "(local)" in case of non multi-site setup
    * Made "wato folder" columns sortable
    * Hiding site filter in multisite views in single site setups
    * Replaced "wato" sidebar snapin which mixed up WATO and status GUIs with
      the new "wato_foldertree" snapin which only links to the status views
      filtered by the WATO folder.
    * Added "Dashboard" section to views snapin which shows a list of all dashboards
    * FIX: Fixed auth problem when following logwatch icon links while using
      the form based auth
    * FIX: Fix problem with Umlaut in contact alias
    * FIX: Creating auth.php file on first login dialog based login to ensure
      it exists after login when it is first needed
    * Dashboard: link problem views to *unhandled* views (this was
      inconsistent)
    * Localization: Fixed detection of gettext template file when using the
      local/ hierarchy in OMD

    Mobile:
    * Improved sorting of views in main page 
    * Fix: Use all the availiable space in header
    * Fix: Navigation with Android Hardwarekeys now working
    * Fix: Links to pnp4nagios now work better
    * Fix: Host and Service Icons now finger friendly
    * Fix: Corrected some buildin views

    WATO:
    * Removed IP-Address attribute from folders
    * Supporting localized tag titles
    * Using Username as default value for full names when editing users
    * Snapshot/Factory Reset is possible even with a broken config
    * Added error messages to user edit dialog to prevent notification problems
      caused by incomplete configuration
    * Activate Changes: Wato can also reload instead of restarting nagios
    * Replication: Can now handle replication sites which use the form based auth
    * Replication: Added option to ignore problems with the ssl certificates
                   used in ssl secured replications
    * WATO now supports configuring Check_MK clusters
    * FIX: Fixed missing folders in "move to" dropdown fields
    * FIX: Fixed "move to target folders" after CSV import
    * FIX: Fixed problem with duplicate extra_buttons when using the i18n of multiisite
    * FIX: Fixed problem with duplicate permissions when using the i18n of multiisite
    * FIX: Writing single host_contactgroups rules for each selected
      contactgroup in host edit dialog
    * FIX: Fixed wrong folder contacgroup related permissions in auth.php api
    * FIX: Fixed not up-to-date role permission data in roles_saved hook
    * FIX: Fixed duplicate custom columns in WATO after switching languages

    BI:
    * improve doc/treasures/check_bi_local.py: local check that creates
      Nagios services out of BI aggregates

    Livestatus:
    * ColumnHeaders: on is now able to switch column header on even if Stats:
      headers are used. Artifical header names stats_1, stats_2, etc. are
      begin used. Important: Use "ColumnHeaders: on" after Columns: and 
      after Stats:.

1.1.13i2:
    Core, Setup, etc.:
    * cmk -I: accept host tags and cluster names

    Checks & Agents:
    * linux agent - ipmi: Creating directory of cache file if not exists
    * dell_powerconnect_cpu: renamed service from CPU to "CPU utilization", in
      order to be consistent with other checks
    
    Multisite:
    * Several cleanups to prevent css/js warning messages in e.g. Firefox
    * Made texts in selectable rows selectable again
    * Adding reschedule icon to all Check_MK based services. Clicks on these
      icons will simply trigger a reschedule of the Check_MK service
    * FIX: ship missing CSS files for mobile GUI
    * FIX: rename check_mk.js into checkmk.js in order to avoid browser
      caching problems during version update

    WATO:
    * Optimized wraps in host lists tag column
    * Bulk inventory: Remove leading pipe signs in progress bar on main
      folder inventory
    * NagVis auhtorization file generation is also executed on activate_changes
    * Implemented a new inclusion based API for using multisite permissions
      in other addons
    * Inventory of SNMP devices: force implicit full scan if no services
      are configured yet
    * FIX: Calling activate_changes hook also in distributed WATO setups
    * FIX: Fixed display bug in host tags drop down menu after POST of form
    * FIX: Fixed javascript errors when doing replication in distributed
      wato environments when not having the sidebar open
    * FIX: Fixed search form dependant attribute handling
    * FIX: Fixed search form styling issues
    * You can now move folders to other folders
    * FIX: Distributed WATO: Supressing site sync progress output written in
      the apache error log

1.1.13i1:
    Multisite:
    * New nifty sidebar snapin "Speed-O-Meter"
    * Implemented new cookie based login mechanism including a fancy login GUI
    * Implemented logout functionality for basic auth and the new cookie based auth
    * Implemented user profile management page for changing the user password and
      the default language (if available)
    * New filter for the (new) state in host/service alerts
    * New command for sending custom notifications
    * FIX: Fixed encoding problem when opening dashboard
    * New icon on a service whos host is in downtime
    * Only show most frequently used context buttons (configurable
      in multisite.mk via context_buttons_to_show)
    * Show icon if user has modified a view's filter settings
    * New config option debug_livestatus_queries, normal debug
      mode does not include this anymore
    * Icons with link to page URL at bottom of each page
    * Logwatch: Switched strings in logwatch to i18n strings
    * Logwatch: Fixed styling of context button when acknowleding log messages
    * Logwatch: Implemented overview page to show all problematic logfiles
    * Add Snapin page: show previews of all snapins
    * Add Snapin page: Trying to prevent dragging confusions by using other click event
    * New (hidden) button for reloading a snapin (left to the close button)
    * Automatically falling back to hardcoded default language if configured
    language is not available
    * Repair layout of Perf-O-Meter in single dataset layout
    * FIX: Fixed duplicate view plugin loading when using localized multisite
    * FIX: Host-/Servicegroup snapin: Showing group names when no alias is available
    * FIX: Removed double "/" from pnp graph image urls in views

    BI:
    * Host/Service elements are now iterable via FOREACH_HOST, e.g.
      (FOREACH_HOST, ['server'], ALL_HOSTS, "$HOST$", "Kernel" ),
    * FIX: Assuming host states is possible again (exception: list index "3")

    WATO:
    * Evolved to full featured monitoring configuration tool!
    * Major internal code cleanup
    * Hosts can now be created directly in folders. The concept of host lists
      has been dropped (see migration notes!)
    * Configuration of global configuration variables of Check_MK via WATO
    * Configuration of main.mk rules
    * Configuration of Nagios objects and attributes
    * Configuration of users and roles
    * Configuration of host tags
    * Distributed WATO: replication of the configuration to slaves and peers
    * Added missing API function update_host_attributes() to change the
      attributes of a host
    * Added API function num_hosts_in_folder() to count the number of hosts
      below the given folder
    * Added option to download "latest" snapshot
    * extra_buttons can now register a function to gather the URL to link to
    * Implemented NagVis Authorisation management using WATO users/permissions

    Livestatus:
    * Experimental feature: livecheck -> super fast active check execution
      by making use of external helper processes. Set livecheck=PATH_TO_bin/livecheck
      in nagios.cfg where you load Livestatus. Optional set num_livecheck_helpers=NUM
      to set number of processes. Nagios will not fork() anymore for check exection.
    * New columns num_hosts and num_services in status table
    * New aggregation functions suminv and avginv (see Documentation)

    Core, Setup, etc.:
    * New configuration variable static_checks[] (used by WATO)
    * New configuration variable checkgroup_parameters (mainly for WATO)
    * check_submission defaults now to "file" (was "pipe")
    * Added pre-configured notification via cmk --notify
    * Drop RRA-configuration files for PNP4Nagios completely
    * New configuration variable ping_levels for configuring parameters
      for the host checks.
    * cmk --notify: new macros $MONITORING_HOST$, $OMD_ROOT$ and $OMD_SITE$
    * make ping_levels also apply to PING services for ping-only hosts
      (thanks to Bernhard Schmidt)

    Checks & Agents:
    * if/if64: new ruleset if_disable_if64_hosts, that force if on
      hosts the seem to support if64
    * Windows agent: new config variable "sections" in [global], that
      allows to configure which sections are being output.
    * Windows agent: in [logwatch] you can now configure which logfiles
      to process and which levels of messages to send.
    * Windows agent: new config variable "host" in all sections that
      restricts the folling entries to certain hosts.
    * Windows agent: finally implemented <<<mrpe>>. See check_mk.ini
      for examples.
    * Windows agent: do not execute *.txt and *.dir in <<<plugins>>> and
      <<<local>>>
    * Windows agent: make extensions to execute configurable (see
      example check_mk.ini)
    * Windows agent: agent now reuses TCP port even when taskkill'ed, so
      a system reboot is (hopefully) not neccessary anymore
    * Windows agent: section <<<df>>> now also outputs junctions (windows
      mount points). No external plugin is needed.
    * Windows agent: new section <<<fileinfo>>> for monitoring file sizes
      (and later possible ages)
    * logwatch: allow to classify messages based on their count (see
      man page of logwatch for details)
    * fileinfo: new check for monitoring age and size of files
    * heartbeat_crm: apply patches from Václav Ovsík, so that the check
      should work on Debian now.
    * ad_replication: added warninglevel 
    * fsc_*: added missing scan functions
    * printer_alerts: added further state codes (thanks to Matthew Stew)
    * Solaris agent: changed shell to /usr/bin/bash (fixes problems with LC_ALL=C)

1.1.12p7:
    Multisite:
    * FIX: detail view of host was missing column headers
    * FIX: fix problem on IE with background color 'white'
    * FIX: fix hitting enter in host search form on IE
    * FIX: fix problem in ipmi_sensors perfometer

    Checks & Agents:
    * FIX: fixed man pages of h3c_lanswitch_sensors and statgrab_cpu
    * FIX: netapp_volumes: added raid4 as allowed state (thanks to Michaël Coquard)

    Livestatus
    * FIX: fix type column in 'GET columns' for dict-type columns (bug found
      by Gerhard Lausser)

1.1.12p6:
    Checks & Agents:
    * FIX: lnx_if: remove debug output (left over from 1.1.12p5)
    
1.1.12p5:
    Multisite:
    * FIX: fix hitting enter in Quicksearch on IE 8
    * FIX: event/log views: reverse sorting, so that newest entries
      are shown first
    * FIX: fix dashboard dashlet background on IE
    * FIX: fix row highlight in status GUI on IE 7/8
    * FIX: fix row highlight after status page reload
    * FIX: single dataset layout honors column header settings
    * FIX: quote '#' in PNP links (when # is contained in services)
    * FIX: quote '#' in PNP image links also
    * FIX: add notifications to host/service event view

    Checks & Agents:
    * FIX: lnx_if: assume interfaces as up if ethtool is missing or
      not working but interface has been used since last reboot. This
      fixes the problem where interface are not found by inventory.
    * FIX: snmp_uptime: handels alternative timeformat
    * FIX: netapp_*: scan functions now detect IBM versions of firmware
    * FIX: bluecoat_diskcpu: repair scan function
    * FIX: mem.vmalloc: fix default levels (32 and 64 was swapped)
    * FIX: smart: make levels work (thanks to Bernhard Schmidt)
    * FIX: PNP template if if/if64: reset LC_ALL, avoids syntax error
    * FIX: dell_powerconnect_cpu: handle sporadic incomplete output
      from SNMP agent

1.1.12p4:
    Multisite:
    * FIX: sidebar snapin Hostgroups and Servicegroups sometimes
           failed with non-existing "available_views".
    * FIX: Fix host related WATO context button links to point to the hosts site
    * FIX: Fixed view editor redirection to new view after changing the view_name
    * FIX: Made icon painter usable when displaying hostgroup rows
    * Logwatch: Switched strings in logwatch to i18n strings
    * Logwatch: Fixed styling of context button when acknowleding log messages
    * Logwatch: Implemented overview page to show all problematic logfiles

    WATO:
    * FIX: add missing icon_csv.png
    * FIX: WATO did not write values of custom macros to extra_host_conf definitions

1.1.12p3:
    Core, Setup, etc.:
    * FIX: really suppress precompiling on PING-only hosts now

1.1.12p2:
    Core, Setup, etc.:
    * FIX: fix handling of empty suboids
    * FIX: do not create precomiled checks for host without Check_MK services

    Checks & Agents:
    * FIX: mem.win: Default levels now works, check not always OK
    * FIX: blade_health: fix OID specification
    * FIX: blade_bays: fix naming of item and man page

    Multisite:
    * FIX: Fixed styling of view header in older IE browsers
    * FIX: Do not show WATO button in views if WATO is disabled
    * FIX: Remove WATO Folder filter if WATO is disabled 
    * FIX: Snapin 'Performance': fix text align for numbers
    * FIX: Disallow setting downtimes that end in the past
    * FIX: Fix links to downtime services in dashboard
    * FIX: Fix popup help of reschedule icon

1.1.12p1:
    Core, Setup, etc.:
    * FIX: fix aggregate_check_mk (Summary host agent status)

    Checks & Agents:
    * FIX: mk_oracle now also detects XE databases
    * FIX: printer_alerts: handle 0-entries of Brother printers
    * FIX: printer_supply: fix Perf-O-Meter if no max known
    * FIX: Added id parameter to render_statistics() method to allow more than
      one pie dashlet for host/service stats
    * FIX: drbd: fixed inventory functions
    * FIX: printer_supply: handle output of Brother printers
    * FIX: ps.perf PNP template: show memory usage per process and not
      summed up. This is needed in situations where one process forks itself
      in irregular intervals and rates but you are interested just in the
      memory usage of the main process.

    Multisite:
    * FIX: finally fixed long-wanted "NagStaMon create hundreds
      of Apache processes" problem!
    * FIX: query crashed when sorting after a join columns without
      an explicit title.
    * FIX: filter for WATO file/folder was not always working.
    * Added filter for hard services states to search and service
      problems view
    * FIX: dashboard problem views now ignore notification period,
      just as tactical overview and normal problem views do
    * FIX: Loading dashboard plugins in dashboard module
 

1.1.12:
    Checks & Agents:
    * dell_powerconnect_*: final fixed, added PNP-templates
    * ps.perf: better error handling in PNP template

    Multisite:
    * Dashboard: fix font size of service statistics table
    * Dashboard: insert links to views into statistics
    * Dashboard: add links to PNP when using PNP graphs
    
1.1.12b2:
    Core, Setup, etc.:
    * FIX: fix crash with umlauts in host aliases
    * FIX: remove duplicate alias from Nagios config

    Checks & Agents:
    * services: better handling of invalid patterns
    * FIX: multipath: fix for another UUID format
    * AIX agent: fix implementation of thread count
    * blade_bays: detect more than 16 bays
    * statgrab_*: added missing inventory functions
    * FIX: fix smart.temp WARN/CRIT levels were off by one degree

    Multisite:
    * Remove Check_MK logo from default dashboard
    * Let dashboard use 10 more pixels right and bottom
    * FIX: do not show WATO icon if no WATO permission
    * Sidebar sitestatus: Sorting sites by sitealias
    * FIX: removed redundant calls of view_linktitle()

    WATO:
    * FIX: fix update of file/folder title after title property change

    Livestatus:
    * FIX: fix crash on imcomplete log lines (i.e. as
      as result of a full disk)
    * FIX: Livestatus-API: fix COMMAND via persistent connections
	

1.1.12b1:
    Core, Setup, etc.:
    * FIX: fix cmk -D on cluster hosts
    * Made profile output file configurable (Variable: g_profile_path)

    Checks & Agents:
    * FIX: j4p_performance: fix inventory functions 
    * FIX: mk_oracle: fix race condition in cache file handling (agent data
      was missing sections in certain situations)
    * mrpe: make check cluster-aware and work as clustered_service
    * cups_queues: Run agent part only on directly on CUPS servers,
      not on clients
    * FIX: mbg_lantime_state: Fixed output UOM to really be miliseconds
    * FIX: ntp: Handling large times in "poll" column correctly
    * New check dmi_sysinfo to gather basic hardware information
    * New check bintec_info to gather the software version and serial number
    of bintec routers

    Multisite:
    * FIX: fix rescheduling of host check
    * FIX: fix exception when using status_host while local site is offline
    * FIX: Fixed not updating pnp graphs on dashboard in some browsers (like chrome)
    * FIX: fix URL-too-long in permissions page
    * FIX: fix permission computation
    * FIX: fixed sorting of service perfdata columns
    * FIX: fixed sorting of multiple joined columns in some cases
    * FIX: fixed some localisation strings
    * Cleanup permissions page optically, add comments for views and snapins
    * Added some missing i18n strings in general HTML functions
    * Added display_option "w" to disable limit messages and livestatus errors in views
    * Service Perfdata Sorters are sorting correctly now
    * Added "Administration" snapin to default sidebar
    * Tactical Overview: make link clickable even if count is zero
    * Minor cleanup in default dashboard
    * Dashboard: new dashlet attribute title_url lets you make a title into a link
    * Dashboard: make numbers match "Tactical Overview" snapin

    Livestatus:
    * Write messages after initialization into an own livestatus.log

    WATO:
    * FIX: "bulk move to" at the top of wato hostlists works again
    * FIX: IE<9: Fixed problem with checkbox events when editing a host
    * FIX: "move to" dropdown in IE9 works again

1.1.11i4:
    Core, Setup, etc.:
    * FIX: use hostgroups instead of host_groups in Nagios configuration.
      This fixes a problem with Shinken
    * --scan-parents: detected parent hosts are now tagged with 'ping', so
      that no agent will be contacted on those hosts

    Checks & Agents:
    * Added 4 new checks dell_powerconnect_* by Chris Bowlby
    * ipmi_sensors: correctly handle further positive status texts
      (thanks to Sebastian Talmon)
    * FIX: nfsmounts handles zero-sized volumes correctly
    * AIX agent now outputs the user and performance data in <<<ps>>>

    Multisite:
    * FIX: WATO filtered status GUIs did not update the title after changing
      the title of the file/folder in WATO
    * FIX: Removed new python syntax which is incompatible with old python versions
    * FIX: Made bulk inventory work in IE
    * FIX: Fixed js errors in IE when having not enough space on dashboard 
    * FIX: fix error when using non-Ascii characters in view title
    * FIX: fix error on comment page caused by missing sorter
    * FIX: endless javascript when fetching pnp graphs on host/service detail pages
    * FIX: Not showing the action form in "try" mode of the view editor
    * FIX: Preventing up-then-over effect while loading the dashboard in firefox
    * Added missing i18n strings in command form and list of views
    * Views are not reloaded completely anymore. The data tables are reloaded
      on their own.
    * Open tabs in views do not prevent reloading the displayed data anymore
    * Added display_option "L" to enable/disable column title sortings
    * Sorting by joined columns is now possible
    * Added missing sorters for "service nth service perfdata" painters
    * Implemented row selection in views to select only a subset of shown data
      for actions
    * Sort titles in views can be enabled by clicking on the whole cells now
    * Submitting the view editor via ENTER key saves the view now instead of try mode
    * Host comments have red backgrounded rows when host is down
    * Implemented hook api to draw custom link buttons in views

    WATO:
    * Changed row selection in WATO to new row selection mechanism
    * Bulk action buttons are shown at the top of hostlists too when the lists
      have more than 10 list items
    * New function for backup and restore of the configuration

    Livestatus:
    * FIX: fix compile error in TableLog.cc by including stddef.h
    * FIX: tables comments and downtimes now honor AuthUser
    * Table log honors AuthUser for entries that belong to hosts
      (not for external commands, though. Sorry...)
    * FIX: fix Stats: sum/min/max/avg for columns of type time

1.1.11i3:
    Core, Setup, etc.:
    * FIX: allow host names to have spaces
    * --snmpwalk: fix missing space in case of HEX strings
    * cmk --restore: be aware of counters and cache being symbolic links
    * do_rrd_update: direct RRD updates have completely been removed.
      Please use rrdcached in case of performance problems.
    * install_nagios.sh has finally been removed (was not maintained anyway).
      Please use OMD instead.
    * Inventory functions now only take the single argument 'info'. The old
      style FUNC(checkname, info) is still supported but deprecated.
    * Show datasource program on cmk -D
    * Remove .f12 compile helper files from agents directory
    * Output missing sections in case of "WARNING - Only __ output of __..."
    * Remove obsolete code of snmp_info_single
    * Remove 'Agent version (unknown)' for SNMP-only hosts
    * Options --version, --help, --man, --list-checks and --packager now
      work even with errors in the configuration files
    * Minor layout fix in check man-pages

    Checks & Agents:
    * FIX: hr_mem: take into account cache and buffers
    * FIX: printer_pages: workaround for trailing-zero bug in HP Jetdirect
    * mk_logwatch: allow to set limits in processing time and number of
      new log messages per log file
    * Windows Agent: Now supports direct execution of powershell scripts
    * local: PNP template now supports multiple performance values
    * lnx_if: make lnx_if the default interface check for Linux
    * printer_supply: support non-Ascii characters in items like
      "Resttonerbehälter". You need to define snmp_character_encodings in main.mk
    * mem.win: new dedicated memory check for Windows (see Migration notes)
    * hr_mem: added Perf-O-Meter
    * Renamed all temperature checks to "Temperature %s". Please
      read the migration notes!
    * df and friends: enabled trend performance data per default. Please
      carefully read the migration notes!
    * diskstat: make summary mode the default behavious (one check per host)

    MK Livestatus:
    * WaitObject: allow to separate host name and service with a semicolon.
      That makes host names containing spaces possible.
    * Better error messages in case of unimplemented operators

    Multisite:
    * FIX: reschedule now works for host names containing spaces
    * FIX: correctly sort log views in case of multi site setups
    * FIX: avoid seven broken images in case of missing PNP graphs
    * FIX: Fixed javascript errors when opening dashboard in IE below 9
    * FIX: Views: Handling deprecated value "perpage" for option
      column_headers correctly
    * FIX: Fixed javascript error when saving edited views without sidebar
    * FIX: Showing up PNP hover menus above perfometers
    * Host/Service Icon column is now modularized and can be extended using
      the multisite_icons list.
    * New sorters for time and line number of logfile entries
    * Bookmarks snapin: save relative URLs whenever possible
    * Man-Pages of Check_MK checks shown in Multisite honor OMD's local hierarchy
    * nicer output of substates, translate (!) and (!!) into HTML code
    * new command for clearing modified attributes (red cross, green checkmark)
    * Perf-O-Meters: strip away arguments from check_command (e.g.
      "check-foo!17!31" -> "check-foo").
    * Added several missing i18n strings in view editor
    * Views can now be sorted by the users by clicking on the table headers.
      The user sort options are not persisted.
    * Perf-O-Meters are now aware if there really is a PNP graph

    WATO:
    * Show error message in case of empty inventory due to agent error
    * Commited audit log entries are now pages based on days
    * Added download link to download the WATO audit log in CSV format

1.1.11i2:
    Core, Setup, etc.:
    * FIX: sort output of cmk --list-hosts alphabetically
    * FIX: automatically remove leading and trailing space from service names
      (this fixes a problem with printer_pages and an empty item)
    * Great speed up of cmk -N/-C/-U/-R, especially when number of hosts is
      large.
    * new main.mk option delay_precompile: if True, check_mk will skip Python 
      precompilation during cmk -C or cmk -R, but will do this the first 
      time the host is checked.  This speeds up restarts. Default is False.
      Nagios user needs write access in precompiled directory!
    * new config variable agent_ports, allowing to specify the agent's
      TCP port (default is 6556) on a per-host basis.
    * new config variable snmp_ports, allowing to specify the UDP port
      to used with SNMP, on a per-host basis.
    * new config variable dyndns_hosts. Hosts listed in this configuration
      list (compatible to bulkwalk_hosts) use their hostname as IP address.
    
    Checks & Agents:
    * FIX: AIX agent: output name of template in case of MRPE
    * FIX: cisco_temp: skip non-present sensors at inventory
    * FIX: apc_symmetra: fix remaining runtime calculation (by factor 100)
    * FIX: Added PNP-template for winperf_phydisk
    * FIX: if64: fix UNKNOWN in case of non-unique ifAlias
    * FIX: lnx_if/if/if64: ignore percentual traffic levels on NICs without
           speed information.
    * FIX: cisco_temp_perf: add critical level to performance data
    * FIX: windows agent: hopefully fix case with quotes in directory name
    * FIX: printer_supply: fixed logic of Perf-O-Meter (mixed up crit with ok)
    * FIX: Solaris agent: reset localization to C, fixes problems with statgrab
    * FIX: blade_*: fix SNMP scan function for newer firmwares (thanks to Carlos Peón)
    * snmp_uptime, snmp_info: added scan functions. These checks will now
      always be added. Please use ingored_checktypes to disable, if non needed.
    * brocade_port: check for Brocade FC ports has been rewritten with
      lots of new features.
    * AIX agent now simulates <<<netctr>>> output (by Jörg Linge)
    * mbg_lantime_state: Handling refclock offsets correctly now; Changed
      default thresholds to 5/10 refclock offset
    * brocade_port: parameter for phystate, opstate and admstate can now
      also be lists of allowed states.
    * lnx_if: treat interfaces without information from ethtool as
      softwareLoopback interface. The will not be found by inventory now.
    * vbox_guest: new check for checking guest additions of Linux virtual box hosts
    * if/if64: Fixed bug in operstate detection when using old tuple based params
    * if/if64: Fixed bug in operstate detection when using tuple of valid operstates
    * mk_oracle: Added caching of results to prevent problems with long
    running SQL queries. Cache is controlled by CACHE_MAXAGE var which is preset to
    120 seconds 
    * mk_oracle: EXCLUDE_<sid>=ALL or EXCLUDE_<sid>=oracle_sessions can be
    used to exclude specific checks now
    * mk_oracle: Added optional configuration file to configure the new options
    * j4p_performance agent plugin: Supports basic/digest auth now
    * New checks j4p_performance.threads and j4p_performance.uptime which
      track the number of threads and the uptime of a JMX process
    * j4p_performance can fetch app and servlet specific status data. Fetching
      the running state, number of sessions and number of requests now. Can be
      extended via agent configuration (j4p.cfg).
    * Added some preflight checks to --scan-parents code
    * New checks netapp_cluster, netapp_vfiler for checking NetAPP filer 
      running as cluster or running vfilers.
    * megaraid_pdisks: Better handling of MegaCli output (Thanks to Bastian Kuhn)
    * Windows: agent now also sends start type (auto/demand/disabled/boot/system)
    * Windows: inventory_services now allowes regexes, depends and state/start type
      and also allows host tags.

    Multisite:
    * FIX: make non-Ascii characters in services names work again
    * FIX: Avoid exceptions in sidebar on Nagios restart
    * FIX: printer_supply perfometer: Using white font for black toners
    * FIX: ipmi: Skipping items with invalid data (0.000 val, "unspecified" unit) in summary mode
    * FIX: ipmi: Improved output formating in summary mode
    * FIX: BI - fixed wrong variable in running_on aggregation function
    * FIX: "view_name" variable missing error message when opening view.py
      while using the "BI Aggregation Groups" and "Hosts" snapins in sidebar
    * FIX: Fixed styling of form input elements in IE + styling improvements
    * FIX: Fixed initial folding state on page loading on pages with multiple foldings opened
    * Introduced basic infrastructure for multilanguage support in Multisite
    * Make 'Views' snapin foldable
    * Replace old main view by dashboard
    * Sidebar: Snapins can register for a triggered reload after a nagios
      restart has been detected. Check interval is 30 seconds for now.
    * Quicksearch snapin: Reloads host lists after a detected nagios restart.
    * New config directory multisite.d/ - similar to conf.d/
    * great speed up of HTML rendering
    * support for Python profiling (set profile = True in multisite.mk, profile
      will be in var/check_mk/web)
    * WATO: Added new hook "active-changes" which calls the registered hosts
      with a dict of "dirty" hosts
    * Added column painter for host contacts
    * Added column painters for contact groups, added those to detail views
    * Added filters for host and service contact groups
    * Detail views of host/service now show contacts
    * Fix playing of sounds: All problem views now have play_sounds activated,
      all other deactivated.
    * Rescheduling of Check_MK: introduce a short sleep of 0.7 sec. This increases
      the chance of the passive services being updated before the repaint.
    * Added missing i18n strings in filter section of view editor
    * Added filter and painter for the contact_name in log table
    * Added several views to display the notification logs of Nagios

    WATO:
    * Configration files can now be administered via the WEB UI
      (config_files in multisite.mk is obsolete)
    * Snapin is tree-based and foldable
    * Bulk operation on host lists (inventory, tags changed, etc)
    * Easy search operation in host lists
    * Dialog for global host search
    * Services dialog now tries to use cached data. On SNMP hosts
      no scan will be done until new button "Full Scan" is pressed.

    BI:
    * FIX: Fixed displaying of host states (after i18n introduction)h
    * FiX: Fixed filter for aggregation group
    * FIX: Fixed assumption button for services with non-Ascii-characters

    MK Livestatus:
    * FIX: fix compile problem on Debian unstable (Thanks to Sven Velt)
    * Column aggregation (Stats) now also works for perf_data
    * New configuration variable data_encoding and full UTF-8 support.
    * New column contact_groups in table hosts and services (thanks to
      Matthew Kent)
    * New headers Negate:, StatsNegate: and WaitConditionNegate:

1.1.11i1:
    Core, Setup, etc.:
    * FIX: Avoid duplicate SNMP scan of checktypes containing a period
    * FIX: honor ignored_checktypes also on SNMP scan
    * FIX: cmk -II also refreshes cluster checks, if all nodes are specified
    * FIX: avoid floating points with 'e' in performance data
    * FIX: cmk -D: drop obsolete (and always empty) Notification:
    * FIX: better handling of broken checks returning empty services
    * FIX: fix computation of weight when averaging
    * FIX: fix detection of missing OIDs (led to empty lines) 
    * SNMP scan functions can now call oid(".1.3.6.1.4.1.9.9.13.1.3.1.3.*")
      That will return the *first* OID beginning with .1.3.6.1.4.1.9.9.13.1.3.1.3
    * New config option: Set check_submission = "file" in order to write
      check result files instead of using Nagios command pipe (safes
      CPU ressources)
    * Agent simulation mode (for internal use and check development)
    * Call snmpgetnext with the option -Cf (fixes some client errors)
    * Call snmp(bulk)walk always with the option -Cc (fixes problems in some
      cases where OIDs are missing)
    * Allow merging of dictionary based check parameters
    * --debug now implies -v
    * new option --profile: creates execution profile of check_mk itself
    * sped up use of stored snmp walks
    * find configuration file in subdirectories of conf.d also
    * check_mk_templates.cfg: make check-mk-ping take arguments

    Multisite:
    * FIX: Display limit-exceeded message also in multi site setups
    * FIX: Tactical Overview: fix unhandled host problems view
    * FIX: customlinks snapin: Suppressing exception when no links configured
    * FIX: webservice: suppress livestatus errors in multi-site setups
    * FIX: install missing example icons in web/htdocs/images/icons
    * FIX: Nagios-Snapin: avoid duplicate slash in URL
    * FIX: custom_style_sheet now also honored by sidebar
    * FIX: ignore case when sorting groups in ...groups snapin
    * FIX: Fixed handling of embedded graphs to support the changes made to
    * FIX: avoid duplicate import of plugins in OMD local installation
    the PNP webservice
    * FIX: Added host_is_active and host_flapping columns for NagStaMon views
    * Added snmp_uptime, uptime and printer_supply perfometers
    * Allow for displaying service data in host tables
    * View editor foldable states are now permament per user
    * New config variable filter_columns (default is 2)

    BI:
    * Added new component BI to Multisite.

    WATO:
    * FIX: fix crash when saving services after migration from old version
    * Allow moving hosts from one to another config file

    Checks & Agents:
    * FIX: hr_mem: ignore devices that report zero memory
    * FIX: cisco_power: fix syntax error in man page (broke also Multisite)
    * FIX: local: fixed search for custom templates PNP template
    * FIX: if/if64: always generate unique items (in case ifAlias is used)
    * FIX: ipmi: fix ugly ouput in case of warning and error
    * FIX: vms_df: fix, was completely broken due to conversion to df.include
    * FIX: blade_bays: add missing SNMP OIDs (check was always UNKNOWN)
    * FIX: df: fix layout problems in PNP template
    * FIX: df: fix trend computation (thanks to Sebastian Talmon)
    * FIX: df: fix status in case of critical trend and warning used
    * FIX: df: fix display of trend warn/crit in PNP-graph
    * FIX: cmctc: fix inventory in case of incomplete entries
    * FIX: cmctc: add scan function
    * FIX: ucd_cpu_load and ucd_cpu_util: make scan function find Rittal
    * FIX: ucd_cpu_util: fix check in case of missing hi, si and st
    * FIX: mk_logwatch: improve implementation in order to save RAM
    * FIX: mk_oracle: Updated tablespace query to use 'used blocks' instead of 'user blocks'
    * FIX: mk_oracle: Fixed computation for TEMP table spaces
    * FIX: bluecoat_sensors: Using scale parameter provided by the host for reported values
    * FIX: fjdarye60_devencs, fjdarye60_disks.summary: added snmp scan functions
    * FIX: decru_*: added snmp scan functions
    * FIX: heartbeat_rscstatus handles empty agent output correctly
    * FIX: hp_procurve_cpu: fix synatx error in man page
    * FIX: hp_procurve_memory: fix syntax error in man page
    * FIX: fc_brocade_port_detailed: fix PNP template in MULTIPLE mode
    * FIX: ad_replication.bat only generates output on domain controllers now.
           This is useful to prevent checks on non DC hosts (Thanks to Alex Greenwood)
    * FIX: cisco_temp_perf: handle sensors without names correctly
    * printer_supply: Changed order of tests. When a printer reports -3 this
      is used before the check if maxlevel is -2.
    * printer_supply: Skipping inventory of supplies which have current value
    and maxlevel both set to -2.
    * cisco_locif: The check has been removed. Please switch to if/if64
      has not the index 1
    * cisco_temp/cisco_temp_perf: scan function handles sensors not beginning
      with index 1
    * df: split PNP graphs for growth/trend into two graphs
    * omd_status: new check for checking status of OMD sites
    * printer_alerts: Added new check for monitoring alert states reported by
      printers using the PRINTER-MIB
    * diskstat: rewritten check: now show different devices, r+w in one check
    * canon_pages: Added new check for monitoring processed pages on canon
    printer/multi-function devices
    * strem1_sensors: added check to monitor sensors attached to Sensatorinc EM1 devices
    * windows_update: Added check to monitor windows update states on windows
      clients. The check monitors the number of pending updates and checks if
      a reboot is needed after updates have been installed.
    * lnx_if: new check for Linux NICs compatible with if/if64 replacing 
      netif.* and netctr.
    * if/if64: also output performance data if operstate not as expected
    * if/if64: scan function now also detects devices where the first port
    * if/if64: also show perf-o-meter if speed is unknown
    * f5_bigip_pool: status of F5 BIP/ip load balancing pools
    * f5_bigip_vserver: status of F5 BIP/ip virtual servers
    * ipmi: new configuration variable ipmi_ignored_sensors (see man page)
    * hp_procurve_cpu: rename services description to CPU utilization
    * ipmi: Linux agent now (asynchronously) caches output of ipmitool for 20 minutes
    * windows: agent has new output format for performance counters
    * winperf_process.util: new version of winperf.cpuusage supporting new agent
    * winperf_system.diskio: new version of winperf.diskstat supporting new agent
    * winperf_msx_queues: new check for MS Exchange message queues
    * winperf_phydisk: new check compatible with Linux diskstat (Disk IO per device!)
    * smart.temp/smart.stats: added new check for monitoring health of HDDs
      using S.M.A.R.T
    * mcdata_fcport: new check for ports of MCData FC Switches
    * hp_procurve_cpu: add PNP template
    * hp_procurve_cpu: rename load to utilization, rename service to CPU utilizition
    * df,df_netapp,df_netapp32,hr_fs,vms_df: convert to mergeable dictionaries
    * mbg_lantime_state,mbg_lantime_refclock: added new checks to monitor 
      Meinberg LANTIME GPS clocks

    Livestatus:
    * Updated Perl API to version 0.74 (thanks to Sven Nierlein)

1.1.10:
    Core, Setup, etc.:
    * --flush now also deletes all autochecks 
    
    Checks & Agents:
    * FIX: hr_cpu: fix inventory on 1-CPU systems (thanks to Ulrich Kiermayr)


1.1.10b2:
    Core, Setup, etc.:
    * FIX: setup.sh on OMD: fix paths for cache and counters
    * FIX: check_mk -D did bail out if host had no ip address
    * cleanup: all OIDs in checks now begin with ".1.3.6", not "1.3.6"

    WATO:
    * FIX: Fixed bug that lost autochecks when using WATO and cmk -II together

    Checks & Agents:
    * Added check man pages for systemtime, multipath, snmp_info, sylo,
      ad_replication, fsc_fans, fsc_temp, fsc_subsystems
    * Added SNMP uptime check which behaves identical to the agent uptime check


1.1.10b1:
    Core, Setup, etc.:
    * FIX: do not assume 127.0.0.1 as IP address for usewalk_hosts if
      they are not SNMP hosts.
    * FIX: precompile: make sure check includes are added before actual
      checks
    * FIX: setup.sh: do not prepend current directory to url_prefix
    * FIX: output agent version also for mixed (tcp|snmp) hosts
    * RPM: use BuildArch: noarch in spec file rather than as a command
      line option (thanks to Ulrich Kiermayr)
    * setup.sh: Allow to install Check_MK into existing OMD site (>= 0.46).
      This is still experimental!

    Checks & Agents:
    * FIX: Windows agent: fix output of event ID of log messages
    * FIX: if/if64: output speed correctly (1.50MB/s instead of 1MB/s)
    * FIX: drbd now handles output of older version without an ep field
    * FIX: repaired df_netapp32
    * FIX: Added SNMP scan function of df_netapp and df_netapp32
    * FIX: repaired apc_symmetra (was broken due to new option -Ot 
      for SNMP)
    * FIX: df, hr_fs and other filesystem checks: fix bug if using
      magic number. levels_low is now honored.
    * FIX: scan function avoids hr_cpu and ucd_cpu_utilization
      at the same time
    * FIX: HP-UX agent: fixed output of df for long mount points
      (thanks to Claas Rockmann-Buchterkirche)
    * FIX: df_netapp/32: fixed output of used percentage (was always
      0% due to integer division)
    * FIX: fixed manual of df (magic_norm -> magic_normsize)
    * FIX: removed filesystem_trend_perfdata. It didn't work. Use
      now df-parameter "trend_perfdata" (see new man page of df)
    * FIX: cisco_temp_perf: fix return state in case of WARNING (was 0 = OK)
    * FIX: repair PNP template for df when using trends
    * FIX: cisco_qos: fix WATO exception (was due to print command in check)
    * FIX: check_mk check: fixed template for execution time
    * FIX: blade_health, fc_brocade_port_detailed removed debug outputs
    * FIX: netapp_volumes: The check handled 64-bit aggregates correctly
    * FIX: netapp_volumes: Fixed snmp scan function
    * FIX: blade_*: Fixed snmp scan function
    * FIX: nfsmount: fix exception in check in case of 'hanging'
    * systemtime: new simple check for time synchronization on Windows
      (needs agent update)
    * Added Perf-O-Meter for non-df filesystem checks (e.g. netapp)
    * hp_proliant_*: improve scan function (now just looks for "proliant")

    Multisite:
    * FIX: fix json/python Webservice

1.1.9i9:
    Core, Setup, etc.:
    * FIX: check_mk_templates.cfg: add missing check_period for hosts
      (needed for Shinken)
    * FIX: read *.include files before checks. Fixes df_netapp not finding
      its check function
    * FIX: inventory checks on SNMP+TCP hosts ignored new TCP checks
    * local.mk: This file is read after final.mk and *not* backup up
      or restored
    * read all files in conf.d/*.mk in alphabetical order now.
    * use snmp commands always with -Ot: output time stamps as UNIX epoch
      (thanks to Ulrich Kiermayr)

    Checks & Agents:
    * ucd_cpu_load: new check for CPU load via UCD SNMP agent
    * ucd_cpu_util: new check for CPU utilization via UCD SNMP agent
    * steelhead_status: new check for overall health of Riverbed Steelhead appliance
    * steelhead_connections: new check for Riverbed Steelhead connections
    * df, df_netapp, df_netapp32, hr_fs, vms_df: all filesystem checks now support
      trends. Please look at check manpage of df for details.
    * FIX: heartbeat_nodes: Fixed error handling when node is active but at least one link is dead
    * 3ware_units: Handling INITIALIZING state as warning now
    * FIX: 3ware_units: Better handling of outputs from different tw_cli versions now
    * FIX: local: PNP template for local now looks in all template directories for
      specific templates (thanks to Patrick Schaaf)

    Multisite:
    * FIX: fix "too many values to unpack" when editing views in single layout
      mode (such as host or service detail)
    * FIX: fix PNP icon in cases where host and service icons are displayed in 
      same view (found by Wolfgang Barth)
    * FIX: Fixed view column editor forgetting pending changes to other form
           fields
    * FIX: Customlinks snapin persists folding states again
    * FIX: PNP timerange painter option field takes selected value as default now
    * FIX: Fixed perfometer styling in single dataset layouts
    * FIX: Tooltips work in group headers now
    * FIX: Catching exceptions caused by unset bandwidth in interface perfometer

    WATO:
    * FIX: fix problem with vanishing services on Windows. Affected were services
      containing colons (such as fs_C:/).

    Livestatus:
    * FIX: fix most compiler warnings (thanks to patch by Sami Kerola)
    * FIX: fix memory leak. The leak caused increasing check latency in some
      situations
    
1.1.9i8:
    Multisite:
    * New "web service" for retrieving data from views as JSON or 
      Python objects. This allows to connect with NagStaMon 
      (requires patch in NagStaMon). Simply add &output_format=json
      or &output_format=python to your view URL.
    * Added two builtin views for NagStaMon.
    * Acknowledgement of problem now has checkboxes for sticky,
      send notification and persisten comment
    * Downtimes: allow to specify fixed/flexible downtime
    * new display_options d/D for switching on/off the tab "Display"
    * Improved builtin views for downtimes
    * Bugfix: Servicegroups can be searched with the quicksearch snapin using
      the 'sg:' prefix again

    WATO:
    * Fixed problem appearing at restart on older Python version (RH)

1.1.9i7:
    Core, Setup, etc.:
    * Fix crash on Python 2.4 (e.g. RedHat) with fake_file
    * Fixed clustering of SNMP hosts
    * Fix status output of Check_MK check in mixed cluster setups

    Checks & Agents:
    * PNP templates for if/if64: fix bugs: outgoing packets had been
      same as incoming, errors and discards were swapped (thanks to 
      Paul Freeman)
    * Linux Agent: Added suport for vdx and xvdx volumes (KVM+Virtio, XEN+xvda)

    Multisite:
    * Fix encoding problem when host/service groups contain non-ascii
      characters.

    WATO:
    * Fix too-long-URL problem in cases of many services on one host


1.1.9i6:
    INCOMPATIBLE CHANGES:
    * Removed out-dated checks blade_misc, ironport_misc and snia_sml. Replaced
      with dummy checks begin always UNKNOWN.

    Core, Setup, etc.:
    * cmk -D: show ip address of host 
    * Fix SNMP inventory find snmp misc checks inspite of negative scan function
    * Fix output of MB and GB values (fraction part was zero)

    Checks & Agents:
    * megaraid_ldisks: remove debug output
    * fc_brocade_port: hide on SNMP scan, prefer fc_brocade_port_detailed
    * fc_brocade_port_detailed: improve scan function, find more devices
    * New agent for HP-UX
    * hpux_cpu: new check for monitoring CPU load average on HP-UX
    * hpux_if: New check for monitoring NICs on HP-UX (compatible to if/if64)
    * hpux_multipath: New check for monitoring Multipathing on HP-UX
    * hpux_lvm: New check for monitoring LVM mirror state on HP-UX
    * hpux_serviceguard: new check for monitoring HP-UX Serviceguard
    * drbd: Fixed var typo which prevented inventory of drbd general check
      (Thanks to Andreas Behler)
    * mk_oracle: new agent plugin for monitoring ORACLE (currently only
      on Linux and HP-UX, but easily portable to other Unices)
    * oracle_sessions: new check for monitoring the current number of active
      database sessions.
    * oracle_logswitches: new check for monitoring the number of logswitches
      of an ORACLE instances in the last 60 minutes.
    * oracle_tablespaces: new check for monitoring size, state and autoextension
      of ORACLE tablespaces.
    * h3c_lanswitch_cpu: new check for monitoring CPU usage of H3C/HP/3COM switches
    * h3c_lanswitch_sensors: new check for monitoring hardware sensors of H3C/HP/3COM switches
    * superstack3_sensors: new check for monitoring hardware sensors of 3COM Superstack 3 switches

    Multisite:
    * Fixed aligns/widths of snapin contents and several small styling issues
    * Fixed links and border-styling of host matrix snapin
    * Removed jQuery hover menu and replaced it with own code

1.1.9i5:
    Multisite:
    * custom notes: new macros $URL_PREFIX$ and $SITE$, making 
      multi site setups easier
    * new intelligent logwatch icon, using url_prefix in multi site
      setups


1.1.9i4:
    Core, Setup, etc.:
    * added missing 'register 0' to host template
    * setup: fix creation of symlink cmk if already existing

    Multisite:
    * New reschedule icon now also works for non-local sites.
    * painter options are now persisted on a per-user-base
    * new optional column for displaying host and service comments
      (not used in shipped views but available in view editor)

    Livestatus:
    * Check for buffer overflows (replace strcat with strncat, etc.)
    * Reduce number of log messages (reclassify to debug)

    Checks & Agents:
    * apc_symmetra: handle empty SNMP variables and treat as 0.


1.1.9i3:
    INCOMPATIBLE CHANGES:
    * You need a current version of Livestatus for Multisite to work!
    * Multisite: removed (undocumented) view parameters show_buttons and show_controls.
      Please use display_options instead.
    * Finally removed deprecated filesystem_levels. Please use check_parameters instead.
    * Livestatus: The StatsGroupBy: header is still working but now deprecated.
      Please simply use Columns: instead. If your query contains at least one Stats:-
      header than Columns: has the meaning of the old StatsGroupBy: header

    Core, Setup, etc.:
    * Create alias 'cmk' for check_mk in bin/ (easier typing)
    * Create alias 'mkp' for check_mk -P in bin/ (easier typing) 

    Multisite:
    * Each column can now have a tooltip showing another painter (e.g.
      show the IP address of a host when hovering over its name)
    * Finally show host/services icons from the nagios value "icon_image".
      Put your icon files in /usr/share/check_mk/web/htdocs/images/icons.
      OMD users put the icons into ~/local/share/check_mk/web/htdocs/images/icons.
    * New automatic PNP-link icons: These icons automatically appear, if
      the new livestatus is configured correctly (see below). 
    * new view property "hidebutton": allow to hide context button to a view.
    * Defaults views 'Services: OK', 'Services: WARN, etc. do now not create
      context buttons (cleans up button bar).
    * new HTML parameter display_options, which allows to switch off several
      parts of the output (e.g. the HTML header, external links, etc).
    * View hoststatus: show PNP graph of host (usually ping stats)
    * new tab "Display": here the user can choose time stamp
      display format and PNP graph ranges
    * new column "host_tags", showing the Check_MK host tags of a host
    * new datasource "alert_stats" for computing alert statistics
    * new view "Alert Statistics" showing alert statistics for all hosts
      and services
    * Sidebar: Fixed snapin movement to the bottom of the snapin list in Opera
    * Sidebar: Fixed scroll position saving in Opera
    * Fixed reloading button animation in Chrome/IE (Changed request to async mode)
    * Sidebar: Removed scrollbars of in older IE versions and IE8 with compat mode
    * Sidebar: Fixed scrolling problem in IE8 with compat mode (or maybe older IE versions)
      which broke the snapin titles and also the tactical overview table
    * Sidebar: Fixed bulletlist positioning
    * Sidebar: The sidebar quicksearch snapin is case insensitive again
    * Fixed header displaying on views when the edit button is not shown to the user
    * View pages are not refreshed when at least one form (Filter, Commands,
      Display Options) is open
    * Catching javascript errors when pages from other domain are opened in content frame
    * Columns in view editor can now be added/removed/moved easily

    Checks & Agents:
    * Fixed problem with OnlyFrom: in Linux agent (df didn't work properly)
    * cups_queues: fixed plugin error due to invalid import of datetime,
      converted other checks from 'from datetime import...' to 'import datetime'.
    * printer_supply: handle the case where the current value is missing
    * megaraid_ldisks: Fixed item detection to be compatible with different versions of megaraid
    * Linux Agent: Added new 3ware agent code to support multiple controllers
      (Re-inventory of 3ware checks needed due to changed check item names)

    Livestatus:
    * new column pnpgraph_present in table host and service. In order for this
      column to work you need to specify the base directory of the PNP graphs
      with the module option pnp_path=, e.g. pnp_path=/omd/sites/wato/var/pnp4nagios/perfdata
    * Allow more than one column for StatsGroupBy:
    * Do not use function is_contact_member_of_contactgroup anymore (get compatible
      with Nagios CVS)
    * Livestatus: log timeperiod transitions (active <-> inactive) into Nagios
      log file. This will enable us to create availability reports more simple
      in future.

    Multisite:
    * allow include('somefile.mk') in multisite.mk: Include other files.
      Paths not beginning with '/' are interpreted relative to the directory
      of multisite.mk

    Livestatus:
    * new columns services_with_info: similar to services_with_state but with
      the plugin output appended as additional tuple element. This tuple may
      grow in future so do not depend on its length!

1.1.9i2:
    Checks & Agents:
    * ibm_imm_health: fix inventory function
    * if/if64: fix average line in PNP-template, fix display of speed for 20MBit
      lines (e.g. Frame Relay)

    Multisite:
    * WATO: Fixed omd mode/site detection and help for /etc/sudoers
    * WATO: Use and show common log for pending changes 
    * Sidebar Quicksearch: Now really disabling browser built-in completion
      dropdown selections
    
1.1.9i1:
    INCOMPATIBLE CHANGES:
    * TCP / SNMP: hosts using TCP and SNMP now must use the tags 'tcp'
      and 'snmp'. Hosts with the tag 'ping' will not inventorize any
      service. New configuration variable tcp_hosts.
    * Inventory: The call syntax for inventory has been simplified. Just
      call check_mk -I HOSTNAME now. Omit the "tcp" or "snmp". If you
      want to do inventory just for certain check types, type "check_mk --checks=snmp_info,if -I hostnames..."
      instead
    * perfdata_format now defaults to "pnp". Previous default was "standard".
      You might have to change that in main.mk if you are not using PNP (only
      relevant for MRPE checks)
    * inventory_check_severity defaults to 1 now (WARNING)
    * aggregation_output_format now defaults to "multiline"
    * Removed non_bulkwalk_hosts. You can use bulkwalk_hosts with NEGATE
      instead (see docu)
    * snmp_communites is now initialized with [], not with {}. It cannot
      be a dict any longer.
    * bulkwalk_hosts is now initizlized with []. You can do += here just
      as with all other rule variables.
    * Configuration check (-X) is now always done. It is now impossible to
      call any Check_MK action with an invalid configuration. This saves
      you against mistyped variables.
    * Check kernel: converted performance data from counters to rates. This
      fixes RRD problems (spikes) on reboots and also allows better access 
      to the peformance data for the Perf-O-Meters.  Also changed service 
      descriptions. You need to reinventurize the kernel checks. Your old
      RRDs will not be deleted, new ones will be created.
    * Multisite: parameters nagios_url, nagios_cgi_url and pnp_url are now
      obsolete. Instead the new parameter url_prefix is used (which must
      end with a /).

    Core, Setup, etc.:
    * Improve error handling: if hosts are monitored with SNMP *and* TCP,
      then after an error with one of those two agents checks from the
      other haven't been executed. This is fixed now. Inventory check
      is still not complete in that error condition.
    * Packages (MKP): Allow to create and install packages within OMD!
      Files are installed below ~/local/share/check_mk. No root permissions
      are neccessary
    * Inventory: Better error handling on invalid inventory result of checks
    * setup.sh: fix problem with missing package_info (only appears if setup
      is called from another directory)
    * ALL_SERVICES: Instead of [ "" ] you can now write ALL_SERVICES
    * debug_log: also output Check_MK version, check item and check parameters
    * Make sure, host has no duplicate service - this is possible e.g. by
      monitoring via agent and snmp in parallel. duplicate services will
      make Nagios reject the configuration.
    * --snmpwalk: do not translate anymore, use numbers. All checks work
      with numbers now anyway.
    * check_mk -I snmp will now try all checktypes not having an snmp scan
      function. That way all possible checks should be inventorized.
    * new variable ignored_checks: Similar to ignored_checktypes, but allows
      per-host configuration
    * allow check implementations to use common include files. See if/if64
      for an example
    * Better handling for removed checks: Removed exceptions in check_mk calls
      when some configured checks have been removed/renamed

    Checks & Agents:
    * Renamed check functions of imm_health check from test_imm to imm_health
      to have valid function and check names. Please remove remove from
      inventory and re-inventory those checks.
    * fc_brocade_port_detailed: allow to specify port state combinations not 
      to be critical
    * megaraid_pdisks: Using the real enclosure number as check item now
    * if/if64: allow to configure averaging of traffic over time (e.g. 15 min) 
      and apply traffic levels and averaged values. Also allow to specify relative
      traffic levels. Allow new parameter configuration via dictionary. Also
      allow to monitor unused ports and/or to ignore link status.
    * if/if64: Added expected interface speed to warning output
    * if/if64: Allow to ignore speed setting (set target speed to None)
    * wut_webtherm: handle more variants of WuT Webtherms (thanks to Lefty)
    * cisco_fan: Does not inventorize 'notPresent' sensors anymore. Improved output
    * cisco_power: Not using power source as threshold anymore. Improved output
    * cisco_fan: Does not inventorize 'notPresent' sensors anymore. Improved output
    * cisco_power: Not using power source as threshold anymore. Improved output
    * cisco_power: Excluding 'notPresent' devices from inventory now
    * cisco_temp_perf: Do not crash if device does not send current temperature
    * tcp_conn_stats: new check for monitoring number of current TCP connections
    * blade_*: Added snmp scan functions for better automatic inventory
    * blade_bays: Also inventorizes standby blades and has a little more
                  verbose output.
    * blade_blowers: Can handle responses without rpm values now. Improved output
    * blade_health: More detailed output on problems
    * blade_blades: Added new check for checking the health-, present- and
                    power-state of IBM Bladecenter blades
    * win_dhcp_pools: Several cleanups in check
    * Windows agent: allow restriction to ip addresses with only_hosts (like xinetd)
    * heartbeat_rscstatus: Catching empty output from agent correctly
    * tcp_conn_stats: Fixed inventory function when no conn stats can be inventoried
    * heartbeat_nodes: fix Linux agent for hostname with upper case letters (thanks to
            Thorsten Robers)
    * heartbeat_rscstatus: Catching empty output from agent correctly
    * heartbeat_rscstatus: Allowing a list as expected state to expect multiple OK states
    * win_dhcp_pools agent plugin: Filtering additional error message on
      systems without dhcp server
    * j4p_performance: Added experimental agent plugin fetching data via 
      jmx4perl agent (does not need jmx4perl on Nagios)
    * j4p_performance.mem: added new experimental check for memory usage via JMX.
    * if/if64: added Perf-O-Meter for Multisite
    * sylo: fix performance data: on first execution (counter wrap) the check did
      output only one value instead of three. That lead to an invalid RRD.
    * Cleaned up several checks to meet the variable naming conventions
    * drbd: Handling unconfigured drbd devices correctly. These devices are
      ignored during nventory
    * printer_supply: In case of OKI c5900 devices the name of the supply units ins not
      unique. The color of the supply unit is reported in a dedicated OID and added to the
      check item name to have a unique name now.
    * printer_supply: Added simple pnp template to have better graph formating for the check results
    * check_mk.only_from: new check for monitoring the IP address access restriction of the
      agent. The current Linux and Windows agents provide this information.
    * snmp_info check: Recoded not to use snmp_info_single anymore
    * Linux Agent: Fixed <<<cpu>>> output on SPARC machines with openSUSE
    * df_netapp/df_netapp32: Made check inventory resistant against empty size values
    * df_netapp32: Added better detection for possible 32bit counter wrap
    * fc_brocade_port_detailed: Made check handle phystate "noSystemControlAccessToSlot" (10)
      The check also handles unknown states better now
    * printer_supply: Added new parameter "printer_supply_some_remaining_status" to
      configure the reported state on small remaining capacity.
    * Windows agent: .vbs scripts in agents plugins/ directory are executed
      automatically with "cscript.exe /Nologo" to prevent wrong file handlers
    * aironet_clients: Only counting clients which don't have empty values for strength
    * statgrab_disk: Fixed byte calculation in plugin output
    * statgrab_disk: Added inventory function
    * 3ware_disks: Ignoring devices in state NOT-PRESENT during inventory

    Multisite:
    * The custom open/close states of custom links are now stored for each
      user
    * Setting doctype in sidebar frame now
    * Fixed invalid sidebar css height/width definition
    * Fixed repositioning the sidebar scroll state after refreshing the page
    * Fixed mousewheel scrolling in opera/chrome
    * Fixed resize bug on refresh in chrome
    * New view for all services of a site
    * Sidebar snapin site_status: make link target configurable
    * Multisite view "Recently changed services": sort newest first
    * Added options show_header and show_controls to remove the page headers
      from views
    * Cool: new button for an immediate reschedule of a host or service
      check: the view is redisplayed exactly at the point of time when
      Nagios has finished the check. This makes use of MK Livestatus'
      unique waiting feature.

   Livestatus:
    * Added no_more_notifications and check_flapping_recovery_notification
      fields to host table and no_more_notifications field to service table.
      Thanks to Matthew Kent

1.1.8:
    Core, Setup, etc.:
    * setup.sh: turn off Python debugging
    * Cleaned up documentation directory
    * cluster host: use real IP address for host check if cluster has
      one (e.g. service IP address)

    Checks & Agents:
    * Added missing PNP template for check_mk-hr_cpu
    * hr_fs: inventory now ignores filesystem with size 0,
      check does not longer crash on filesystems with size 0
    * logwatch: Fixed typo in 'too many unacknowledged logs' error message
    * ps: fix bug: inventory with fixed user name now correctly puts
      that user name into the resulting check - not None.
    * ps: inventory with GRAB_USER: service description may contain
      %u. That will be replaced with the user name and thus makes the
      service description unique.
    * win_dhcp_pools: better handle invalid agent output
    * hp_proliant_psu: Fixed multiple PSU detection on one system (Thanks to Andreas Döhler)
    * megaraid_pdisks: Fixed coding error
    * cisco_fan: fixed check bug in case of critical state
    * nfsmounts: fix output (free and used was swapped), make output identical to df

    Livestatus:
    * Prohibit { and } in regular expressions. This avoids a segmentation
      fault caused by regcomp in glibc for certain (very unusual) regular
      expressions.
    * Table status: new columns external_command_buffer_slots,
      external_command_buffer_usage and external_command_buffer_max
      (this was implemented according to an idea and special request of
       Heinz Fiebig. Please sue him if this breaks anything for you. I was
       against it, but he thinks that it is absolutely neccessary to have
       this in version 1.1.8...)
    * Table status: new columns external_commands and external_commands_rate
      (also due to Mr. Fiebig - he would have quit our workshop otherwise...)
    * Table downtimes/comments: new column is_service

    Multisite:
    * Snapin Performance: show external command per second and usage and
      size of external command buffer
    * Downtimes view: Group by hosts and services - just like comments
    * Fix links for items containing + (e.g. service descriptionen including
      spaces)
    * Allow non-ASCII character in downtimes and comments
    * Added nagvis_base_url to multisite.mk example configuration
    * Filter for host/service groups: use name instead of alias if 
      user has no permissions for groups

1.1.8b3:
    Core, Setup, etc.:
    * Added some Livestatus LQL examples to documentation
    * Removed cleanup_autochecks.py. Please use check_mk -u now.
    * RRA configuration for PNP: install in separate directory and do not
      use per default, since they use an undocumented feature of PNP.

    Checks & Agents:
    * postfix_mailq: Changed limit last 6 lines which includes all needed
		information
    * hp_proliant_temp/hp_proliant_fans: Fixed wrong variable name
    * hp_procurve_mem: Fixed wrong mem usage calculation
    * ad_replication: Works no with domain controller hostnames like DC02,DC02
    * aironet_client: fix crash on empty variable from SNMP output
    * 3ware_disks, 3ware_units: hopefully repaired those checks
    * added rudimentary agent for HP-UX (found in docs/)

    Multisite:
    * added Perf-O-Meter to "Problems of Host" view
    * added Perf-O-Meter to "All Services" view
    * fix bug with cleaning up persistent connections
    * Multisite now only fetches the available PNP Graphs of hosts/services
    * Quicksearch: limit number of items in dropdown to 80
      (configurable via quicksearch_dropdown_limit)
    * Views of hosts: make counts of OK/WARN/CRIT klickable, new views
      for services of host in a certain state
    * Multisite: sort context buttons in views alphabetically
    * Sidebar drag scrolling: Trying to compensate lost mouse events when
	leaving the sidebar frame while dragging

    Livestatus:
    * check for event_broker_options on start
    * Fix memory leakage caused by Filter: headers using regular expressions
    * Fix two memory leaks in logfile parser

1.1.8b2:
    Core, Setup, etc.:
    * Inventory: skip SNMP-only hosts on non-SNMP checktypes (avoids timeouts)
    * Improve error output for invalid checks
    
    Checks & Agents:
    * fix bug: run local and plugins also when spaces are in path name
      (such as C:\Program Files\Check_MK\plugins
    * mem.vmalloc: Do not create a check for 64 bit architectures, where
      vmalloc is always plenty
    * postfix_mailq: limit output to 1000 lines
    * multipath: handle output of SLES 11 SP1 better
    * if/if64: output operstatus in check output
    * if/if64: inventory now detects type 117 (gigabitEthernet) for 3COM
    * sylo: better handling of counter wraps.

    Multisite:
    * cleanup implementation of how user settings are written to disk
    * fix broken links in 'Edit view -> Try out' situation
    * new macros $HOSTNAME_LOWER$, $HOSTNAME_UPPER$ and $HOSTNAME_TITLE$ for
      custom notes

1.1.8b1:
    Core, Setup, etc.:
    * SNMPv3: allow privProtocol and privPassword to be specified (thanks
      to Josef Hack)
    * install_nagios.sh: fix problem with broken filenames produced by wget
    * install_nagios.sh: updated software to newest versions
    * install_nagios.sh: fix Apache configuration problem
    * install_nagios.sh: fix configuration vor PNP4Nagios 0.6.6
    * config generation: fix host check of cluster hosts
    * config generation: add missing contact groups for summary hosts
    * RPM package of agent: do not overwrite xinetd.d/check_mk, but install
      new version with .rpmnew, if admin has changed his one
    * legacy_checks: fix missing perfdata, template references where in wrong
      direction (thanks Daniel Nauck for his precise investigation)

    Checks & Agents:
    * New check imm_health by Michael Nieporte
    * rsa_health: fix bug: detection of WARNING state didn't work (was UNKNOWN
            instead)
    * check_mk_agent.solaris: statgrab now excludes filesystems. This avoids hanging
      in case of an NFS problem. Thanks to Divan Santana.
    * multipath: Handle new output of multipath -l (found on SLES11 SP1)
    * ntp: fix typo in variable ntp_inventory_mode (fixes inventory problem)
    * if64: improve output formatting of link speed
    * cisco_power: inventory function now ignores non-redundant power supplies
    * zpool_status: new check from Darin Perusich for Solaris zpools

    Multisite:
    * fix several UTF-8 problems: allow non-ascii characters in host names
      (must be UTF 8 encoded!)
    * improve compatibility with Python 2.3
    * Allow loading custom style sheet overriding Check_MK styles by setting
      custom_style_sheet in multisite.mk
    * Host icons show link to detail host, on summary hosts.
    * Fix sidebar problem: Master Control did not display data correctly
    * status_host: honor states even if sites hosting status hosts is disabled
      (so dead-detection works even if local site is disabled)
    * new config variable start_url: set url for welcome page
    * Snapin Quicksearch: if no host is matching, automatically search for
      services
    * Remove links to legacy Nagios GUI (can be added by user if needed)
    * Sidebar Quicksearch: fix several annoyances
    * Views with services of one host: add title with host name and status

    Livestatus:
    * fix memory leak: lost ~4K on memory on each StatsAnd: or StatsOr:
      header (found by Sven Nierlein)
    * fix invalid json output for empty responses (found by Sven Nierlein)
    * fix Stats: avg ___ for 0 matching elements. Output was '-nan' and is
      now '0.0'
    * fix output of floating point numbers: always use exponent and make
      sure a decimal point is contained (this makes JSON/Python detect
      the correct type)

1.1.7i5:
    Core, Setup, etc.:
    * SNMP: do not load any MIB files (speeds up snmpwalk a lot!)
    * legacy_checks: new config variable allowing creating classical
      non-Check_MK checks while using host tags and config options
    * check_mk_objects.cfg: beautify output, use tabs instead of spaces
    * check_mk -II: delete only specified checktypes, allow to reinventorize
      all hosts
    * New option -O, --reload: Does the same as -R, but reloads Nagios
      instead of restarting it.
    * SNMP: Fixed string detection in --snmpwalk calls
    * SNMP: --snmpwalk does walk the enterprises tree correctly now
    * SNMP: Fixed missing OID detection in SNMP check processing. There was a problem
      when the first column had OID gaps in the middle. This affected e.g. the cisco_locif check.
    * install_nagios.sh: correctly detect Ubuntu 10.04.1
    * Config output: make order of service deterministic
    * fix problem with missing default hostgroup

    Multisite:
    * Sidebar: Improved the quicksearch snapin. It can search for services, 
      servicegroups and hostgroups now. Simply add a prefix "s:", "sg:" or "hg:"
      to search for other objects than hosts.
    * View editor: fix bug which made it impossible to add more than 10 columns
    * Service details: for Check_MK checks show description from check manual in
      service details
    * Notes: new column 'Custom notes' which allows customizable notes
      on a per host / per service base (see online docu for details)
    * Configuration: new variable show_livestatus_errors which can be set
      to False in order to hide error about unreachable sites
    * hiding views: new configuration variables hidden_views and visible_views
    * View "Service problems": hide problems of down or unreachable hosts. This
      makes the view consistant with "Tactical Overview"

    Checks & Agents:
    * Two new checks: akcp_sensor_humidity and akcp_sensor_temp (Thanks to Michael Nieporte)
    * PNP-template for kernel: show average of displayed range
    * ntp and ntp.time: Inventory now per default just creates checks for ntp.time (summary check).
      This is controlled by the new variable ntp_inventory_mode (see check manuals).
    * 3ware: Three new checks by Radoslav Bak: 3ware_disks, 3ware_units, 3ware_info
    * nvidia: agent now only queries GPUCoreTemp and GPUErrors. This avoids
      a vmalloc leakage of 32kB per call (bug in NVIDIA driver)
    * Make all SNMP based checks independent of standard MIB files
    * ad_replication: Fixed syntax errors and unhandled date output when
      not replicated yet
    * ifoperstatus: Allowing multiple target states as a list now
    * cisco_qos: Added new check to monitor traffic in QoS classes on Cisco routers
    * cisco_power: Added scan function
    * if64/if/cisco_qos: Traffic is displayed in variable byte scales B/s,KB/s,MB/s,GB/s
      depending on traffic amount.
    * if64: really using ifDescr with option if_inventory_uses_description = True
    * if64: Added option if_inventory_uses_alias to using ifAlias for the item names
    * if64/if: Fixed bug displaying the out traffic (Perfdata was ok)
    * if64/if: Added WARN/CRIT thresholds for the bandwidth usage to be given as rates
    * if64/if: Improved PNP-Templates
    * if64/if: The ifoperstatus check in if64/if can now check for multiple target states
    * if64/if: Removing all null bytes during hex string parsing (These signs Confuse nagios pipe)
    * Fixed hr_mem and hr_fs checks to work with new SNMP format
    * ups_*: Inventory works now on Riello UPS systems
    * ups_power: Working arround wrong implemented RFC in some Riello UPS systems (Fixing negative power
      consumption values)
    * FreeBSD Agent: Added sections: df mount mem netctr ipmitool (Thanks to Florian Heigl)
    * AIX: exclude NFS and CIFS from df (thanks to Jörg Linge)
    * cisco_locif: Using the interface index as item when no interface name or description are set

    Livestatus:
    * table columns: fix type of num_service_* etc.: was list, is now int (thanks to Gerhard Laußer)
    * table hosts: repair semantics of hard_state (thanks to Michael Kraus). Transition was one
      cycle to late in certain situations.

1.1.7i4:
    Core, Setup, etc.:
    * Fixed automatic creation of host contactgroups
    * templates: make PNP links work without rewrite

    Multisite:
    * Make page handler modular: this allows for custom pages embedded into
      the Multisite frame work and thus using Multisite for other tasks as
      well.
    * status_host: new state "waiting", if status host is still pending
    * make PNP links work without rewrite
    * Fix visibility problem: in multisite setups all users could see
      all objects.

1.1.7i3:
    Core, Setup, etc.:
    * Fix extra_nagios_conf: did not work in 1.1.7i2
    * Service Check_MK now displays overall processing time including
      agent communication and adds this as performance data
    * Fix bug: define_contactgroups was always assumed True. That led to duplicate
      definitions in case of manual definitions in Nagios 

    Checks & Agents:
    * New Check: hp_proliant_da_phydrv for monitoring the state of physical disks
      in HP Proliant Servers
    * New Check: hp_proliant_mem for monitoring the state of memory modules in
      HP Proliant Servers
    * New Check: hp_proliant_psu for monitoring the state of power supplies in
      HP Proliant Servers
    * PNP-templates: fix several templates not working with MULTIPLE rrds
    * new check mem.vmalloc for monitoring vmalloc address space in Linux kernel.
    * Linux agent: add timeout of 2 secs to ntpq 
    * wmic_process: make check OK if no matching process is found

    Livestatus:
    * Remove obsolete parameter 'accept_timeout'
    * Allow disabling idle_timeout and query_timeout by setting them to 0.

    Multisite:
    * logwatch page: wrap long log lines

1.1.7i2:
    Incompatible Changes:
    * Remove config option define_timeperiods and option --timeperiods.
      Check_MK does not longer define timeperiod definitions. Please
      define them manually in Nagios.
    * host_notification_period has been removed. Use host_extra_conf["notification_period"]
      instead. Same holds for service_notification_periods, summary_host_notification_periods
      and summary_service_notification_periods.
    * Removed modes -H and -S for creating config data. This now does
      the new option -N. Please set generate_hostconf = False if you
      want only services to be defined.

    Core, Setup, etc.:
    * New config option usewalk_hosts, triggers --usewalk during
      normal checking for selected hosts.
    * new option --scan-parents for automatically finding and 
      configuring parent hosts (see online docu for details)
    * inventory check: put detailed list of unchecked items into long
      plugin output (to be seen in status details)
    * New configuration variable check_parameters, that allows to
      override default parameters set by inventory, without defining 
      manual checks!

    Checks & Agents:
    * drbd: changed check parameters (please re-inventorize!)
    * New check ad_replication: Checks active directory replications
      of domain controllers by using repadm
    * New check postifx_mailq: Checks mailqueue lengths of postifx mailserves
    * New check hp_procurve_cpu: Checks the CPU load on HP Procurve switches
    * New check hp_procurve_mem: Checks the memory usage on HP Procurve switches
    * New check hp_procurve_sensors: Checks the health of PSUs, FANs and
      Temperature on HP Procurve switches
    * New check heartbeat_crm: Monitors the general state of heartbeat clusters
      using the CRM
    * New check heartbeat_crm_resources: Monitors the state of resources and nodes
      in heartbeat clusters using the CRM
    * *nix agents: output AgentOS: in header
    * New agent for FreeBSD: It is based on the linux agent. Most of the sections
      could not be ported easily so the FreeBSD agent provides information for less
      checks than the linux agent.
    * heartbeat_crm and heartbeat_crm.resources: Change handling of check parameters.
      Please reinvenurize and read the updated man page of those checks
    * New check hp_proliant_cpu: Check the physical state of CPUs in HP Proliant servers
    * New check hp_proliant_temp: Check the temperature sensors of HP Proliant servers
    * New check hp_proliant_fans: Check the FAN sensors of HP Proliant servers

    Multisite:
    * fix chown problem (when nagios user own files to be written
      by the web server)
    * Sidebar: Fixed snapin movement problem using older firefox
      than 3.5.
    * Sidebar: Fixed IE8 and Chrome snapin movement problems
    * Sidebar: Fixed IE problem where sidebar is too small
    * Multisite: improve performance in multi site environments by sending
      queries to sites in parallel
    * Multisite: improve performance in high latency situations by
      allowing persistent Livestatus connections (set "persist" : True 
      in sites, use current Livestatus version)

    Livestatus:
    * Fix problems with in_*_period. Introduce global
      timeperiod cache. This also improves performance
    * Table timeperiods: new column 'in' which is 0/1 if/not the
      timeperiod is currently active
    * New module option idle_timeout. It sets the time in ms
      Livestatus waits for the next query. Default is 300000 ms (5 min).
    * New module option query_timeout. It limits the time between
      two lines of a query (in ms). Default is 10000 ms (10 sec).

1.1.7i1: Core, Setup, etc.:
    * New option -u for reordering autochecks in per-host-files
      (please refer to updated documentation about inventory for
       details)
    * Fix exception if check_mk is called without arguments. Show
      usage in that case.
    * install_nagios.sh: Updated to NagVis 1.5 and fixed download URL
    * New options --snmpwalk and --usewalk help implemeting checks
      for SNMP hardware which is not present
    * SNMP: Automatically detect missing entries. That fixes if64
      on some CISCO switches.
    * SNMP: Fix hex string detection (hopefully)
    * Do chown only if running as root (avoid error messages)
    * SNMP: SNMPv3 support: use 4-tuple of security level, auth protocol,
      security name and password instead of a string in snmp_communities
      for V3 hosts.
    * SNMP: Fixed hexstring detection on empty strings
    * New option -II: Is like -I, but removes all previous autochecks
      from inventorized hosts
    * install_nagios.sh: Fix detection of PNP4Nagios URL and URL of
      NagVis
    * Packager: make sanity check prohibiting creating of package files
      in Check MK's directories
    * install_nagios.sh: Support Ubuntu 10.04 (Thanks to Ben)
      
    Checks & Agents:
    * New check ntp.time: Similar to 'ntp' but only honors the system peer
      (that NTP peer where ntpq -p prints a *).
    * wmic_process: new check for ressource consumption of windows processes
    * Windows agent supports now plugins/ and local/ checks
    * [FIX] ps.perf now correctly detects extended performance data output
      even if number of matching processes is 0
    * renamed check cisco_3640_temp to cisco_temp, renamed cisco_temp
      to cisco_temp_perf, fixed snmp detection of those checks
    * New check hr_cpu - checking the CPU utilization via SNMP
    * New check hr_fs - checking filesystem usage via SNMP
    * New check hr_mem - checking memory usage via SNMP
    * ps: inventory now can configured on a per host / tag base
    * Linux: new check nvidia.temp for monitoring temperature of NVIDIA graphics card
    * Linux: avoid free-ipmi hanging forever on hardware that does not support IPMI
    * SNMP: Instead of an artificial index column, which some checks use, now
      the last component of the OID is used as index. That means that inventory
      will find new services and old services will become UNKNOWN. Please remove
      the outdated checks.
    * if: handle exception on missing OIDs
    * New checks hp_blade* - Checking health of HP BladeSystem Enclosures via SNMP
    * New check drbd - Checking health of drbd nodes
    * New SNMP based checks for printers (page counter, supply), contributed
      by Peter Lauk (many thanks!)
    * New check cups_queues: Checking the state of cups printer queues
    * New check heartbeat_nodes: Checking the node state and state of the links
      of heartbeat nodes
    * New check heartbeat_rscstatus: Checks the local resource status of
      a heartbeat node
    * New check win_dhcp_pools: Checks the usage of Windows DHCP Server lease pools
    * New check netapp_volumes: Checks on/offline-condition and states of netapp volumes 

    Multisite:
    * New view showing all PNP graphs of services with the same description
    * Two new filters for host: notifications_enabled and acknowledged
    * Files created by the webserver (*.mk) are now created with the group
      configured as common group of Nagios and webserver. Group gets write
      permissions on files and directories.
    * New context view: all services of a host group
    * Fix problems with Umlauts (non-Ascii-characters) in performance data
    * New context view: all services of a host group
    * Sidebar snapins can now fetch URLs for the snapin content instead of
      building the snapin contents on their own.
    * Added new nagvis_maps snapin which displays all NagVis maps available
      to the user. Works with NagVis 1.5 and newer.

1.1.6:
    Core, Setup, etc.:
    * Service aggregation: new config option aggregation_output_format.
      Settings this to "multiline" will produce Nagios multiline output
      with one line for each individual check.

    Multisite:
    * New painter for long service plugin output (Currently not used
      by any builtin view)

    Checks & Agents:
    * Linux agent: remove broken check for /dev/ipmi0

1.1.6rc3:
    Core, Setup, etc.:
    * New option --donate for donating live host data to the community.
      Please refer to the online documentation for details.
    * Tactical Overview: Fixed refresh timeout typo
      (Was 16 mins instead of 10 secs)

    Livestatus:
    * Assume strings are UTF-8 encoded in Nagios. Convert from latin-1 only
      on invalid UTF-8 sequences (thanks to Alexander Yegorov)

    Multisite:
    * Correctly display non-ascii characters (fixes exception with 'ascii codec')
      (Please also update Livestatus to 1.1.6rc3)

1.1.6rc2:
    Multisite:
    * Fix bug in Master control: other sites vanished after klicking buttons.
      This was due to connection error detection in livestatus.py (Bug found
      by Benjamin Odenthal)
    * Add theme and baseurl to links to PNP (using features of new PNP4Nagios
      0.6.4)

    Core, Setup, etc.:
    * snmp: hopefully fix HEX/string detection now

    Checks & Agents:
    * md: fix inventory bug on resync=PENDING (Thanks to Darin Perusich)

1.1.6rc1:
    Multisite:
    * Repair Perf-O-Meters on webkit based browsers (e.g. Chrome, Safari)
    * Repair layout on IE7/IE8. Even on IE6 something is working (definitely
      not transparent PNGs though). Thanks to Lars.
    * Display host state correct if host is pending (painter "host with state")
    * Logfile: new filter for plugin output
    * Improve dialog flow when cloning views (button [EDIT] in views snapin)
    * Quicksearch: do not open search list if text did not change (e.g. Shift up),
      close at click into field or snapin.

    Core, Setup, etc.:
    * Included three patched from Jeff Dairiki dealing with compile flags
      and .gitignore removed from tarballs
    * Fix problem with clustered_services_of[]: services of one cluster
      appeared also on others
    * Packager: handle broken files in package dir
    * snmp handling: better error handling in cases where multiple tables
      are merged (e.g. fc_brocade_port_detailed)
    * snmp: new handling of unprintable strings: hex dumps are converted
      into binary strings now. That way all strings can be displayed and
      no information is lost - nevertheless.
      
    Checks & Agents:
    * Solaris agent: fixed rare df problems on Solaris 10, fix problem with test -f
      (thanks to Ulf Hoffmann)
    * Converted all PNP templates to format of 0.6.X. Dropped compatibility
      with 0.4.X.
    * Do not use ipmi-sensors if /dev/ipmi0 is missing. ipmi-sensors tries
      to fiddle around with /dev/mem in that case and miserably fails
      in some cases (infinite loop)
    * fjdary60_run: use new binary encoding of hex strings
    * if64: better error handling for cases where clients do not send all information
    * apc_symmetra: handle status 'smart boost' as OK, not CRITICAL

    Livestatus:
    * Delay starting of threads (and handling of socket) until Nagios has
      started its event loop. This prevents showing services as PENDING 
      a short time during program start.

1.1.6b3:
    Multisite:
    * Quicksearch: hide complete host list if field is emptied via Backspace or Del.
      Also allow handle case where substring match is unique.

1.1.6b2:
    Core, Setup, etc.:
    * Packager: fix unpackaged files (sounds, etc)

    Multisite:
    * Complete new design (by Tobias Roeckl, Kopf & Herz)
    * New filters for last service check and last service state change
    * New views "Recently changed services" and "Unchecked services"
    * New page for adding sidebar snapins
    * Drag & Drop for sidebar snapins (thanks to Lars)
    * Grab & Move for sidebar scrolling (thanks to Lars)
    * Filter out summary hosts in most views.
    * Set browser refresh to 30 secs for most views
    * View host status: added a lot of missing information
    * View service status: also added information here
    * Make sure, enough columns can be selected in view editor
    * Allow user to change num columns and refresh directly in view
    * Get back to where you came after editing views
    * New sidebar snapin "Host Matrix"
    * New feature "status_host" for remote sites: Determine connection
      state to remote side by considering a certain host state. This
      avoids livestatus time outs to dead sites.
    * Sidebar snapin site status: fix reload problem
    * New Perf-O-Meters displaying service performance data
    * New snapin "Custom Links" where you easily configure your own
      links via multisite.mk (see example in new default config file)
    * Fixed problem when using only one site and that is not local

    Livestatus:
    * new statistics columns: log_messages and log_messages_rate
    * make statistics average algorithm more sluggish

1.1.5i3:
     Core, Setup, etc.:
     * New Check_MK packager (check_mk -P)

1.1.5i2:
     Core, Setup, etc.:
     * install_nagios.sh: add missing package php5-iconv for SLES11

     Checks & Agents:
     * if64: new SNMP check for network interfaces. Like if, but uses 64 bit
       counters of modern switches. You might need to configure bulkwalk_hosts.
     * Linux agent: option -d enabled debug output
     * Linux agent: fix ipmi-sensors cache corruption detection
     * New check for temperature on Cisco devices (cisco_3640_temp)
     * recompiled waitmax with dietlibc (fixed incompatibility issues
       on older systems)

     Multisite:
     * Filters for groups are negateable.

1.1.5i1:
     Checks & Agents:
     * uptime: new check for system uptime (Linux)
     * if: new SNMP check for network interfaces with very detailed traffic,
       packet and error statistics - PNP graphs included

     Multisite:
     * direct integration of PNP graphs into Multisite views
     * Host state filter: renamed HTML variables (collision with service state). You
       might need to update custom views using a filter on host states.
     * Tactical overview: exclude services of down hosts from problems, also exclude
       summary hosts
     * View host problems/service problems: exclude summary hosts, exclude services
       of down hosts
     * Simplified implementation of sidebar: sidebar is not any longer embeddeable.
     * Sidebar search: Added host site to be able to see the context links on
       the result page
     * Sidebar search: Hitting enter now closes the hint dropdown in all cases

1.1.5i0:
      Core, Setup, etc.:
      * Ship check-specific rra.cfg's for PNP4Nagios (save much IO and disk space)
      * Allow sections in agent output to apear multiple times
      * cleanup_autochecks.py: new option -f for directly activating new config
      * setup.sh: better detection for PNP4Nagios 0.6
      * snmpwalk: use option -Oa, inhibit strings to be output as hex if an umlaut
        is contained.

      Checks & Agents:
      * local: allow more than once performance value, separated by pipe (|)
      * ps.perf: also send memory and CPU usage (currently on Linux and Solaris)
      * Linux: new check for filesystems mount options
      * Linux: new very detailed check for NTP synchronization
      * ifoperstatus: inventory honors device type, per default only Ethernet ports
        will be monitored now
      * kernel: now inventory is supported and finds pgmajfault, processes (per/s)
        and context switches
      * ipmi_sensors: Suppress performance data for fans (save much IO/space)
      * dual_lan_check: fix problem which using MRPE
      * apc_symmetra: PNP template now uses MIN for capacity (instead of AVERAGE)
      * fc_brocade_port_detailed: PNP template now uses MAX instead of AVERAGE
      * kernel: fix text in PNP template
      * ipmi_sensors: fix timeout in agent (lead to missing items)
      * multipath: allow alias as item instead of uuid
      * caching agent: use /var/cache/check_mk as cache directory (instead of /etc/check_mk)
      * ifoperstatus: is now independent of MIB

      Multisite:
      * New column host painter with link to old Nagios services
      * Multisite: new configuration parameter default_user_role
      
      Livestatus:
      * Add missing LDFLAGS for compiling (useful for -g)

1.1.4:
      Summary:
      * A plentitude of problem fixes (including MRPE exit code bug)
      * Many improvements in new Multisite GUI
      * Stability and performance improvements in Livestatus

      Core, Setup, etc.:
      * Check_MK is looking for main.mk not longer in the current and home
        directory
      * install_nagios.sh: fix link to Check_MK in sidebar
      * install_nagios.sh: switch PNP to version 0.6.3
      * install_nagios.sh: better Apache-Config for Multisite setup
      * do not search main.mk in ~ and . anymore (brought only trouble) 
      * clusters: new variable 'clustered_services_of', allowing for overlapping
         clusters (as proposed by Jörg Linge)
      * install_nagios.sh: install snmp package (needed for snmp based checks)
      * Fix ower/group of tarballs: set them to root/root
      * Remove dependency from debian agent package    
      * Fixed problem with inventory when using clustered_services
      * tcp_connect_timeout: Applies now only for connect(), not for
        time of data transmission once a connection is established
      * setup.sh now also works for Icinga
      * New config parameter debug_log: set this to a filename in main.mk and you
        will get a debug log in case if 'invalid output from plugin...'
      * ping-only-hosts: When ping only hosts are summarized, remove Check_MK and
        add single PING to summary host.
      * Service aggregation: fix state relationship: CRIT now worse than UNKNOWN 
      * Make extra_service_conf work also for autogenerated PING on ping-only-hosts
        (groups, contactgroups still missing)

      Checks & Agents:
      * mrpe in Linux agent: Fix bug introduced in 1.1.3: Exit status of plugins was
        not honored anymore (due to newline handling)
      * mrpe: allow for sending check_command to PNP4Nagios (see MRPE docu)
      * Logwatch GUI: fix problem on Python 2.4 (thanks to Lars)
      * multipath: Check is now less restrictive when parsing header lines with
        the following format: "<alias> (<id>)"
      * fsc_ipmi_mem_status: New check for monitoring memory status (e.g. ECC)
         on FSC TX-120 (and maybe other) systems.
      * ipmi_sensors in Linux agent: Fixed compatibility problem with new ipmi
        output. Using "--legacy-output" parameter with newer freeipmi versions now.
      * mrpe: fix output in Solaris agent (did never work)
      * IBM blade center: new checks for chassis blowers, mediatray and overall health
      * New caching agent (wrapper) for linux, supporting efficient fully redundant
        monitoring (please read notes in agents/check_mk_caching_agent)
      * Added new smbios_sel check for monitoring the System Event Log of SMBIOS.
      * fjdarye60_rluns: added missing case for OK state
      * Linux agent: The xinetd does not log each request anymore. Only
        failures are logged by xinetd now. This can be changed in the xinetd
	configuration files.
      * Check df: handle mountpoints containing spaces correctly 
        (need new inventorization if you have mountpoints with spaces)
      * Check md on Linux: handle spare disks correctly
      * Check md on Linux: fix case where (auto-read-only) separated by space
      * Check md on Linux: exclude RAID 0 devices from inventory (were reported as critical)
      * Check ipmi: new config variable ipmi_ignore_nr
      * Linux agent: df now also excludes NFSv4
      * Wrote man-page for ipmi check
      * Check mrpe: correctly display multiline output in Nagios GUI
      * New check rsa_health for monitoring IBM Remote Supervisor Adapter (RSA)
      * snmp scan: suppress error messages of snmpget
      * New check: cpsecure_sessions for number of sessions on Content Security Gateway
      * Logwatch GUI: move acknowledge button to top, use Multisite layout,
         fix several layout problem, remove list of hosts
      * Check logwatch: limit maximum size of stored log messages (configurable
        be logwatch_max_filesize)
      * AIX agent: fix output of MRPE (state and description was swapped)
      * Linux agent: fixed computation of number of processors on S390
      * check netctr: add missing perfdata (was only sent on OK case)
      * Check sylo: New check for monitoring the sylo state
      
      Livestatus:
      * Table hosts: New column 'services' listing all services of that host
      * Column servicegroups:members: 'AuthUser' is now honored
      * New columns: hosts:services_with_state and servicegroups:members_with_state
      * New column: hostgroup:members_with_state
      * Columns hostgroup:members and hostgroup:members_with_state honor AuthUser
      * New rudimentary API for C++
      * Updates API for Python
      * Make stack size of threads configurable
      * Set stack size of threads per default o 64 KB instead of 8 MB
      * New header Localtime: for compensating time offsets of remote sites
      * New performance counter for fork rate
      * New columns for hosts: last_time_{up,down,unreachable}
      * New columns for services: last_time_{ok,warning,critical,unknown}
      * Columns with counts honor now AuthUser
      * New columns for hosts/services: modified_attributes{,_list}
      * new columns comments_with_info and downtimes_with_info
      * Table log: switch output to reverse chronological order!
      * Fix segfault on filter on comments:host_services
      * Fix missing -lsocket on Solaris
      * Add missing SUN_LEN (fixed compile problem on Solaris)
      * Separators: remote sanitiy check allowing separators to be equal
      * New output format "python": declares strings as UTF-8 correctly
      * Fix segault if module loaded without arguments

      Multisite:
      * Improved many builtin views
      * new builtin views for host- and service groups
      * Number of columns now configurable for each layout (1..50)
      * New layout "tiled"
      * New painters for lists of hosts and services in one column
      * Automatically compensate timezone offsets of remote sites
      * New datasources for downtimes and comments
      * New experimental datasource for log
      * Introduce limitation, this safes you from too large output
      * reimplement host- and service icons more intelligent
      * Output error messages from dead site in Multisite mode
      * Increase wait time for master control buttons from 4s to 10s
      * Views get (per-view) configurable browser automatic reload interval
      * Playing of alarm sounds (configurable per view)
      * Sidebar: fix bookmark deletion problem in bookmark snapin
      * Fixed problem with sticky debug
      * Improve pending services view
      * New column with icon with link to Nagios GUI
      * New icon showing items out of their notification period.
      * Multisite: fix bug in removing all downtimes
      * View "Hostgroups": fix color and table heading
      * New sidebar snapin "Problem hosts"
      * Tactical overview: honor downtimes
      * Removed filter 'limit'. Not longer needed and made problems
        with new auto-limitation.
      * Display umlauts from Nagios comments correctly (assuming Latin-1),
         inhibit entering of umlauts in new comments (fixes exception)
      * Switched sidebar from synchronous to asynchronous requests
      * Reduced complete reloads of the sidebar caused by user actions
      * Fix reload problem in frameset: Browser reload now only reloads
        content frames, not frameset.


1.1.3:

      Core, Setup, etc.:
      * Makefile: make sure all files are world readable
      * Clusters: make real host checks for clusters (using check_icmp with multiple IP addresses)
      * check_mk_templates: remove action_url from cluster and summary hosts (they have no performance data)
      * check_mk_template.cfg: fix typo in notes_url
      * Negation in binary conf lists via NEGATE (clustered_services, ingored_services,
	bulkwalk_hosts, etc).
      * Better handling of wrapping performance counters
      * datasource_programs: allow <HOST> (formerly only <IP>)
      * new config variable: extra_nagios_conf: string simply added to Nagios
        object configuration (for example for define command, etc.)
      * New option --flush: delete runtime data of some or all hosts
      * Abort installation if livestatus does not compile.
      * PNP4Nagios Templates: Fixed bug in template file detection for local checks
      * nagios_install.sh: Added support for Ubuntu 9.10
      * SNMP: handle multiline output of snmpwalk (e.g. Hexdumps)
      * SNMP: handle ugly error output of snmpwalk
      * SNMP: allow snmp_info to fetch multiple tables
      * check_mk -D: sort hostlist before output
      * check_mk -D: fix output: don't show aggregated services for non-aggregated hosts
      * check_mk_templates.cfg: fix syntax error, set notification_options to n

      Checks & Agents:
      * logwatch: fix authorization problem on web pages when acknowledging
      * multipath: Added unhandled multipath output format (UUID with 49 signs)
      * check_mk-df.php: Fix locale setting (error of locale DE on PNP 0.6.2)
      * Make check_mk_agent.linux executable
      * MRPE: Fix problems with quotes in commands
      * multipath: Fixed bug in output parser
      * cpu: fixed bug: apply level on 15min, not on 1min avg
      * New check fc_brocade_port_detailed
      * netctrl: improved handling of wrapped counters
      * winperf: Better handling of wrapping counters
      * aironet_client: New check for number of clients and signal
        quality of CISCO Aironet access points
      * aironet_errors: New check for monitoring CRC errors on
        CISCO Aironet access points
      * logwatch: When Agent does not send a log anymore and no local logwatch
                  file present the state will be UNKNOWN now (Was OK before).
      * fjdarye60_sum: New check for summary status of Fidary-E60 devices
      * fjdarye60_disks: New check for status of physical disks
      * fjdarye60_devencs: New check for status of device enclosures
      * fjdarye60_cadaps: New check for status of channel adapters
      * fjdarye60_cmods: New check for status of channel modules
      * fjdarye60_cmods_flash: New check for status of channel modules flash
      * fjdarye60_cmods_mem: New check for status of channel modules memory
      * fjdarye60_conencs: New check for status of controller enclosures
      * fjdarye60_expanders: New check for status of expanders
      * fjdarye60_inletthmls: New check for status of inlet thermal sensors
      * fjdarye60_thmls: New check for status of thermal sensors
      * fjdarye60_psus: New check for status of PSUs
      * fjdarye60_syscaps: New check for status of System Capacitor Units
      * fjdarye60_rluns: New check for RLUNs
      * lparstat_aix: New check by Joerg Linge
      * mrpe: Handles multiline output correctly (only works on Linux,
	      Agents for AIX, Solaris still need fix).
      * df: limit warning and critical levels to 50/60% when using a magic number
      * fc_brocade_port_detailed: allow setting levels on in/out traffic, detect
         baudrate of inter switch links (ISL). Display warn/crit/baudrate in
	 PNP-template

      MK Livestatus:
      * fix operators !~ and !~~, they didn't work (ever)
      * New headers for waiting (please refer to online documentation)
      * Abort on errors even if header is not fixed16
      * Changed response codes to better match HTTP
      * json output: handle tab and other control characters correctly
      * Fix columns host:worst_service_state and host:worst_service_hard_state
      * New tables servicesbygroup, servicesbyhostgroup and hostsbygroup
      * Allow to select columns with table prefix, e.g. host_name instead of name
        in table hosts. This does not affect the columns headers output by
	ColumnHeaders, though.
      * Fix invalid json output of group list column in tables hosts and services
      * Fix minor compile problem.
      * Fix hangup on AuthUser: at certain columns
      * Fix some compile problems on Solaris

      Multisite:
      * Replaced Multiadmin with Multisite.


1.1.2:
      Summary:
      * Lots of new checks
      * MK Livestatus gives transparent access to log files (nagios.log, archive/*.log)
      * Many bug fixes

      MK Livestatus:
      * Added new table "log", which gives you transparent access to the Nagios log files!
      * Added some new columns about Nagios status data to stable 'status'
      * Added new table "comments"
      * Added logic for count of pending service and hosts
      * Added several new columns in table 'status' 
      * Added new columns flap_detection and obsess_over_services in table services
      * Fixed bug for double columns: filter truncated double to int
      * Added new column status:program_version, showing the Nagios version
      * Added new column num_services_pending in table hosts
      * Fixed several compile problems on AIX
      * Fixed bug: queries could be garbled after interrupted connection
      * Fixed segfault on downtimes:contacts
      * New feature: sum, min, max, avg and std of columns in new syntax of Stats:

      Checks & Agents:
      * Check ps: this check now supports inventory in a very flexible way. This simplifies monitoring a great number of slightly different processes such as with ORACLE or SAP.
      * Check 'md': Consider status active(auto-read-only) as OK
      * Linux Agent: fix bug in vmware_state
      * New Checks for APC Symmetra USV
      * Linux Agent: made <<<meminfo>>> work on RedHat 3.
      * New check ps.perf: Does the same as ps, but without inventory, but with performance data
      * Check kernel: fixed missing performance data
      * Check kernel: make CPU utilization work on Linux 2.4
      * Solaris agent: don't use egrep, removed some bashisms, output filesystem type zfs or ufs
      * Linux agent: fixed problem with nfsmount on SuSE 9.3/10.0
      * Check 'ps': fix incompability with old agent if process is in brackets
      * Linux agent: 'ps' now no longer supresses kernel processes
      * Linux agent: make CPU count work correctly on PPC-Linux
      * Five new checks for monitoring DECRU SANs
      * Some new PNP templates for existing checks that still used the default templates
      * AIX Agent: fix filesystem output
      * Check logwatch: Fix problem occuring at empty log lines
      * New script install_nagios.sh that does the same as install_nagios_on_lenny.sh, but also works on RedHat/CentOS 5.3.
      * New check using the output of ipmi-sensors from freeipmi (Linux)
      * New check for LSI MegaRAID disks and arrays using MegaCli (based on the driver megaraid_sas) (Linux)
      * Added section <<<cpu>>> to AIX and Solaris agents
      * New Check for W&T web thermograph (webthermometer)
      * New Check for output power of APC Symmetra USP
      * New Check for temperature sensors of APC Symmetra WEB/SNMP Management Card.
      * apc_symmetra: add remaining runtime to output
      * New check for UPS'es using the generic UPS-MIB (such as GE SitePro USP)
      * Fix bug in PNP-template for Linux NICs (bytes and megabytes had been mixed up).
      * Windows agent: fix bug in output of performance counters (where sometimes with , instead of .)
      * Windows agent: outputs version if called with 'version'
      
      Core, Setup, etc.:
      * New SNMP scan feature: -I snmp scans all SNMP checks (currently only very few checks support this, though)
      * make non-bulkwalk a default. Please edit bulkwalk_hosts or non_bulkwalk_hosts to change that
      * Improve setup autodetection on RedHat/CentOS.  Also fix problem with Apache config for Mutliadmin: On RedHat Check_MK's Apache conf file must be loaded after mod_python and was thus renamed to zzz_check_mk.conf.
      * Fix problem in Agent-RPM: mark xinetd-configfile with %config -> avoid data loss on update
      * Support PNP4Nagios 0.6.2
      * New setup script "install_nagios.sh" for installing Nagios and everything else on SLES11
      * New option define_contactgroups: will automatically create contactgroup definitions for Nagios

1.1.0:
      * Fixed problems in Windows agent (could lead
        to crash of agent in case of unusal Eventlog
	messages)
      * Fixed problem sind 1.0.39: recompile waitmax for
        32 Bit (also running on 64)
      * Fixed bug in cluster checks: No cache files
        had been used. This can lead to missing logfile
	messages.
      * Check kernel: allow to set levels (e.g. on 
	pgmajfaults)
      * Check ps now allows to check for processes owned
        by a specific user (need update of Linux agent)
      * New configuration option aggregate_check_mk: If
        set to True, the summary hosts will show the
	status auf check_mk (default: False)
      * Check winperf.cpuusage now supports levels
        for warning and critical. Default levels are
	at 101 / 101
      * New check df_netapp32 which must be used
        for Netapps that do not support 64 bit 
	counters. Does the same as df_netapp
      * Symlink PNP templates: df_netapp32 and
        df_netapp use same template as df
      * Fix bug: ifoperstatus does not produce performance
        data but said so.
      * Fix bug in Multiadmin: Sorting according to
        service states did not work
      * Fix two bugs in df_netapp: use 64 bit counters
        (32 counter wrap at 2TB filesystems) and exclude
       	snapshot filesystems with size 0 from inventory.
      * Rudimentary support for monitoring ESX: monitor
        virtual filesystems with 'vdf' (using normal df
	check of check_mk) and monitor state of machines 
	with vcbVmName -s any (new check vmware_state).
      * Fixed bug in MRPE: check failed on empty performance
        data (e.g. from check_snmp: there is emptyness
        after the pipe symbol sometimes)
      * MK Livestatus is now multithreaded an can
        handle up to 10 parallel connections (might
        be configurable in a future version).
      * mk_logwatch -d now processes the complete logfile
        if logwatch.state is missing or not including the
	file (this is easier for testing)
      * Added missing float columns to Livestatus.
      * Livestatus: new header StatsGroupBy:
      * First version with "Check_MK Livestatus Module"!
        setup.sh will compile, install and activate
	Livestatus per default now. If you do not want
	this, please disable it by entering <tt>no</tt>,
	when asked by setup.
      * New Option --paths shows all installation, config
        and data paths of Check_mk and Nagios
      * New configuration variable define_hostgroups and
        define service_groups allow you to automatically
        create host- and service groups - even with aliases.
      * Multiadmin has new filter for 'active checks enabled'.
      * Multiadmin filter for check_command is now a drop down list.
      * Dummy commands output error message when passive services
        are actively checked (by accident)
      * New configuration option service_descriptions allows to
        define customized service descriptions for each check type
      * New configuration options extra_host_conf, extra_summary_host_conf
        and extra_service_conf allow to define arbitrary Nagios options
	in host and service defitions (notes, icon_image, custom variables,
        etc)
      * Fix bug: honor only_hosts also at option -C


1.0.39:
      * New configuration variable only_hosts allows
	you to limit check_mk to a subset of your
	hosts (for testing)
      * New configuration parameter mem_extended_perfdata
	sends more performance data on Linux (see 
	check manual for details)
      * many improvements of Multiadmin web pages: optionally 
	filter out services which are (not) currently in downtime
	(host or service itself), optionally (not) filter out summary
	hosts, show host status (down hosts), new action
	for removing all scheduled downtimes of a service.
	Search results will be refreshed every 90 seconds.
	Choose between two different sorting orders.
	Multadmin now also supports user authentication
      * New configuration option define_timeperiods, which
	allows to create Nagios timeperiod definitions.
	This also enables the Multiadmin tools to filter
	out services which are currently not in their
	notification interval.
      * NIC check for Linux (netctr.combined) now supports
	checking of error rates
      * fc_brocade_port: New possibility of monitoring
	CRC errors and C3 discards
      * Fixed bug: snmp_info_single was missing
        in precompiled host checks
	
1.0.38:
      * New: check_mk's multiadmin tool (Python based
	web page). It allows mass administration of
	services (enable/disable checks/notifications, 
	acknowledgements, downtimes). It does not need
	Nagios service- or host groups but works with
	a freeform search.
      * Remove duplicate <?php from the four new 
	PNP templates of 1.0.37.
      * Linux Agent: Kill hanging NFS with signal 9
	(signal 15 does not always help)
      * Some improvements in autodetection. Also make
	debug mode: ./autodetect.py: This helps to
	find problems in autodetection.
      * New configuration variables generate_hostconf and
	generate_dummy_commands, which allows to suppress
	generation of host definitions for Nagios, or 
	dummy commands, resp.
      * Now also SNMP based checks use cache files.
      * New major options --backup and --restore for
	intelligent backup and restore of configuration
	and runtime data
      * New variable simulation_mode allows you to dry
	run your Nagios with data from another installation.
      * Fixed inventory of Linux cpu.loads and cpu.threads
      * Fixed several examples in checks manpages
      * Fixed problems in install_nagios_on_lenny.sh
      * ./setup.sh now understands option --yes: This
        will not output anything except error messages
	and assumes 'yes' to all questions
      * Fix missing 'default.php' in templates for
	local
	
1.0.37:
      * IMPORTANT: Semantics of check "cpu.loads" has changed.
	Levels are now regarded as *per CPU*. That means, that
	if your warning level is at 4.0 on a 2 CPU machine, then 
	a level of 8.0 is applied.
      * On check_mk -v now also ouputs version of check_mk
      * logfile_patterns can now contain host specific entries.
	Please refer to updated online documentation for details.
      * Handling wrapping of performance counters. 32 and 64 bit
	counters should be autodetected and handled correctly.
	Counters wrapping over twice within one check cycle
	cannot be handled, though.
      * Fixed bug in diskstat: Throughput was computed twice
	too high, since /proc/diskstats counts in sectors (512 Bytes)
	not in KB
      * The new configuration variables bulkwalk_hosts and
	non_bulkwalk_hosts, that allow 	to specify, which hosts 
	support snmpbulkwalk (which is
	faster than snmpwalk) and which not. In previos versions,
	always bulk walk was used, but some devices do not support
	that.
      * New configuration variable non_aggregated_hosts allows
	to exclude hosts generally from service aggregation.
      * New SNMP based check for Rittal CMC TC 
	(ComputerMultiControl-TopConcept) Temperature sensors 
      * Fixed several problems in autodetection of setup
      * Fixed inventory check: exit code was always 0
	for newer Python versions.
      * Fixed optical problem in check manual pages with
	newer version of less.
      * New template check_mk-local.php that tries to
	find and include service name specific templates.
	If none is found, default.php will be used.
      * New PNP templates check_mk-kernel.php for major page
	faults, context switches and process creation
      * New PNP template for cpu.threads (Number of threads)
      * Check nfsmounts now detects stale NFS handles and
	triggers a warning state in that case

1.0.36:
      * New feature of Linux/UNIX Agent: "MRPE" allows
	you to call Nagios plugins by the agent. Please
	refer to online documentation for details.
      * Fix bug in logwatch.php: Logfiles names containing spaces
	now work.
      * Setup.sh now automatically creates cfg_dir if
	none found in nagios.cfg (which is the case for the
	default configuration of a self compiled Nagios)
      * Fix computation of CPU usage for VMS.
      * snmp_hosts now allows config-list syntax. If you do
	not define snmp_hosts at all, all hosts with tag
	'snmp' are considered to be SNMP hosts. That is 
	the new preferred way to do it. Please refer
	to the new online documentation.
      * snmp_communities now also allows config-list syntax
	and is compatible to datasource_programs. This allows
	to define different SNMP communities by making use
	of host tags.
      * Check ifoperstatus: Monitoring of unused ports is
	now controlled via ifoperstatus_monitor_unused.
      * Fix problem in Windows-Agent with cluster filesystems:
	temporarily non-present cluster-filesystems are ignored by
	the agent now.
      * Linux agent now supports /dev/cciss/d0d0... in section
	<<<diskstat>>>
      * host configuration for Nagios creates now a variable
	'name host_$HOSTNAME' for each host. This allows
	you to add custom Nagios settings to specific hosts
	in a quite general way.
      * hosts' parents can now be specified with the
	variable 'parents'. Please look at online documentation
	for details.
      * Summary hosts now automatically get their real host as a
	parent. This also holds for summary cluster hosts.
      * New option -X, --config-check that checks your configuration
	for invalid variables. You still can use your own temporary
	variables if you prefix them with an underscore.
	IMPORTANT: Please check your configuration files with
	this option. The check may become an implicit standard in
	future versions.
      * Fixed problem with inventory check on older Python 
	versions.
      * Updated install_nagios_on_lenny.sh to Nagios version
	3.2.0 and fixed several bugs.

1.0.35:
      * New option -R/--restart that does -S, -H and -C and
	also restarts Nagios, but before that does a Nagios
	config check. If that fails, everything is rolled
	back and Nagios keeps running with the old configuration.
      * PNP template for PING which combines RTA and LOSS into
	one graph.
      * Host check interval set to 1 in default templates.
      * New check for hanging NFS mounts (currently only
	on Linux)
      * Changed check_mk_templates.cfg for PING-only hosts:
	No performance data is processed for the PING-Check
	since the PING data is already processed via the
	host check (avoid duplicate RRDs)
      * Fix broken notes_url for logwatch: Value from setup.sh
	was ignored and always default value taken.
      * Renamed config variable mknagios_port to agent_port
	(please updated main.mk if you use that variable)
      * Renamed config variable mknagios_min_version to
	agent_min_version (update main.mk if used)
      * Renamed config variable mknagios_autochecksdir to 
	autochecksdir (update main.mk if used)
      * configuration directory for Linux/UNIX agents is
	now configurable (default is /etc/check_mk)
      * Add missing configuration variable to precompiled
	checks (fix problem when using clusters)
      * Improved multipath-check: Inventory now determines
	current number of paths. And check output is more
	verbose.
      * Mark config files as config files in RPM. RPM used
	to overwrite main.mk on update!
	
1.0.34:
      * Ship agents for AIX and SunOS/Solaris (beta versions).
      * setup script now autodetects paths and settings of your
	running Nagios
      * Debian package of check_mk itself is now natively build
	with paths matching the prepackaged Nagios on Debian 5.0
      * checks/df: Fix output of check: percentage shown in output
	did include reserved space for root where check logic did
	not. Also fix logic: account reserved space as used - not
	as avail.
      * checks/df: Exclude filesystems with size 0 from inventory.
      * Fix bug with host tags in clusters -> precompile did not
	work.
      * New feature "Inventory Check": Check for new services. Setting
	inventory_check_interval=120 in main.mk will check for new services
	every 2 hours on each host. Refer to online documentation
	for more details.
      * Fixed bug: When agent sends invalid information or check
	has bug, check_mk now handles this gracefully
      * Fixed bug in checks/diskstat and in Linux agent. Also
	IDE disks are found. The inventory does now work correctly
	if now disks are found.
      * Determine common group of Apache and Nagios at setup.
	Auto set new variable www_group which replaces logwatch_groupid.
	Fix bug: logwatch directories are now created with correct
	ownership when check_mk is called manually as root.
      * Default templates: notifications options for hosts and
	services now include also recovery, flapping and warning
	events.
      * Windows agent: changed computation of RAM and SWAP usage
	(now we assume that "totalPageFile" includes RAM *and*
	SWAP).
      * Fix problem with Nagios configuration files: remove
	characters Nagios considers as illegal from service
	descriptions.
      * Processing of performance data (check_icmp) for host
        checks and PING-only-services now set to 1 in default
	templates check_mk_templates.cfg.
      * New SNMP checks for querying FSC ServerView Agent: fsc_fans,
	fsc_temp and fsc_subsystems. Successfully tested with agents
	running	on Windows and Linux.
      * RPM packaged agent tested to be working on VMWare ESX 4.0 
	(simply install RPM package with rpm -i ... and open port 
	in firewall with "esxcfg-firewall -o 6556,tcp,in,check_mk")
      * Improve handling of cache files: inventory now uses cache
	files only if they are current and if the hosts are not
	explicitely specified.
	
1.0.33:
      * Made check_mk run on Python 2.3.4 (as used in CentOS 4.7
	und RedHat 4.7). 
      * New option -M that prints out manual pages of checks.
	Only a few check types are documented yet, but more will
	be following.
      * Package the empty directory /usr/lib/check_mk_agent/plugins
	and ../local into the RPM and DEB package of the agent
      * New feature: service_dependencies. check_mk lets you comfortably
	create Nagios servicedependency definitions for you and also
	supports them by executing the checks in an optimal order.
      * logwatch.php: New button for hiding the context messages.
	This is a global setting for all logfiles and its state is
	stored in a cookie.
	
1.0.32:
      * IMPORTANT: Configuration variable datasource_programs is now
        analogous to that of host_groups. That means: the order of
        program and hostlist must be swapped!
      * New option --fake-dns, useful for tests with non-existing
	hosts.
      * Massive speed improvement for -S, -H and -C
      * Fixed bug in inventory of clusters: Clustered services where
	silently dropped (since introduction of host tags). Fixed now.
      * Fixed minor bug in inventory: Suppress DNS lookup when using
	--no-tcp
      * Fixed bug in cluster handling: Missing function strip_tags()
	in check_mk_base.py was eliminated.
      * Changed semantics of host_groups, summary_host_groups,
	host_contactgroups, and summary_host_groups for clusters. 
	Now the cluster names will be relevant, not
	the names of the nodes. This allows the cluster hosts to
	have different host/contactgroups than the nodes. And it is more
	consistent with other parts of the configuration.
      * Fixed bug: datasource_programs on cluster nodes did not work
	when precompiling

1.0.31:
      * New option -D, --dump that dumps all configuration information
	about one, several or all hosts
	New config variables 'ignored_checktypes' and 'ignored_services',
        which allow to include certain checktypes in general or
        some services from some hosts from inventory
      * Config variable 'clustered_services' now has the same semantics
	as ignored_checktypes and allows to make it host dependent.
      * Allow magic tags PHYSICAL_HOSTS, CLUSTER_HOSTS and ALL_HOSTS at
	all places, where lists of hosts are expected (except checks).
	This fixes various problems that arise when using all_hosts at
	those places:
	  * all_hosts might by changed by another file in conf.d
	  * all_hosts does not contain the cluster hosts
      * Config file 'final.mk' is read after all other config files -
	if it exists. You can put debug code there that prints the
	contents of your variables.
      * Use colored output only, if stdout is a tty. If you have
	problems with colors, then you can pipe the output
	through cat or less
      * Fixed bug with host tags: didn't strip off tags when
	processing configuration lists (occurs when using
	custom host lists)
      * mk_logwatch is now aware of inodes of logfiles. This
	is important for fast rotating files: If the inode
	of a logfile changes between two checks mk_logwatch
	assumes that the complete content is new, even if
	the new file is longer than the old one.
      * check_mk makes sure that you do not have duplicate
	hosts in all_hosts or clusters.

1.0.30:
      * Windows agent now automatically monitors all existing
	event logs, not only "System" and "Application".

1.0.29:
      * Improved default Nagios configuration file:
	added some missing templates, enter correct URLs
	asked at setup time.
      * IMPORANT: If you do not use the new default 
	Nagios configuration file you need to rename
	the template for aggregated services (summary
	services) to check_mk_summarizes (old name
	was 'check_mk_passive-summary'). Aggregated
	services are *always* passive and do *never*
	have performance data.
      * Hopefully fixed CPU usage output on multi-CPU
	machines
      * Fixed Problem in Windows Agent: Eventlog monitoring
	does now also work, if first record has not number 1
	(relevant for larger/older eventlogs)
      * Fixed bug in administration.html: Filename for Nagios
	must be named check_mk.cfg and *not* main.mk. Nagios
	does not read files without the suffix .cfg. 
      * magic factor for df, that allows to automatgically 
        adapt levels for very big or very small filesystems.
      * new concept of host tags simplyfies configuration.
      * IMPORTANT: at all places in the configuration where
	lists of hosts are used those are not any longer
	interpreted as regular expressions. Hostnames
	must match exactly. Therefore the list [ "" ] does
	not any longer represent the list of all hosts.
	It is a bug now. Please write all_hosts instead
	of [ "" ]. The semantics for service expressions
	has not changed.
      * Fixed problem with logwatch.php: Begin with
	<?php, not with <?. This makes some older webservers
	happy.
      * Fixed problem in check ipmi: Handle corrupt output
	from agent
      * Cleaned up code, improved inline documentation
      * Fixed problem with vms_df: default_filesystem_levels,
	filesystem_levels and df magic number now are used
	for df, vms_df and df_netapp together. Works now also
	when precompiled.
	
1.0.28:
      * IMPORTANT: the config file has been renamed from
	check_mk.cfg to main.mk. This has been suggested
	by several of my customers in order to avoid 
	confusion with Nagios configuration files. In addition,
	all check_mk's configuration file have to end in
	'.mk'. This also holds for the autochecks. The 
	setup.sh script will automatically rename all relevant
	files. Users of RPM or DEB installations have to remove
	the files themselves - sorry.
      * Windows agent supports eventlogs. Current all Warning
        and Error messages from 'System' and 'Application' are
        being sent to check_mk. Events can be filtered on the
	Nagios host.
      * Fixed bug: direct RRD update didn't work. Should now.
      * Fixed permission problems when run as root.
      * Agent is expected to send its version in <<<check_mk>>>
	now (not any longer in <<<mknagios>>>
      * Fixed bug in Windows agent. Performance counters now output
	correct values
      * Change checks/winperf: Changed 'ops/sec' into MB/s.
	That measures read and write disk throughput
	(now warn/crit levels possible yet)
      * new SNMP check 'ifoperstatus' for checking link
        of network interfaces via SNMP standard MIB
      * translated setup script into english
      * fixed bug with missing directories in setup script
      * made setup script's output nicer, show version information
      * NEW: mk_logwatch - a new plugin for the linux/UNIX agent
	for watching logfiles
      * Better error handling with Nagios pipe
      * Better handling of global error: make check_mk return
	CRIT, when no data can retrieved at all.
      * Added missing template 'check_mk_pingonly' in sample
	Nagios config file (is needed for hosts without checks)
	
1.0.27:
      * Ship source code of windows agent
      * fix several typos
      * fix bug: option --list-hosts did not work
      * fix bug: precompile "-C" did not work because
	of missing extension .py
      * new option -U,--update: It combines -S, -H and
	-U and writes the Nagios configuration into a
	file (not to stdout).
      * ship templates for PNP4Nagios matching most check_mk-checks.
	Standard installation path is /usr/share/check_mk/pnp-templates
	
1.0.26:
      -	Changed License to GNU GPL Version 2
      * modules check_mk_admin and check_mk_base are both shipped
	uncompiled.
      * source code of windows agent togehter with Makefile shipped
	with normal distribution
      * checks/md now handles rare case where output of /proc/mdstat
	shows three lines per array

1.0.25:
      * setup skript remembers paths

1.0.24:
      * fixed bug with precompile: Version of Agent was always 0

1.0.23:
      * fixed bug: check_config_variables was missing in precompiled
	files
      * new logwatch agent in Python plus new logwatch-check that
	handles both the output from the old and the new agent

1.0.22:
      * Default timeout for TCP transfer increased from 3.0 to 60.0
      * Windows agent supports '<<<mem>>>' that is compatible with Linux
      * Windows agents performance counters output fixed
      * Windows agent can now be cross-compiled with mingw on Linux
      * New checktype winperf.cpuusage that retrieves the percentage
	of CPU usage from windows (still has to be tested on Multi-CPU
	machine)
      * Fixed bug: logwatch_dir and logwatch_groupid got lost when
	precompiling. 
      * arithmetic for CPU usage on VMS multi-CPU machines changed

1.0.21:
      * fixed bug in checks/df: filesystem levels did not work
	with precompiled checks

1.0.20:
      * new administration guide in doc/
      * fixed bug: option -v now works independent of order
      * fixed bug: in statgrab_net: variable was missing (affected -C)
      * fixed bug: added missing variables, imported re (affected -C)
      * check ipmi: new option ipmi_summarize: create only one check for all sensors
      * new pnp-template for ipmi summarized ambient temperature
 
1.0.19:
      * Monitoring of Windows Services
      * Fixed bug with check-specific default parameters
      * Monitoring of VMS (agent not included yet)
      * Retrieving of data via an external programm (e.g. SSH/RSH)
      * setup.sh does not overwrite check_mk.cfg but installs
	the new default file as check_mk.cfg-1.0.19
      * Put hosts into default hostgroup if none is configured<|MERGE_RESOLUTION|>--- conflicted
+++ resolved
@@ -19,11 +19,8 @@
     * 0777 FIX: special agent emcvnx: did not work with security file authentication...
     * 0786 FIX: zfsget: fixed compatibility with older Solaris agents...
     * 0809 FIX: brocade_fcport: Fixed recently introduced problem with port speed detection
-<<<<<<< HEAD
     * 0803 FIX: agent_ibmsvc: raw data for System Info Check and License Check now in correct format...
-=======
     * 0787 FIX: df: fixed problems on some filesystem checks when legacy check parameters where used...
->>>>>>> ff9786ff
 
     Multisite:
     * 0779 Hostgroups (Summary): Empty hostgroups are no longer shown (can be re-enabled by filter)
