1.2.5i7:
    Checks & Agents:
<<<<<<< HEAD
    * 1167 citrix_license/esx_license: Can now be configured to always show OK as state
=======
    * 1197 climaveneta_temp: New check for temperature sensors on Climaveneta clima devices
>>>>>>> d5ae9339
    * 1478 FIX: kernel.util, statgrab_cpu: fix computation of utilization...

    Multisite:
    * 1164 FIX: Fixed links from servicegroup overviews to single servicegroups
    * 1166 FIX: Also prevting stylesheet update issues during version updates (just like for JS files)

    WATO:
    * 1165 FIX: Fixed exception in service discovery of logwatch event console forwarding checks...


1.2.5i6:
    Core & Setup:
    * 1008 Overall check timeout for Check_MK checks now defaults to CRIT state...
    * 1373 SEC: Do not ouput complete command line when datasource programs fail...
    * 1425 New section header option "encoding" for agent output...
    * 1129 FIX: Windows MSI-Installer: some systems created corrupted check_mk_agent.msi files...
    * 1426 FIX: windows agent: logwatch: no longer reports incorrect formatted texts (japanese characters)...
    * 1429 FIX: Disabled snmp checktypes are now sorted out before Check_MK contacts the snmp host...

    Checks & Agents:
    * 0185 knuerr_rms_humidity, knuerr_rms_temp: Two new Checks to Monitor the Temperature and the Humidity on Knürr RMS Devices
    * 1065 heartbeat_crm / heartbeat_crm.resources: Rewrote checks / formalized parameters...
    * 1068 livedump: Added optional check interval (detect staleness) / option to encrypt mails...
    * 1093 windows agent: performance counter can now be specified by name...
    * 0189 docsis_channels: Support for Frequency of Downstream Channels for Devices with DOCSIS MIB
    * 0190 docsis_channels_upstream: New check for monitoring upstream channels on cable modems with DOCSIS MIB
    * 0193 docsis_cm_status: New Check Status Check for Cable Modems with Docsis MIB.
    * 1070 printer_input/printer_output: New checks to monitor input/output sub-units of printers...
    * 0196 esx_vsphere_hostsystem: New subcheck for maintenance mode...
    * 0197 check_uniserv: New Check for Uniserv Data Management Services...
    * 0199 veeam_client: Check rewritten to get a nicer output
    * 0200 arris_cmts_cpu,arris_cmts_temp: New Checks for Arris CMTS Devices ( Temperature and CPU Utilization)
    * 0202 cisco_temp_sensor: It is now possible to configure this check in WATO....
    * 1172 New check sap.value_groups...
    * 1173 cisco_secure: Check creates now a summary instead one service by port...
            NOTE: Please refer to the migration notes!
    * 1174 rms200_temp: New Temperature check for RMS200 Devices
    * 1175 dell_idrac_disks: New Check for Harddisks using Dell iDrac
    * 0644 adva_fsp_if: instead of lower warning and critical levels check now supports lower and upper levels
            NOTE: Please refer to the migration notes!
    * 1006 printer_pages: add Perf-O-Meter and PNP template
    * 0646 brocade_fcport: the administrative states for which ports are inventorized can now be configured in WATO
    * 1010 chrony: new check for NTP synchronization via chrony on Linux...
    * 1011 ibm_svc_systemstats.disk_latency: introduce levels for alerting...
    * 1372 cisco_vss: new check for monitoring state of Cisco Virtual Switches
    * 0648 brocade_fcport: new speed calculation of isl_ports...
    * 0649 f5_bigip_pool: check now also prints the node names of down nodes
    * 1374 arc_raid_status: moved plugin into main Linux agent...
            NOTE: Please refer to the migration notes!
    * 1375 vxvm_enclosures, vxvm_multipath, vxvm_objstatus: joined into one agent plugin called vxvm...
    * 1376 dmraid: moved plugin code into normal Linux agent...
    * 1377 Renamed agent plugin resolve_hostname into dnsclient, make portable to all Unices...
    * 1146 nfsmounts: supported by AIX agent now...
    * 1103 windows agent: now able to omit context text of logfiles...
    * 1150 netstat: new check for monitoring TCP/UDP connections and Linux and AIX...
    * 0654 oracle_instance: now also monitors the log mode
    * 1176 winperf_msx_queues: The list of counters for inventory can now be configured host based using wato
    * 0656 brocade_fcport: inventory rule can now choose upon physical und operations states as well, state choices were also updated
    * 1177 Hivemanger: New agent to check hivemanager devices
    * 1383 oracle_asm_diskgroup: Account for offline disks and required mirror free space...
            NOTE: Please refer to the migration notes!
    * 1178 arris_cmts_mem: New check for Memory usage on arris cmts modules.
    * 1179 bluecat_dhcp: New Check for DHCP Service on bluecat adonis devices.
    * 1180 bluecat_dns, bluecat_dns_queries: New DNS Checks for Bluecat Adonis.
    * 1181 bluecat_ntp: New Check for NTP on bluecat adonis or proteus devices
    * 1105 wmic_if.ps1: Powershell version of the wmic_if.bat script...
    * 1182 bluecat_ha: New Check for HA Status on Bluecat Adonis devices
    * 1183 bluecat_commandserver: New Check for bluecat adonis devices
    * 1397 juniper_screenos_cpu, juniper_screenos_fan, juniper_screenos_mem, juniper_screenos_temp, juniper_screenos_vpn: new checks for Juniper ScreenOS Firewalls
    * 1106 mk_inventory.ps1: now uses the MK_CONFDIR environment variable from the agent (if available)...
    * 1107 windows agent: now sets additional environment variables...
    * 1108 printer_io.include: included tray description in check output
    * 0657 diskstat: cluster support added for single disk modes
    * 1111 vCenter monitoring: greatly improved performance (at least 40 times faster)...
    * 1112 esx_vsphere_hostsystem.mem_usage_cluster: allows to monitor total RAM usage of all nodes in a cluster...
    * 0658 brocade_info: new check to retrieve informational data about Brocade switches
    * 1385 oracle_instance: new WATO rules for archivelog, logging, login and uptime...
    * 1403 kernel.util: allow levels for the total CPU utilization...
            NOTE: Please refer to the migration notes!
    * 1117 agent_vsphere: now able to query license information from esx system...
    * 1118 bluecat_dns, bluecat_dhcp: no able to run as clustered checks...
    * 1409 Extended Check_MK-API: check function may return None...
    * 0659 domino_tasks: new check to monitor tasks on a lotus domino server via snmp
    * 1187 Hivemanager: Extended Check and Agent...
    * 1130 esx monitoring: agent_vsphere now retrieves additional data (used by HW-inventory)...
    * 1422 agent_vsphere: now able to configure where the power state of a vm or esx-host should be assigned...
    * 1442 ups_socomec_out_source: New check for checking the power source of out phases for Socomec UPSs
    * 0662 domino_mailqueues: new check to monitor mail queues in Lotus Domino
    * 1188 veeam_client: Check now also outputs ReadSize and TransferedSize...
    * 0663 domino_info: new check to extract informational data about a Lotus Domino Server
    * 0664 domino_users: new check to monitor the number of users on a Domino Notes server
    * 1447 domino_transactions: new check to monitor the number of transactions per minute on Lotus Domino servers
    * 1190 statgrab_cpu: Check can now handle parameters
    * 1191 Linux agent now also sends information about tmpfs...
    * 1193 ps: Manual Checks can now use RegEx for user matching...
    * 1194 Linux Agent now supports monitoring of cifs mounts
    * 1195 AIX Agent now also supports monitoring of cifs mounts
    * 1196 apache_status: Added timeout...
    * 1443 ups_socomec_outphase: New check for monitoring the out phases of Socomec UPSs
    * 1051 FIX: tcp_conn_stats: fix missing performance data...
    * 1142 FIX: winperf_ts_sessions: fix computation, check has never really worked
    * 1090 FIX: zfsget: fixed exception which happened on incomplete zfs entries
    * 0187 FIX: hp_proliant_power: Fixed Wato configuration
    * 0192 FIX: oracle_rman_backups: Not longer try to make a inventory for broken plugin outputs
    * 0194 FIX: raritan_pdu_inlet: Check now outputs the correct values...
            NOTE: Please refer to the migration notes!
    * 1071 FIX: oracle_rman_backups: Only inventorize ARCHIVELOG / DB FULL / DB INCR entries...
    * 1152 FIX: mk-job: The check now captures currently running jobs and their start time...
    * 0198 FIX: cisco_temp_sensor: Removed dicey detection for temperature value....
    * 0645 FIX: brocade_fcport: since in newer firmware (7.*) swFCPortSpeed is deprecated, we then calculate port speed from IF-MIB::ifHighSpeed
    * 1097 FIX: windows_agent: preventing missing agent sections on first query...
    * 1009 FIX: df: deal with space in file system type for PlayStation file system...
    * 1098 FIX: esx_vsphere_counters.diskio: Now reports unknown when counter data is missing
    * 1143 FIX: dell_powerconnect_temp: fix configuration via WATO...
    * 1144 FIX: blade_bx_temp, dell_chassis_temp, emerson_temp, ibm_svc_enclosurestats, ups_bat_temp: rename service description...
            NOTE: Please refer to the migration notes!
    * 1145 FIX: windows_tasks: handle case correctly where task is currently running...
    * 1378 FIX: mk_logwatch: remove exceeding \n when rewriting message and using \0...
    * 1147 FIX: upc_capacity, ups_socomec_capacity: Fix checking of battery left levels...
    * 1099 FIX: tsm_scratch: now returns the variable name instead the values during inventory...
    * 0650 FIX: f5_bigip_pool: limits to the number of active nodes are now correctly applied...
            NOTE: Please refer to the migration notes!
    * 1102 FIX: esx_vsphere_counters: no longer raise false alarms because of invalid data from ESX Host...
    * 1149 FIX: check_mk-ibm_svc_systemstats.diskio, check_mk-ibm_svc_systemstats.iops: fix exception in Perf-O-Meter
    * 0651 FIX: f5_bigip_interfaces: Fix invalid throughput values, detect newer F5 devices...
    * 1393 FIX: casa_cpu_temp, casa_cpu_util: Change service description to standard...
            NOTE: Please refer to the migration notes!
    * 1104 FIX: winperf_if: Improved matching of data from wmic_if.bat / wmic_if.ps1 scripts...
    * 1110 FIX: windows agent: fixed missing agent section problem if a cached script ran into a timeout...
    * 1113 FIX: oracle_rman: fixed exception when backup was currently running
    * 1114 FIX: bluecat_threads: no longer detected on wrong systems...
    * 1116 FIX: megaraid_ldisk: now longer raises an exception for adapters with 'No Virtual Drive Configured'
    * 1122 FIX: windows agent: unicode logfile monitoring: now able to detect incomplete written lines...
    * 1184 FIX: cisco_power: Fixed detection of item. In some cases the status information was part of the item...
            NOTE: Please refer to the migration notes!
    * 1078 FIX: Fix compensation for daylight safing time in prediction
    * 1126 FIX: bluecat_ntp: check no longer crashes on evaluating sysLeap values higher than 1...
    * 1127 FIX: bluecat_dhcp: fixed exception when data was available.. returns UNKNOWN when data is missing
    * 1128 FIX: bluecat_dns: now reports UNKNOWN if no snmp data is available
    * 1131 FIX: esx_vsphere_hostsystem.maintenance: fixed misspelling in service description...
            NOTE: Please refer to the migration notes!
    * 1161 FIX: fc_port: Fixed invalid values of counters, fixed wrong values in graphs...
    * 1192 FIX: veeam_jobs: Check now recognize sync jobs...
    * 1386 FIX: oracle_jobs: Bugfix for forever running jobs...
    * 1427 FIX: esx_vsphere_hostsystem.multipath: no longer crashes at invalid multipath types...

    Multisite:
    * 1066 New Dashboard Designer...
    * 1392 WATO Folder filter: show only the paths a user is allowed to see
    * 1398 Allow to spread times of next check when rescheduling...
    * 1405 Checkbox for settings downtimes on the hosts of the selected services...
    * 1410 Output log text of scheduled downtime log entries...
    * 1411 New builting views for the history of scheduled downtimes
    * 1185 mobile ui: Added a new view to see events from the Event Console
    * 1412 Speed up of displaying and sorting after WATO folder path
    * 1477 New screenshot mode for Multisite...
    * 1067 FIX: Fixed login problem in LDAP connector when no user filter specified...
    * 1094 FIX: sidebar snaping 'Tree of folders': fixed exception
    * 1154 FIX: Availability: Fixed unwanted redirect to edit annotation page after editing availability options...
    * 1401 FIX: Display options in views are now again persistent...
    * 1120 FIX: Multisite filters Host/Service Contactgroup: Fixed livestatus exception...
    * 1158 FIX: Moved filter logic to visuals module...
            NOTE: Please refer to the migration notes!
    * 1077 FIX: Fixed labelling of Y achsis in prediction graphs...
    * 1162 FIX: User profiles can not be edited on WATO remote sites anymore...

    WATO:
    * 1096 New WATO web service: manage hosts via a new HTTP API...
    * 1155 NagVis map edit/view permissions can now be set using roles/groups...
    * 1115 Renamed rule: Hosts using SNMP v2c -> Legacy SNMP devices using SNMP v2c...
    * 1404 Make title/help of custom user attributes localizable...
    * 1159 Remote BI Aggregations can now be configured to be checked as single services...
    * 1163 Service discovery: Added direct link to check parameter ruleset of services...
    * 1428 Web-API: now able to add cluster hosts...
    * 1064 FIX: Fixed rare issue with WATO communication in distributed setups (different OS versions)...
    * 1089 FIX: Snapshot restore: fixed exception during exception handling......
    * 1091 FIX: logwatch patterns: allow unicode text in pattern comment
    * 1092 FIX: logwatch: now able to enter unicode text into the "Pattern (Regex)" field
    * 0191 FIX: Added swp files to the ignore list for the WATO git feature...
    * 1153 FIX: Changed custom user attributes can now be used immediately...
    * 0201 FIX: Fixed error message in Rulelist of RBN...
    * 1100 FIX: WATO backup domains: fixed bug were excluded files still got deleted on snapshot restore...
    * 1101 FIX: WATO check parameter: renamed 'Nominal Voltages' to 'Voltage Levels..'
    * 1396 FIX: Fix default setting of Enable sounds in views...
    * 1109 FIX: WATO active checks: passwords no longer shown as plain text....
    * 1119 FIX: WATO create rule: No longer raises an incorrect permission warning when creating a new rule...
    * 1121 FIX: Rule based notifications formular: No longer raises Request-Uri-Too-Large errors...
    * 1160 FIX: Fixed wrong named column in mkeventd rules
    * 1430 FIX: Clone group: Now displays correct alias name of cloned group...

    Notifications:
    * 1151 Add variables (HOST/SERVICE)ACK(AUTHOR/COMMENT) to notification context...
    * 1394 HTML notifications have a new content field for debugging variables...
    * 1400 Added example notification script for Pushover to doc/treasures/notifications...
    * 1123 Rule based notifications: New condition "Match Service Groups"
    * 1186 RBN: It's now possible to Filter for contactgroups...
    * 1189 sms notification: also send information about Downtimes, Acknowledgments and Fallping now
    * 1424 mknotifyd: now able to check if its still listening for telegrams...
    * 1156 FIX: Graphs in HTML mails are now sent again where they where missing...
    * 1157 FIX: Fixed SMS plugin on at least debian (distrs which have no sendsms/smssend)...
    * 1407 FIX: Fix exception in rule based notification on non-Ascii characters in log message
    * 1408 FIX: mknotifyd now really reads all configuration files below mknotifyd.d...

    BI:
    * 1406 Assume PEND in count_ok aggregations if all nodes are PEND...

    Event Console:
    * 1148 Allow execution of actions when cancelling events...
    * 1395 Event Console can now create notifications via Check_MK RBN...
    * 1007 FIX: check_mkevents: fix case where events contain binary zeroes
    * 1399 FIX: Fix left-over tac processes when showing Event Console history...
    * 1402 FIX: Fixed cased where counting events did not reach required count...
    * 1124 FIX: WATO EC configuration: no longer raises an exception when user has restricted WATO access...
    * 1125 FIX: EC actions are now saved when an EC rule has "Send monitoring notification" set...

    HW/SW-Inventory:
    * 0643 windows inventory: OS now contains the install date, reg_uninstall now contains the path...
            NOTE: Please refer to the migration notes!
    * 0652 windows software inventory gives some more details about OS and installed software...
            NOTE: Please refer to the migration notes!
    * 0653 script to extract HW/SW-Inventory data in CSV format...
    * 0660 mk_inventory-ps1: new uses the Install Location as path for win_reg_uninstall
    * 0661 HW/SW-Inventory: install date of software packages no longer in unix timestamps but date format...
            NOTE: Please refer to the migration notes!
    * 1413 HW/SW-Inventory implementation step one finished...
    * 0655 FIX: win_cpuinfo and mk_inventory.ps1 agent: unit of CPU speed fixed, fixes for long output lines in agent
    * 1379 FIX: Fixed filter "Host has inventory data"...
    * 1423 FIX: Host HW-inventory: now longer generates an exception on displaying the BIOS date

    check:
    * 1384 oracle_jobs: new WATO rules, changed service name to SID.OWNER.NAME...
            NOTE: Please refer to the migration notes!


1.2.5i5:
    Core & Setup:
    * 1012 Fix quoting of backslashes in custom checks with nagios core...
            NOTE: Please refer to the migration notes!
    * 1038 Massive speedup of cmk --snmptranslate
    * 1035 FIX: Do not fail on errors in *.mk files anymore - except in interactive mode...
    * 0174 FIX: Fixed appending of --keepalive-fd parameters to checkhelpers...
    * 1053 FIX: Fixed events check always being reporting OK state...
    * 1045 FIX: Gracefully restart check_mk helpers in case of memory leak...
    * 0633 FIX: diskstat: fixed performance data of old legacy disk IO read/write data...

    Checks & Agents:
    * 0168 f5_bigip_pool: Added Wato configuration...
    * 0995 raritan_pdu_outletcount: new check for outlet count of Raritan PX-2000 family PDUs
    * 0169 websphere_mq_channels,ebsphere_mq_queues: New Checks to monitor IBM Websphere MQ Queues and Channels...
    * 1034 Always provide also 64 bit version of Windows agent
    * 0170 hp_proliant_power: New check to monitor the Power Meter on Prolaint Servers and iLO Boards
    * 0172 zfsget: Check is now usable in cluster_mode...
    * 1039 aix_diskiod: new check for disk IO on AIX
    * 0997 New checks and a special agent for ALLNET IP Sensoric devices...
    * 0175 logwatch.groups: New logwatch subcheck who can be used to group logfiles together....
    * 1041 aix_memory: new check for RAM and SWAP on AIX
    * 0998 ibm_imm_health: Trying to recognice newer versions of IBM IMM now too
    * 0628 raritan_pdu_inlet: now also monitors the three phases of the inlet
    * 1073 sni_octopuse_cpu: added PNP graph definition and Perf-O-Meter
    * 0178 mssql_tablespaces: It is now possible to define thresholds
    * 0999 allnet_ip_sensoric.pressure: New Check for Pressure Sensors in ALLNET IP Sensoric devices
    * 1082 windows agent: now also available as msi installer...
    * 0179 check_dns: It is now possible to use the local dns server in wato configuration...
    * 1058 livedump-mail-fetch: Now supporting either quoted-printable or non encoded mails...
    * 0180 sap: It is now possible to add multiple sap instances to the sap.cfg file...
    * 0181 citrix_sessions, citrix_serverload: New checks for Citrix Load (a Score calculated by citrix) and the number of sessions
    * 0637 jolokia_metrics.gc, jolokia_metrics.tp, jolokia_info: two new subchecks for the jolokia_metrics checks and better error handling for jolokia_info...
    * 1000 qlogic_sanbox.temp: New Check for temperature sensors in QLogic SANbox Fibre Channel Switches
    * 1001 qlogic_sanbox.psu: New Check for power supplies in QLogic SANbox Fibre Channel Switches
    * 0182 MegaCli: Agent now also supports the 64bit version (Thanks to Philipp Lemke)
    * 1132 qlogic_fcport: New Check for Fibre Channel Ports in QLogic SANbox FC Switches
    * 1133 qlogic_sanbox_fabric_element: New Check for Fabric Elements in QLogic SANbox Fibre Channel Switches
    * 1134 bintec_sensors.fan: New Check for Fan Speed of Bintec Routers
    * 1135 bintec_sensors.voltage, bintec_sensors.temp: New Checks for Voltage and Temperature Sensors of Bintec Routers
    * 1048 mem.win: support predictive levels...
    * 1136 bintec_brrp_status: New Check for BRRP States on Bintec Routers
    * 0640 jolokia_metrics.gc, jolokia_metrics.tp: now come with its own pnp templates
    * 1088 included check_mk_agent windows msi installer...
    * 0183 sentry_pdu: New check to monitor plugs of sentry PDUs
    * 0184 knuerr_sensors: New Check to monitor Sensors on a Knürr RMS Device
    * 0994 FIX: agent plugin smart: fixed syntax error
    * 0989 FIX: logwatch.ec: Fix forwarding multiple messages via syslog/TCP...
    * 0943 FIX: if.include: fixed incorrect traffic percentage values in the check output of if checks...
    * 0944 FIX: oracle_tablespaces: fixed calculation of space left and number of remaining increments...
    * 1032 FIX: check_traceroute: Fix option Use DNS, worked vice versa
    * 0171 FIX: hp_blade_psu: Fixed pnp template...
    * 0996 FIX: apc_symmetra_test: Handle unknown date of last self test as intended...
    * 0173 FIX: hitachi_hnas_volume: Fixed bug when snmp outputs empty lines
    * 1037 FIX: bintec_info: support bintec RXL12500
    * 0948 FIX: mk_inventory.ps1: increased caching time to 14400, fixed incorrect default cachefile path
    * 0827 FIX: lnx_thermal: Not checking active trip points (e.g. cooling device triggers) anymore
    * 1043 FIX: printer_supply: fix value error in default parameters...
    * 0626 FIX: veeam_jobs: agent now supports output lines longer than 80 chars
    * 1072 FIX: printer_supply: fix colors of Perf-O-Meter on HP OfficeJet...
    * 0950 FIX: check_mkevents: now able to resolve the hostname of the remote hosts...
    * 0177 FIX: esx_vsphere_hostsystem.multipath: Fixed return state in case of paths in standby...
    * 1054 FIX: mysql_slave: Only monitor the age of the slave when it is running
    * 1075 FIX: if, if64: Fixed PNP template in order to correctly scale Y axis
    * 0631 FIX: fc_port: several fixes for the perfometer to display the right values...
    * 0632 FIX: brocade_fcport: fix perfometer output of out bandwidth when averaging is switched on
    * 1055 FIX: mysql_slave: Fixed detecting CRIT states when IO/SQL slaves are not running
    * 0634 FIX: Max Bandwidth for PNP-Graphs of Interface checks corrected...
    * 0635 FIX: fc_port: the check no longer inventorizes ports with administrative state of 'unknown' or 'offline'
    * 0636 FIX: fc_port: do not inventorize if brocade fibre channel mib is also supported on the device...
    * 1083 FIX: ad_replication.bat: does not return data if the server is no DC
    * 0638 FIX: windows_updates: agent plugin now always sends section header, even if no update information provided...
    * 1084 FIX: ps: now able to handle bigger process groups without constant MKCounterWrapped Exceptions...
    * 1087 FIX: Active checks: Non-ascii check commands now converted into utf-8...
    * 1049 FIX: ups_capacity: Fix exception when running on battery...
    * 0639 FIX: jolokia_metrics: fix for problem when catalina uses the standalone engine
    * 1050 FIX: websphere_mq_queues: make compatible with old agent, fix not-found case

    Multisite:
    * 1013 Sort host names naturally, e.g. foobar11 comes after foobar2...
    * 1033 New Mutisite filter for the number of services a host has...
    * 0949 quicksearch: now able to search for multiple hosts at once...
    * 1052 SEC: index start URL can not be used to redirect to absolute URLs anymore...
    * 1085 quicksearch: multiple hostname matches now lead to the searchhost view instead of the hosts view...
    * 1047 Virtual Host Tree: Allow to use topic as tree level...
    * 1062 SEC: Fixed several XSS issues on different pages...
    * 1063 SEC: Fixed several XSS issues on different pages...
    * 0945 FIX: Sidebar snapin "Problem hosts": Now excludes hosts and services in downtime
    * 1036 FIX: doc/treasures/downtime: fix --url option, better error output
    * 1074 FIX: Fix Virtual Host Tree snapin...
    * 1059 FIX: LDAP: Using configured user filter during login to prevent temporary created users...
    * 1060 FIX: Fixed exception during first login of a user when saving of access times is enabled...

    WATO:
    * 0825 WATO: Hover menu of user online state shows the last seen date/time now
    * 1057 WATO folder permissions are only exported to NagVis when configured...
    * 1086 check_http: now able to enter non-ascii signs in "Send HTTP POST data" rule...
    * 0990 FIX: Fix HTTP error handling in bulk inventory...
    * 1004 FIX: Fix exception when saving rules, caused by empty item
    * 0947 FIX: WATO snapshots: fixed missing files on restoring nagvis backup domains
    * 0826 FIX: Fixed problem where user access times were not updated correctly
    * 1044 FIX: Remove icon for service parameters in WATO service list for missing services...
    * 1056 FIX: Fixed selection of hosts for bulk actions

    Notifications:
    * 1042 Rule based notifications: allow matching on host groups...
    * 0828 FIX: Mails sent with mail/asciimail plugin now really set the from address
    * 1061 FIX: SMS notifications: correctly handling spaces in phone numbers...

    Reporting & Availability:
    * 0991 FIX: Availability: optionally show time stamps as UNIX epoch time...
    * 1076 FIX: Fix wrong percentual host availability > 100% when excluding downtimes...

    Event Console:
    * 1040 FIX: Avoid sporadic errors when checking event state in Event Console...

    Livestatus:
    * 0988 FIX: livedump: Fix exception in case no contact groups are defined for a service
    * 0951 FIX: table servicegroups: fixed service visibility when using group_authorization AUTH_STRICT...

    HW/SW-Inventory:
    * 0625 hw/sw inventory now reads the kernel version and architecture for linux and windows
    * 0627 lnx_video, win_video: added inventory function and agent for linux video cards, modified windows inventory function
    * 0629 improvements to windows sw/hw inventory (encoding, more details for sw inventory)
    * 0630 win_disks: hardware inventory for physical disks in windows
    * 1046 Added AIX support for HW/SW-Inventory...
    * 0167 FIX: mk_inventory.linux: Changed field separator from pipe to tab...
    * 1005 FIX: Fix exception when using pretty-print output format
    * 0946 FIX: hw/sw inventory: fixed display bug for byte fields with the value 0...
    * 0641 FIX: windows inventory: moved encoding from checks to windows agent plugin


1.2.5i4:
    Core & Setup:
    * 0940 SEC: Fixed various core SIGSEGV when using malformed livestatus queries...

    Checks & Agents:
    * 0812 nginx_status: New check for monitoring status information of the Nginx web server...
    * 0986 citrix_licenses: new check for monitoring Citrix licenses
    * 0814 Agent versions can now be checked with "at least version X" parameters...
    * 0815 mysql_slave: New check for monitoring MySQL slave sync state
    * 0617 adva_fsp_if: new check to monitor interfaces of the ADVA FSP 3000 scalable optical transport solution
    * 0618 adva_fsp_current: new check for the power supply units of the ADVA FSP 3000 scalable optical transport solution
    * 0619 adva_fsp_temp: new check to monitor temperature and temperature trends on ADVA scalable optical transport solutions
    * 0993 raritan_pdu_inlet: now delivers performance data
    * 0624 fc_port: new check for fibre channel devices supporting the FCMGMT MIB
    * 1003 ibm_svc_enclosure: support new firmware, also check fan modules
    * 0616 FIX: brocade.fan, brocade.power, brocade.temp: will now only discover services which are not marked as absent
    * 0992 FIX: zfs_arc_cache: returns OK even if values of arc meta are missing...
    * 0936 FIX: agent_ibmsvc: improved error messages on using wrong credentials
    * 0621 FIX: zfsget: better filesystem selection and calculation of sizes...
    * 0819 FIX: Fixed keepalive termination in case of exceptions during checking...
    * 0622 FIX: cisco_temp_sensor: fix to also work with newer IOS versions
    * 0623 FIX: fsc_fans: upper levels for fan RPMs are now optional also for the check
    * 0823 FIX: mk_sap: Fixed some wrong calculated values (decimal numbers)...

    Multisite:
    * 0982 SEC: Fix two XSS weaknesses according to CVSS 8.5 AV:N/AC:M/Au:S/C:C/I:C/A:C...
    * 0983 SEC: Fix security issue in code of row selections (checkboxes) (CVSS 4.9 AV:N/AC:M/Au:S/C:N/I:P/A:P)...
    * 0934 FIX: Logwatch messages with class unknown ( 'u' ) now displayed as WARN...
    * 0166 FIX: mobile gui: Fixed colors of command list...
    * 0820 FIX: Fixed wrong NagVis links in "custom links" snapin
    * 0938 FIX: logwatch: fixed incorrect display of warning messages
    * 0939 FIX: Fixed multisite exception caused by missing explanation text for a AUTODELETE event action
    * 0822 FIX: Sorting columns in view dashlets is now working again
    * 0941 FIX: esx_vsphere_hostsystem.cpu_usage: pnpgraph now displays AVERAGE instead of MAX values in all timeframes...
    * 0942 FIX: check_mk-winperf.cpuusage.php: now displays AVERAGE values instead of MAX...

    WATO:
    * 0984 Fix code injection for logged in users via automation url...
            NOTE: Please refer to the migration notes!
    * 0987 New button for updating DNS cache...
    * 0824 SEC: Valuespecs: Fixed several possible HTML injections in valuespecs...
    * 0813 FIX: LDAP: Improved slightly missleading logging of LDAP sync actions...
    * 0935 FIX: CPU utilization: increased maximum value to 10000...
    * 0821 FIX: Reducing size of auth.php (needed for authorisation in NagVis) in large environments...

    Notifications:
    * 1002 FIX: Fix crash when debugging notifications with non-Ascii characters...

    Reporting & Availability:
    * 0985 Availability: display phases of freqent state changes as "chaos"...

    Event Console:
    * 0816 States of events can now be set by patterns...

    HW/SW-Inventory:
    * 0620 new version of Check_MKs hardware and software inventory including a much extended windows agent and inventory functions
    * 0818 FIX: Fixed exception in HW/SW inventory search dialog...


1.2.5i3:
    Core & Setup:
    * 0884 New options --oid and --extraoid for cmk --snmpwalk...
    * 0785 FIX: Availability: fixed memory leak in table statehist...
    * 0903 FIX: availability: fixed bug causing the availability feature not considering timeperiod transitions
    * 0888 FIX: Fix SNMP inventory check in simulation mode

    Checks & Agents:
    * 0149 cisco_secure: New check for Port Security on Cisco swichtes
    * 0751 New localcheck for Linux that makes sure that filesystems in /etc/fstab are mounted...
    * 0783 enterasys_lsnat: new check monitoring the current LSNAT bindings
    * 0601 printer_alerts: check can now display a textual representation of the alert code...
            NOTE: Please refer to the migration notes!
    * 0799 ibm_svc_systemstats.cpu_util: New check for CPU Utilization of an IBM SVC / V7000 device in total
    * 0800 ibm_svc_nodestats.cache, ibm_svc_systemstats.cache: New checks for Cache Usage of IBM SVC / V7000 devices
    * 0150 printer_suply: New option to upturn toner levels...
    * 0801 ibm_svc_eventlog: New Check for Messages in Event log of IBM SVC / V7000 devices
    * 0151 enterasys_cpu_util: Changed check to not longer summarize all modules...
            NOTE: Please refer to the migration notes!
    * 0802 ibm_svc_nodestats.iops, ibm_svc_systemstats.iops: new checks for IO operations/sec on IBM SVC / V7000 devices
    * 0602 cmciii.humidity: new check for Rittals CMC III humidity sensors
    * 0829 oracle_tablespaces: improved formatting of levels text in check output...
    * 0757 Linux multipath check can now use the alias instead of the UUID as item...
    * 0879 windows_tasks: output last and next run time
    * 0881 rmon_stats: now needs to be activated via a rule in order to be inventorized...
            NOTE: Please refer to the migration notes!
    * 0804 ibm_svc_portfc: New check for status of FC Ports in IBM SVC / Storwize V3700 / V7000 devices
    * 0805 ibm_svc_enclosure: New Check for Enclosures, Canisters and PSUs in IBM SVC / Storwize V3700 / V7000 devices
    * 0806 ibm_svc_enclosurestats.temp: New Check for temperature in enclosures of IBM SVC / Storwize V3700 / V7000 devices
    * 0807 ibm_svc_enclosurestats.power: New check for power consumption of enclosures of IBM SVC / Storwize V3700 / V7000 devices
    * 0808 brocade_mlx*: Checks now also work correctly with Brocade ADX / FGS / ICX devices
    * 0892 wagner_titanus_topsense: new info check and overall status check for Wagner Titanus Top Sens devices
    * 0893 wagner_titanus_topsense.alarm: New check for Alarms Triggered on Wagner Titanus Top Sens devices
    * 0894 wagner_titanus_topsense.smoke: New check for Smoke Detectors in Wagner Titanus Top Sens devices
    * 0895 wagner_titanus_topsense.chamber_deviation: New Check for Chamber Deviation from Calibration Point in Wagner Titanus Top Sens devices
    * 0152 fsc_fans: Added support for Wato configuration and upper limits
    * 0896 wagner_titanus_topsense.airflow_deviation: New Check for Airflow Deviation in Wagner Titanus Top Sens devices
    * 0897 wagner_titanus_topsense.temp: New Check for Temperature measured by Wagner Titanus Top Sens devices
    * 0898 ibm_svc_nodestats.disk_latency, ibm_svc_systemstats.disk_latency: New Checks for Disk Latency in IBM SVC / Storwize V3700 / V7000 devices
    * 0156 akcp_daisy_temp: New Check for akcp daisyTemp sensor chains...
    * 0899 enterasys_temp: New Check for temperature sensor in Enterasys Switches
    * 0901 ibm_svc_portfc: more devices recognized...
    * 0952 ibm_svc_array: New check for Status of RAID Arrays in IBM SVC / Storwize devices.
    * 0911 esx_vsphere_hostsystem.multipath: now able to configure paths minimum count...
    * 0159 brocade: Added support for brocade fdx switches
    * 0160 brocade_vdx_status: New check to monitor the operational state of vdx switches.
    * 0916 if: now able to configure minimum bandwidth limits
    * 0917 df checks: now able to show time left until disk full as perfometer and pnpgraph...
    * 0954 juniper_bgp_state: New Check for BGP status at Juniper Routers
    * 0955 zfs_arc_cache, zfs_arc_cache.l2: New Checks for Hit Ratios and Sizes of ZFS arc Cache
    * 0162 if_brocade: New if64 Check version for Brocade VDX Switches...
            NOTE: Please refer to the migration notes!
    * 0956 fast_lta_headunit.status, fast_lta_headunit.replication: New checks for FAST LTA Storage Systems
    * 0957 fast_lta_silent_cubes.capacity: New check for Total Capacity over all Silent Cubes on FAST LTA Storage Systems
    * 0975 esx_vsphere_vm.guest_tools: renamed check (formerly esx_vsphere_vm.guestTools)...
            NOTE: Please refer to the migration notes!
    * 0920 blade_bays: now also detects if blade server is switched off
    * 0977 check_traceroute: new active check for checking presence and absence of routes...
    * 0959 libelle_business_shadow.info, libelle_business_shadow.process, libelle_business_shadow.status: New Checks for Libelle Business Shadow
    * 0960 libelle_business_shadow.archive_dir: New check for the Archive Dir of Libelle Business Shadow...
    * 0978 Fix security issue with mk-job on Linux...
            NOTE: Please refer to the migration notes!
    * 0925 ps: improved/fixed calculation of CPU utilization (linux)...
    * 0926 windows agent: local / plugin scripts now get the REMOTE_HOST as environment variable
    * 0163 kaspersky_av_quarantine,kaspersky_av_tasks,kaspersky_av_updates: New checks for kaspersky anti virus on linux
    * 0164 symantec_av_progstate,symantec_av_quarantine, symantec_av_updates: New checks for Symantec Anti Virus on Linux
    * 0615 apc_symmetra: check now also monitors the battery replacement status
    * 0927 windows agent: now able to evaluate logfiles written in unicode (2 bytes per character)...
    * 0165 ups checks now supports also GE devices (Thanks to Andy Taylor)...
    * 0928 runas: new plugin script to include and execute mrpe, local and plugin scripts as different user...
    * 0929 windows agent: now able to include and execute additional local and plugin scripts as different user...
    * 0812 nginx_status: New check for monitoring status information of the Nginx web server...
    * 0961 fast_lta_volumes: new check of capacity of volumes in FAST LTA Storage Systems...
    * 0777 FIX: special agent emcvnx: did not work with security file authentication...
    * 0786 FIX: zfsget: fixed compatibility with older Solaris agents...
    * 0809 FIX: brocade_fcport: Fixed recently introduced problem with port speed detection
    * 0787 FIX: df: fixed problems on some filesystem checks when legacy check parameters where used...
    * 0803 FIX: agent_ibmsvc: raw data for System Info Check and License Check now in correct format...
    * 0788 FIX: oracle_tablespaces: now able to bear None values as warn/crit levels...
    * 0789 FIX: oracle_tablespaces: fixed bug when using dynamic filesystem levels...
    * 0603 FIX: cmciii checks: more general scan function plus perf-o-meters for humidity and temperature checks
    * 0604 FIX: windows_updates: now handles situations with forced reboot and no limits correctly
    * 0605 FIX: enterasys_cpu_util enterasys_lsnat: syntax fixes
    * 0889 FIX: logwatch: fix case where rule wouldn't be applied...
    * 0882 FIX: check_bi_local.py: fix crash in case of non-ascii characters...
    * 0606 FIX: apache_status: now also sends an accept header to make it work with mod_security enables servers
    * 0832 FIX: solaris_mem: fixed invalid calculation of total swap...
    * 0810 FIX: fritz.link: Not inventorizing "unconfigured" interfaces anymore
    * 0154 FIX: zfsget: Fixed inventory of filesystems
    * 0155 FIX: mssql_counters: harded check agains odd agent output
    * 0907 FIX: windows agent: register_service: fixed ImagePath registry entry...
    * 0608 FIX: oracle_asm_diskgroup: check now also handles older oracle version 11.1.0
    * 0157 FIX: apc_symmetra_test: Fixed case of unkown last test date
    * 0910 FIX: brocade.power: fixed an error where the check reports an UNKNOWN on power supply failure...
    * 0158 FIX: dell_om_disks: Handle hotspares more correctly
    * 0161 FIX: cisco_fru_power: Exluded not existing devices from the inventory
    * 0969 FIX: blade_health: correctly output error message in non-OK state
    * 0611 FIX: nfsexports.solaris: fix in determination of path prefix
    * 0953 FIX: brocade_mlx_temp: special treatment for devices sometimes not delivering temperature by SNMP
    * 0958 FIX: df.include: failed for checks with grouping patterns...
    * 0924 FIX: windows agent: now able to execute python scripts again
    * 0614 FIX: cmciii.temp, cmciii.humidity: fixed bugs to get performance data back
    * 0932 FIX: prediction: fixed bug where predicted levels were not recalculated

    Multisite:
    * 0779 Hostgroups (Summary): Empty hostgroups are no longer shown (can be re-enabled by filter)
    * 0887 Add new column painter "Host Notifications Enabled"...
    * 0963 New snapin with virtual host trees...
    * 0914 Improved transaction handling to speedup the Web-GUI...
    * 0905 FIX: Multisite context buttons: links in context buttons are no longer called twice...
    * 0906 FIX: Improved transaction handling in Web GUI...
    * 0909 FIX: Table checkboxes: Fixed bug where selected checkboxes got ignored...
    * 0811 FIX: Fixed handling of exceptions occuring before login in debug mode
    * 0912 FIX: Multisite Views: Fixed bug where custom views could not get deleted
    * 0921 FIX: dashboards: fixed bug not updating header timestamp...
    * 0923 FIX: json export: fixed bug not stripping html tags from output
    * 0931 FIX: pnp-template ps.perf: fixed display bug of cpu averaging

    WATO:
    * 0784 Improved security of WATO bulk inventory by using transaction ids
    * 0880 Added support for 389 Directory Server to LDAP connector
    * 0607 online help text for host creation in WATO now also explains hostname caching
    * 0908 Check event state: New option "Less Verbose Output"...
    * 0965 Cumulative permissions and contact groups for WATO folders...
    * 0973 Renaming of hosts via WATO...
    * 0976 Show preview of active and custom checks in WATO services table...
    * 0930 WATO snapshots: disabled upload of legacy snaphots and snapshots with invalid checksums...
    * 0781 FIX: host diag page: fixed problem with update of diagnose subwindows...
    * 0904 FIX: Fixed exception in host parameter overview...
    * 0971 FIX: Fix missing authentication of PHP addons in D-WATO when activation mode is reload...
    * 0972 FIX: Do not loose site specific global settings anymore when chaning a site's configuration...
    * 0933 FIX: WATO snapshots: excluded some superfluous files from nagvis backup domaim...

    Notifications:
    * 0754 Allow users to disable their notifications completely...
    * 0755 Added variables LASTHOSTUP_REL and LASTSERVICEOK_REL to notification context...
    * 0883 Added Date / Time to HTML notification email
    * 0900 notify_multitech.py: new treasures script for notifying via MultiTech SMS Gateway...
    * 0968 Notification scripts are now configurable via WATO...
    * 0974 New notification plugin for ASCII emails...
    * 0752 FIX: FIX: compute correct state transitions for notifications...
    * 0753 FIX: FIX: correctly show original state in HTML notification mails...
    * 0609 FIX: mail notification script now uses 6 digit hex codes for colors to be better compatible with web based mail browsers
    * 0964 FIX: Fix hanging shutdown of CMC on RedHat 5.X...
    * 0918 FIX: notification: fixed exception when sending notifications as sms / ascii mail...

    Reporting & Availability:
    * 0756 Allow availability of multisite BI aggregates at once...
    * 0966 CSV export for availability works now also for BI aggregates
    * 0967 BI Availability timewarp: new buttons for moving back and forth
    * 0962 FIX: Fix CSV-Export in availability table
    * 0890 FIX: Fix availability computation for hosts...
    * 0891 FIX: Fix HTML encoding of tootip in inline timeline of availability

    Event Console:
    * 0885 New option for writing all messages into a syslog-like logfile...
    * 0902 FIX: event console view: fixed exception on rendering host tags for unknown hosts...

    Livestatus:
    * 0747 FIX: livestatus table hostsbygroup: fixed bug with group_authorization strict...
    * 0831 FIX: table statehist: no longer crashes on TIMEPERIOD TRANSITION entries with an invalid syntax...

    Livestatus-Proxy:
    * 0970 FIX: liveproxyd: handle situations with more then 1024 open files...
    * 0613 FIX: liveproxyd: fewer log messages in case a site is unreachable

    HW/SW-Inventory:
    * 0913 lnx_distro: Now able to detect SuSE distributions...
    * 0610 mk_inventory: windows inventory check now included, install date added to data
    * 0886 FIX: Fix exception on non-UTF-8 encoded characters in software list
    * 0922 FIX: dmidecode: fixed exceptions on missing/unknown data


1.2.5i2:
    Checks & Agents:
    * 0147 enterasys_fans: New Check to monitor fans of enterasys swichtes
    * 0773 ibm_svc_system: new check for System Info of IBM SVC / V7000 devices
    * 0774 ibm_svc_nodestats.diskio: new check for disk troughput per node on IBM SVC / V7000 devices
    * 0775 ibm_svc_systemstats.diskio: new check for disk throughput in IBM SVC / V7000 devices in total
    * 0764 lnx_quota: Added new check to monitor Linux File System Quota...
    * 0776 ibm_svc_nodestats.cpu_util: new check for CPU Utilization per Node on IBM SVC / V7000 devices
    * 0600 nfsexports.solaris: new agent plugin for monitoring nfs exports on solaris systems...
    * 0743 mem, fortigate_memory, solaris_mem: display total SWAP info in check output
    * 0745 drbd: Roles and diskstates are now configurable via WATO...
    * 0740 FIX: winperf_if: now able to handle bandwidth > 4GBit...

    Multisite:
    * 0765 NagVis-Maps-Snapin: Now visualizes downtime / acknowledgment states of maps...
    * 0766 FIX: Changed transid implemtation to work as CSRF protection (Fixes CVE-2014-2330)...

    WATO:
    * 0767 FIX: Signing and verification of WATO snapshot (addresses CVE-2014-2330)...

    BI:
    * 0741 FIX: BI editor: fixed display bug in "Create nodes based on a service search"...

    Livestatus:
    * 0742 FIX: table statehist: now able to cancel a running query if limit is reached...


1.2.5i1:
    Core & Setup:
    * 0386 Added all active checks to check_mk -L output...
    * 0452 Speedup generation of configuration...
    * 0124 Support multiline plugin output for Check_MK Checks...
    * 0675 Activate inline SNMP per default (if available)...
    * 0695 Remove obsolete option -u, --cleanup-autochecks...
            NOTE: Please refer to the migration notes!
    * 0087 FIX: Fixed possible locking issue when using datasource program with long output...
    * 0313 FIX: Avoid duplicate reading of configuration file on --create-rrd...
    * 0379 FIX: check_mk -c: Now also rewrites the location of conf.d directory
    * 0354 FIX: Catch exception when check plugins do not return a state...
    * 0398 FIX: Tolerate debug output in check plugins when using CMC...
    * 0314 FIX: Fix CMC not executing any Check_MK checks after config reload...
    * 0401 FIX: Fix rule precedence in WATO-configured manual checks...
    * 0402 FIX: Fix exception in case of missing agent sections of cluster-aware checks...
    * 0426 FIX: Fixed processing of cached agent plugins / local scripts...
    * 0451 FIX: Ignore missing check types when creating configuration for Nagios
    * 0259 FIX: Fixed htpasswd permission problem in check_mk standalone installation...
    * 0453 FIX: Fix ugly Python exception in host diagnosis page in case of SNMP error...
    * 0696 FIX: Remove garbled output of cmk -v in state of CMC
    * 0682 FIX: Allow overriding of active and custom checks by more specific rule...
    * 0267 FIX: Fixed auth.serials permission problem in check_mk standalone installation...
    * 0282 FIX: TIMEPERIOD TRANSITION messages no longer cut at 64 bytes...
    * 0730 FIX: cmc: fixed bug displaying logentries after a logfile rotation...
    * 0140 FIX: Fixed unwanted handling of hostname as regex...
    * 0739 FIX: Availablity: Prevent crash if the notification period is missing...

    Checks & Agents:
    * 0306 esx_vsphere_counters: added missing ramdisk levels sfcbtickets
    * 0073 moxa_iologik_register: new check to monitor moxa e2000 series registers
    * 0105 apc_humidity: New Check for humidity levels on APC Devices
    * 0106 3ware_units: The verifying state is now handled as ok...
    * 0086 timemachine: new check checking the age of latest backup by timemachine on MAC OS
    * 0074 raritan_pdu_plugs: new check for Raritan PX-2000 family PDUs...
    * 0107 stulz_alerts, stulz_powerstate, stulz_temp, stulz_humidity: New Checks for Stulz clima devices
    * 0075 raritan_pdu_inlet: new check to monitor inlet sensors of the Raritan PX-2000 PDUs
    * 0315 hitachi_hnas_quorumdevice, hitachi_hnas_pnode, hitachi_hnas_vnode: New checks for Hitachi HNAS devices
    * 0316 hitachi_hnas_cpu: New check for CPU utilization of Hitachi HNAS devices
    * 0373 wut_webtherm: Supporting several other devices now
    * 0377 check_http: Certificate Age mode now supports SNI...
    * 0317 emc_isilon: New checks for EMC Isilon Storage System
    * 0395 cmctc.temp: also detect older CMC devices
    * 0396 cmciii_access cmciii_io cmciii_psm_current cmciii_psm_plugs: Support other firmeware versions as well...
    * 0111 kemp_loadmaster_ha, kemp_loadmaster_realserver, kemp_loadmaster_services: New Checks for Kemp Loadbalancer
    * 0318 hitachi_hnas_fan: New check for fans in Hitachi HNAS systems
    * 0319 hitachi_hnas_psu, hitachi_hnas_psu: New checks for Hitachi HNAS storage systems
    * 0320 hitachi_hnas_fpga: new check for Hitachi HNAS storage systems
    * 0321 brocade_mlx: enhancing checks (BR-MLX modules, more OK states)...
    * 0323 emcvnx_hwstatus, emcvnx_hba, emcvnx_disks: new checks for EMC VNX storage systems
    * 0254 agent_vsphere: Make handling of spaces in hostnames of ESX configurable...
    * 0077 cmciii.psm_current, cmciii_psm_plugs, cmciii_io, cmciii.access, cmciii.temp, cmciii.can_current, cmciii.sensor, cmciii.state: new sub checks included in one new check cmcmiii superseding and improving several previous checks of the Rittal CMCIII device...
            NOTE: Please refer to the migration notes!
    * 0078 job: check now monitors the time since last start of the job, limits can be configured in WATO
    * 0079 f5_bigip_conns: new check to monitor number of current connections
    * 0324 hitachi_hnas_cifs: new check for the number of users using a CIFS share
    * 0455 hitachi_hnas_span: new check for Spans (Storage Pools) in Hitachi HNAS storage systems
    * 0445 mem.win: Allow time-averaging of values before applying levels...
    * 0446 mem.used, solaris_mem: Introduce optional averaging of used memory...
    * 0566 services.summary: new check to monitor stopped services of mode autostart in windows
    * 0568 f5_big_ip_conns: check now supports predictive monitoring and both connections types are merged in one check
    * 0257 windows_agent: now reports extended process information (obsoletes psperf.bat plugin)...
    * 0457 hitachi_hnas_volume: New check for Usage and Status of Volumes in Hitachi HNAS storage systems
    * 0450 mem.used: Add information about shared memory (on Linux hosts)
    * 0458 hitachi_hnas_fc_if: New check for FibreChannel Interfaces in Hitachi HNAS storage systems
    * 0459 emcvnx_info: New info check providing Model, Revision and Serial Number of EMC VNX storage systems
    * 0461 emcvnx_raidgroups.list_luns: New check for EMC VNX storage system...
    * 0462 emcvnx_raidgroups.list_disks: New check for EMC VNX storage system...
    * 0463 emcvnx_raidgroups.capacity, emcvnx_raidgroups.capacity_contiguous: New Checks for EMC VNX Storage systems...
    * 0570 fileinfo.groups: file groups now allow exclude patterns as well
    * 0464 stulz_pump: new check for the status of pumps of Stulz clima units
    * 0125 unitrends_backup:Unitrends Backup...
    * 0126 mikrotik_signal: Check for mikrotik wifi bridges
    * 0127 hp_proliant_raid: Check for proliant RAID status.
    * 0571 cmciii_lcp_fans: now monitors the lower limit for the rpm
    * 0572 cmciii_lcp_waterflow: lower and upper limits to the flow are now monitored
    * 0573 cmciii_lcp_airin, cmciii_lcp_airout, cmciii_lcp_waterin, cmciii_lcp_waterout: checks now observe limits to the temperatures
    * 0128 unitrends_replication: Check for monitoring  Replicaion staus on Unitrend systems
    * 0265 mpre_include: run additional mrpe configs within user context...
    * 0266 windows_agent: now supports mrpe include files...
    * 0574 if64: check now supports clustering...
    * 0576 fileinfo.groups: new feature to include current date in file pattern
    * 0130 Support of new Firmware version of various Fujitsu Sotarge Systems
    * 0698 emc_isilon.nodehealth: new check for EMC Isilon Storage systems: NodeHealth
    * 0699 emc_isilon_iops: New check for Disk Operations per Second (IOPS) in EMC Isilon Storage
    * 0132 New checks fjdarye101_disks fjdarye101_rluns: Fujitsu Storage Systems with 2013 Firmware
    * 0697 check_dns: allow to specify multiple expected answers
    * 0700 arcserve_backup: new check for status of backups in an Arcserve Backup Server
    * 0580 emc_datadomain_fans, emc_datadomain_nvbat, emc_datadomain_power, emc_datadomain_temps: new hardware checks for EMC Datadomain
    * 0691 Solaris agent: include lofs in list of monitored filesystem types
    * 0694 wut_webtherm: Support new versions of WUT-Thermometer...
    * 0135 apc_inputs: New Check for APC Input Contacts
    * 0701 emc_isilon_diskstatus: new check for Status of Disks in EMC Isilon Storage Systems
    * 0581 emc_datadomain_disks emc_datadomain_fs:  new checks to monitor disks and filesystems of EMC Datadomain
    * 0718 logwatch.ec: Optionally monitor the list of forwarded logfiles...
    * 0556 esx_vsphere_counters.diskio: now also shows disk latency
    * 0583 stulz_pump: now monitors the pumps rpm in precent of maximum and gathers performance data
    * 0560 check_mk_agent.solaris: report statgrab_mem section if solaris_mem section is missing...
    * 0702 Rule for checking agents for wanted version...
    * 0586 rmon_stats: new snmp check to gather network traffic statistics on RMON enabled network interfaces
    * 0704 windows_os_bonding: new check for bonding interfaces on windows...
    * 0562 esx_vsphere_vm.guest_tools: new check to monitor guest tools status...
    * 0674 brocade_fcport: Now supporting interface speed of 16 Gbit (just discovered in the wild)
    * 0138 Removed caching function in Windows Update agent plugin...
            NOTE: Please refer to the migration notes!
    * 0564 esx_vsphere_vm.datastores: displays the datastores of the VM...
    * 0731 mk_postgres: improved support for versions postgres < 9.2...
    * 0588 dell_poweredge_amperage.current, dell_poweredge_amperage.power, dell_poweredge_cpu, dell_poweredge_status, dell_poweredge_temp: new checks for the Dell PowerEdge Blade Server
    * 0589 brocade_tm: new check monitoring traffic manager statistics for interfaces of brocade devices
    * 0591 dell_poweredge_mem: new check to monitor memory modules of Dell PowerEdge Servers
    * 0592 dell_poweredge_pci: new check for pci devices on dell PowerEdge Servers
    * 0141 ups_socomec_capacity: Battery Capacity Check for Socomec UPS Devices.
    * 0705 arcserve_backup: improved documentation (check manpage and comments in the agent plugin)
    * 0143 ups_socomec_in_voltage, ups_socomec_out_voltage: Socomec UPS Devices, Input and Output Voltages...
    * 0732 df: now able to monitor inodes...
    * 0716 Add Linux caching agent also to normal agent RPM...
    * 0594 dell_poweredge_netdev: new check to monitor the status of network devices on Dells Poweredge Servers
    * 0733 mem, solaris_mem: now able to configure amount of free memory...
    * 0706 EMC VNX: special agent can alternatively authenticate via security files...
    * 0734 esx_vsphere_vm.running_on: shows the esx host of the VM
    * 0144 enterasys_cpu_util enterasys_powersupply: New Checks for CPU Utilization and Power Supplies on enterasys switches
    * 0595 dell_chassis_power, dell_chassis_powersupplies: new checks for Dell Poweredge Chassis Ppower consumption...
    * 0596 dell_chassis_status, dell_chassis_temp, dell_chassis_kvm, dell_chassis_io, dell_chassis_fans: new checks to monitor the overall status of various sections of the Dell Poweredge Chassis via CMC
    * 0597 dell_chassis_slots: new check to monitor the status of the blade slots of the Dell Poweredge Blade Servers
    * 0145 apc_symmetra: Changed naming of Batterie Temperature to System Temerature...
            NOTE: Please refer to the migration notes!
    * 0146 innovaphone_priports_l1, innovaphone_priports_l2: New Checks for Innovaphone PRI Ports
    * 0707 ibm_svc_host: New check: Status of hosts an IBM SVC / V7000 presents volumes to
    * 0598 kentix_temp, kentix_humidity: new checks for Kentix MultiSensor-Rack
    * 0768 ibm_svc_license: New check for Licensing Status on IBM SVC / V7000 devices
    * 0778 New Special Agent for innovaphone gateways...
    * 0769 juniper_trpz_cpu_util, juniper_trpz_flash, juniper_trpz_info, juniper_trpz_power: new Checks for juniper trapeze switches
    * 0770 innovaphone_licenses: New check to monitor licenses on innovaphone devices"
    * 0771 juniper_trpz_aps: Show the number of connected access points on juniper wlan controllers
    * 0772 added special agent for IBM SVC / V7000 storage systems...
    * 0147 enterasys_fans: New Check to monitor fans of enterasys swichtes
    * 0759 check_notify_count: New active check to monitor the number of notifications sent to contacts...
    * 0760 The windows agent contains meta information about version, manufacturer etc....
    * 0103 FIX: services: Fixed bug with service inventory defined in main.mk...
    * 0299 FIX: borcade_mlx_fan: Prettified output, handling "other" state now
    * 0300 FIX: cisco_fru_power: Trying not to inventorize not plugged in FRUs...
    * 0305 FIX: apache_status: Fixed exception when agent reports HTML code as apache-status data...
    * 0104 FIX: mssql: Server instances with underline in name are now supported....
    * 0240 FIX: Virtualmachine names with space no longer have missing piggyback data...
    * 0310 FIX: apache_status: Improved handling of unexpeted data sent by agents...
    * 0088 FIX: esx_vsphere_datastores: fixed error with reported capacity of 0 bytes...
    * 0243 FIX: cisco_qos: no longer crashes when the qos policy name is not set...
    * 0326 FIX: hr_fs printer_supply: Improved translation of wrong encoded chars...
    * 0059 FIX: agent_vpshere: new option for supporting ESX 4.1...
    * 0334 FIX: cisco_fantray: Fixed error on Cisco devices which do not support this check...
    * 0355 FIX: heartbeat_crm: Now handling "Failed actions:" output in agent...
    * 0357 FIX: megaraid_bbu: Fixed expected state checking...
    * 0358 FIX: df: now ignores filesystems with a reported size of '-'...
    * 0360 FIX: multipath: Inventory handles non loaded kernel module now...
    * 0339 FIX: blade_bays blade_blades blade_blowers blade_health blade_mediatray blade_powerfan blade_powermod: fix scan function...
    * 0340 FIX: blade_health: fix check, it was totally broken...
    * 0363 FIX: mysql_capacity: Did use wrong calculated warn / crit thresholds...
    * 0364 FIX: brocade_mlx*: Several cleanups, fixed bug in brocade_mlx_fan where only the first worst state was shown in output
    * 0365 FIX: RPMs: Cleaning up xinetd checkmk.rpmnew file after updating package...
    * 0366 FIX: heartbeat_crm: Agent code is now compatible to pacemaker 1.1.9...
    * 0367 FIX: Now using /dev/null instead of closing stdin in linux agent...
    * 0342 FIX: postgres_stat_database: make agent compatible with PostgreSQL 8.4.x...
    * 0343 FIX: postgres_sessions: make agent plugin compatible with PostgreSQL 9.2...
    * 0369 FIX: cups_queues: Fixed bug checking the last queue reported by agent...
    * 0370 FIX: brocade_mlx_module*: Improved output of checks
    * 0372 FIX: megaraid_ldisks: Ignoring adapters without configured logical disks...
    * 0345 FIX: Linux agent: fix detaching of background plugins...
    * 0378 FIX: agent_vsphere.pysphere: Trying to deal with permissions only on some guests/hosts
    * 0245 FIX: Inline SNMP no longer throws an exception when using SNMPv3 credentials...
    * 0380 FIX: jolokia_metrics.mem: PNP-Template now handles non existant max values...
    * 0381 FIX: win_printers: Fixed creation of duplicate services...
    * 0347 FIX: smart.stats: Remove duplicate disks...
    * 0349 FIX: winperf.cpuusage: update man page: this check is deprecated
    * 0383 FIX: solaris_mem: Is now compatible to more systems...
    * 0109 FIX: cisco_fantray: Prevent inventory for not available fans
    * 0110 FIX: cisco_fru_power:  Prevent inventory for not available FRUs
    * 0350 FIX: nfsmounts: correctly handle mount points with spaces...
    * 0387 FIX: df*: Negative filesystem space levels get a more clear text in check output...
    * 0351 FIX: local: Catch invalid state codes and map to 3 (UNKNOWN)...
    * 0397 FIX: mrpe: tolerate performance variable names with spaces...
    * 0399 FIX: check_ftp: cleanup configuration via WATO, remove Hostname field...
    * 0435 FIX: esx_vsphere_sensors: Fix garbled output in case of placeholder VMs...
    * 0251 FIX: agent_vsphere / check_mk agent: fixed outdated systemtime of check_mk agent...
    * 0439 FIX: postfix_mailq: Linux agent better detects Postfix installation...
    * 0440 FIX: heartbeat_crm: Inventory more gracefully handles case where agent output is invalid...
    * 0113 FIX: blade_blades: Now only make inventory for blades that are powered on...
    * 0441 FIX: megaraid_bbu: Fix several false alarms and cases where inventory failed
    * 0442 FIX: dell_om_disks: Treat global hot spare disks as OK, instead of WARN...
    * 0443 FIX: brocade_fcport: cope with firmware that does not provide speed information...
    * 0322 FIX: timemachine: Check now also works if there are spaces in the name of the backup volume or the hostname
    * 0253 FIX: windows agent: fixed crash on processing eventlog records...
    * 0403 FIX: mem.used: Prefer statgrab on FreeBSD for supporting more than 4GB...
    * 0404 FIX: cups_queues: fix exception in case of alternative time format...
    * 0444 FIX: timemachine: do not inventorize check when timemachine is not used
    * 0116 FIX: cisco_vpn_tunnel: Fixed typo that lead to an exception
    * 0118 FIX: stulz_humidity: Fixed coloring in pnp template...
    * 0119 FIX: stulz_humidity: Fixed lower thresholds...
    * 0565 FIX: windows_updates: fix for some cases when forced_reboot is not set
    * 0255 FIX: windows_agent: now able to handle the removal of local/plugin scripts during runtime...
    * 0447 FIX: fortigate_memory: Fix inventory, do not add check if no info available...
    * 0567 FIX: apc_symmetra: transformation from old tuple to new dict format fixed and improved
    * 0432 FIX: stulz_humidity: Fixed syntax error...
    * 0120 FIX: stulz_humidity, apc_humidity: Fixed bug while processing check params...
    * 0460 FIX: endless waiting for printer queues fixed...
    * 0260 FIX: Fixed incorrect formatting of checks with long output...
    * 0261 FIX: df_netapp32 / df_netapp: Fixed bug with negative size in check output...
    * 0262 FIX: ps: Now able to skip disabled "Process Inventory" rules...
    * 0264 FIX: printer_supply_ricoh: now reports correct filling levels...
    * 0575 FIX: cmciii_lcp_airin, cmciii_lcp_airout, cmciii_lcp_waterin, cmciii_lcp_waterout: improved handling of warning state...
    * 0272 FIX: if checks: port type 56 (fibrechannel) is no longer inventorized per default...
    * 0577 FIX: fileinfo.groups: new date pattern is now available for inventory check as well
    * 0688 FIX: winperf_msx_queues: Support output of Exchange 2013...
    * 0578 FIX: zypper: check is always registered as soon as mk_zypper plugin detects zypper tool...
    * 0689 FIX: postgres_sessions: fix empty agent section in case of 0 sessions...
    * 0579 FIX: veeam_client: fix for case when no StopTime section in agent output
    * 0692 FIX: fileinfo: Avoid duplicate entries in Solaris agent...
    * 0693 FIX: hpux_lvm: avoid problem when alternative vgdisplay is installed...
    * 0708 FIX: ntp.time, ntp: avoid DNS lookups in NTP queries and avoid timeouts...
    * 0277 FIX: solaris agent: ntp now able to work with ntpd and xntpd...
    * 0279 FIX: check_mk_agent.solaris: removed proc section from statgrab...
    * 0281 FIX: statgrab_net.ctr: only inventorize interfaces with actual traffic...
    * 0582 FIX: cisco_sys_mem: check now has a man page and a new WATO integration
    * 0667 FIX: oracle_asm_diskgroup: Now really uses the generic filesystem levels...
    * 0555 FIX: snmp_uptime: no longer fails if uptime is < 1 seconds
    * 0136 FIX: cisco_fru_power: Prevent inventory of not exsisting devices
    * 0557 FIX: check_mk_agent.solaris: removed section statgrab mem...
    * 0673 FIX: zfsget: Fixed broken check - was not compatible to current agent output of "df"
    * 0719 FIX: postfix_mailq: fix Linux agent in case of ssmtp being installed
    * 0584 FIX: agent_vsphere: special agent now handles non-standard https port correctly...
    * 0585 FIX: check_mk_agent.linux: more efficient handling of cups printer queues...
    * 0703 FIX: brocade_mlx: omit inventory of cpu and memory on more states...
    * 0137 FIX: Fixed printer_pages...
    * 0587 FIX: if64: problems resolved when running as a clustered service...
    * 0563 FIX: windows agent: now able to process perl scripts...
    * 0729 FIX: esx_vsphere_hostsystem: fixed incorrect status label (not state)...
    * 0142 FIX: winperf_if: treat unknown packets no longer as error packets
    * 0593 FIX: zypper: agent plugin and check now lead to UNKNOWN result in case of repo problems
    * 0758 FIX: check_sql: Fixed monitoring of stored procedures with oracle
    * 0599 FIX: esx_vsphere_datastores: provisioning levels in WATO are no longer limited to 101%
    * 0737 FIX: megaraid_ldisks: now able to handle "No Virtual Drive Configured" states...
    * 0763 FIX: hpux_if: Fixed exception during parsing of provided data on some systems...

    Multisite:
    * 0371 Added log class filter to hostsvcevents view
    * 0352 Avoid Livestatus connections on pages that do not need them...
    * 0390 Added an icon selector to the view editor...
    * 0391 Added sorter / filter for host/service service levels...
    * 0247 New mkp package for web applications: iNag / nagstatus / nagios status.dat...
    * 0429 Implemented role permissions for dashboards...
    * 0430 It is now possible to define custom time ranges in PNP graph search...
    * 0449 Show all custom variables of hosts and services in the detail views...
    * 0665 Added mail notificaton method to custom user notification dialog...
    * 0123 New time range filter for Downtimes and Comments...
    * 0683 New column painter for the last time a service was OK...
    * 0561 quicksearch: now able to search with multiple filters...
    * 0748 Also custom views now have permissions...
    * 0302 FIX: Fixed highlight of choosen elements in foldertee/views snapin in Chrome/IE
    * 0239 FIX: Fixed incorrect html formatting when displaying host or service comments...
    * 0307 FIX: Increased performance of multisite GUI with a large userbase...
    * 0312 FIX: Hiding views related to not existing datasources, like the EC now...
    * 0325 FIX: Removed CSV export icon from availability views...
    * 0327 FIX: Most forms did now work with "Profile Requests" enabled...
    * 0333 FIX: Fixed too long page title during performing several actions...
    * 0356 FIX: Fixed exception caused by utf8 chars in tooltip text...
    * 0368 FIX: Generating selection id is hopefully now compatible to more systems...
    * 0374 FIX: Fixed syntax error in exception handler of LDAP search code...
    * 0375 FIX: LDAP: Now handling user-ids with umlauts...
    * 0246 FIX: brocade_fcport: fixed error in pnp-template...
    * 0393 FIX: LDAP: Enabled paged LDAP search by default now with a page size of 1000...
    * 0394 FIX: LDAP: Auth expiration plugin now checks users for being disabled (in AD)...
    * 0436 FIX: Fix broken Site status switching via sidebar snapin...
    * 0420 FIX: LDAP: Roles/Groups are now synced even if case of DNs do not match...
    * 0421 FIX: UserDB: Fixed lost passwords when changing users in large user databases...
    * 0423 FIX: Users are not logged out anymore during changing their own passwords...
    * 0424 FIX: Improved error handling in case of incorrect auth config in distributed WATO environments
    * 0425 FIX: Fix login loop bug in distributed environments with different auth secrets
    * 0117 FIX: Availability button is now visible for users without the right to edit views
    * 0431 FIX: LDAP: Fixed group syncrhonisation when nested group sync is enabled
    * 0122 FIX: Multisite view editor not longer throwing a exception when loading views from other users
    * 0569 FIX: recurring updates of serial numbers of disabled ldap users fixed...
    * 0676 FIX: Move view "Stale services" to Problems folder
    * 0270 FIX: Multisite host tag filter: Now uses exact match...
    * 0273 FIX: Fixed exceptions when modifying / cloning views...
    * 0274 FIX: Fixed exception when view title or description was missing
    * 0278 FIX: Fixed bookmark icon images for non-english user languages...
    * 0670 FIX: LDAP: Fixed sync when non lower case attributes are configured...
    * 0671 FIX: LDAP: Disable logging of password changes received from LDAP
    * 0558 FIX: availability: fixed exception on specific filter settings...
    * 0712 FIX: Fix multiple groups with same tag when grouping hosts after a tag...
    * 0738 FIX: csv_export: now able to handle umlauts in download filenames...
    * 0762 FIX: Fixed availability filters not opening in IE7

    WATO:
    * 0308 Multisite can now set rotation view permissions for NagVis...
    * 0329 Removed Distributed WATO peer mode...
            NOTE: Please refer to the migration notes!
    * 0244 New features for WATO page Backup & Restore...
    * 0382 Active HTTP check now supports multiline regexp matching...
    * 0112 Explicit mapping of clustered services can now be done with WATO...
    * 0437 Convert WATO rule for debug_log into simple Checkbox...
    * 0428 Changed user profiles (e.g. pw changes) are now replicated in distributed setups...
    * 0114 User Custom Attributes can now be exported to the core...
    * 0448 New button in WATO service list for displaying check parameters...
    * 0454 Add output of traceroute to host diagnostic page
    * 0677 Make title of tags and tag groups localizable...
    * 0685 Distributed WATO now disabled WATO on slave sites per default...
    * 0687 New summary pages with all settings of a host or service...
    * 0275 WATO "Notify Users" feature: Improved confirmation info...
    * 0134 New option to use expect string in response heads for check_http in wato...
    * 0717 Sort permissions of views, dashboards, commands and snapins alphabetically
    * 0761 New bulk host import mode in WATO...
    * 0057 FIX: Fix exception in WATO host editor on custom tag without topic...
    * 0241 FIX: Improved sorting of WATO folders in dropdown menu...
    * 0019 FIX: Fixed wording in WATO rule for MSSQL check
    * 0242 FIX: Parameters for clustered services can now be configured on the cluster host...
    * 0309 FIX: Trying to prevent read/write conflicts with a large user base...
    * 0311 FIX: Fixed "Inventory failed" message when trying an inventory on clusters via WATO...
    * 0330 FIX: Improved performance of WATO slave push with a large user base...
    * 0331 FIX: LDAP diagnostic LOG can now have the $OMD_SITE$ macro configured via WATO...
    * 0332 FIX: Own host tag groups without topics resulted in two groups "Host tags" in the rule editor
    * 0361 FIX: The page linked by "new rule" can now be bookmarked again
    * 0341 FIX: Avoid rare exception in WATO when deleting a host...
    * 0376 FIX: LDAP: Default configuration of attributes is reflected within WATO now
    * 0346 FIX: Fix folder visibility in WATO for unpriviledged users...
    * 0385 FIX: Better error handling for invalid service regex in rule conditions...
    * 0389 FIX: Showing LDAP settings on site specific global settings page now...
    * 0400 FIX: WATO BI editor now supports percentages for count_ok...
    * 0392 FIX: LDAP: Improved error messages of LDAP configuration test...
    * 0415 FIX: LDAP: The LDAP Settings dialog is now disabled when the LDAP Connector is disabled
    * 0416 FIX: When doing user sync on user page rendering, contact group memberships are shown correctly now...
    * 0417 FIX: LDAP: Fixed "Sync-Plugin: Roles" test with OpenLDAP
    * 0248 FIX: Backup & Restore: Snapshot comments now support unicode character...
    * 0418 FIX: LDAP: Fixed broken role sync plugin with OpenLDAP...
    * 0419 FIX: LDAP: The default user profile roles are only assigned to users without roles...
    * 0249 FIX: Backup & Restore: fixed bug when uploading legacy snapshots...
    * 0250 FIX: Fixed error on creating very large WATO snapshots...
    * 0422 FIX: Fixed numbers shown in log entries of bulk inventory...
    * 0252 FIX: ESX vSphere configuration: Fixed non-working configuration parameters...
    * 0456 FIX: Column was too short...
    * 0256 FIX: wato snapshots: snapshot restore no longer fails with older python versions...
    * 0433 FIX: Creating WATO lock during automations (like e.g. master to slave syncs)...
    * 0434 FIX: Fixed wrong count of failed hosts in bulk inventory mode...
    * 0678 FIX: Move two last global settings of Event Console to proper places
    * 0268 FIX: wato inventory: fixed missing services...
    * 0686 FIX: Fix replication with WATO if EC is enabled on master and disabled on slave
    * 0129 FIX: Fixed permission bug in "Edit user profile" dialog....
    * 0269 FIX: brocade_fcport: fixed problem on displaying check_parameters in WATO...
    * 0271 FIX: Fixed sorting in duallist element (two lists with interchangable elements)...
    * 0131 FIX: Error rates for network interfaces can now be set smaller then 0.1 when using Wato....
    * 0690 FIX: Fix language jumping to German when saving user profiles
    * 0666 FIX: Minimum port for the mknotifyd is now 1024 (never use well known ports)...
    * 0559 FIX: WATO snapshots: improved validation of (uploaded) snapshots...
    * 0709 FIX: Fix NoneType has not attribute userdb_automatic_sync bug in D-WATO
    * 0728 FIX: mem.win: fixed bug in WATO configuration rule...
    * 0139 FIX: ldap sync: syncing if rules against ldap is not longer case sensitiv
    * 0736 FIX: WATO backup and restore: improved error handling...

    Notifications:
    * 0362 sms: now searching PATH for sendsms and smssend commands...
    * 0684 New notification variables NOTIFY_LASTSERVICEOK and NOTIFY_LASTHOSTUP...
    * 0711 New rules based notifications...
    * 0713 New bulk notifications...
    * 0108 FIX: Prevent service notification on host alerts...
    * 0058 FIX: Fix email notifications containing non-ASCII characters in some situtations...
    * 0133 FIX: Fixed mkeventd notification plugin...
    * 0720 FIX: Fix timeperiod computation with CMC and flexible notifications...

    BI:
    * 0721 Use hard states in BI aggregates...
    * 0714 BI aggregations now also honor scheduled downtimes...
    * 0715 BI aggregates now acknowledgement information...
    * 0669 FIX: Fixed regex matching in BI when using character groups [...]...

    Reporting & Availability:
    * 0018 New option for displaying a legend for the colors used in the timeline...
    * 0405 Add CSV export to availability views...
    * 0338 FIX: Introduce time limit on availability queries...
    * 0681 FIX: Display correct year for availability range for last month in january
    * 0750 FIX: Availability: fix exception when summary is on and some elements have never been OK

    Event Console:
    * 0301 Handling messages of special syslog format correctly...
    * 0388 Moved Event Console related settings to own settings page...
    * 0710 Create a history entry for events that failed their target count...
    * 0749 Allow to restrict visibility of events by their host contacts...
    * 0303 FIX: Old log entries were shown in event history first...
    * 0304 FIX: Escaping several unwanted chars from incoming log messages...
    * 0089 FIX: CSV export of event console was broken...
    * 0359 FIX: Fixed exception in event simulator when one match group did not match
    * 0384 FIX: Trying to prevent problem when restarting mkeventd...
    * 0427 FIX: Fixed exception when handling connections from event unix socket...
    * 0679 FIX: Allow non-Ascii characters in generated events
    * 0680 FIX: Do not allow spaces in host names in event simulator...
    * 0672 FIX: Service item of "Check event state in event console" checks can now be configured...
    * 0590 FIX: mkeventd: fixed encoding of unicode characters in the snmptrap receiver...

    Livestatus:
    * 0337 New header for limiting the execution time of a query...
    * 0276 nagios4 livestatus support...
    * 0335 FIX: Parse state of downtime notification log entries correctly...
    * 0336 FIX: Limit the number of lines read from a single logfile...
    * 0344 FIX: Fix semantics of columns num_services_hard_*...

    Livestatus-Proxy:
    * 0263 FIX: livestatus log table: fixed missing logentries of archived logfiles...


1.2.3i7:
    Core & Setup:
    * 0011 Introduce optional lower limit for predicted levels...
    * 0217 FIX: More verbose error output for SNMP errors on the command line...
    * 0288 FIX: Error messages of datasource programs (e.g. VSphere Agent) are now visible within WATO...
    * 0010 FIX: Fix computation of hour-of-the-day and day-of-month prediction...
    * 0292 FIX: Inline SNMP: Check_MK check helpers are closing UDP sockets now...

    Checks & Agents:
    * 0060 cisco_fantray: new check for monitoring fan trays of Cisco Nexus switches
    * 0061 cisco_cpu: check now recognizes new object cpmCPUTotal5minRev...
    * 0063 veeam_client: new check to monitor status of veeam clients with special agent plugin...
    * 0064 veeam_jobs: new check to monitor the backup jobs of the veeam backup tool...
    * 0047 fritz.conn fritz.config fritz.uptime fritz.wan_if fritz.link: New checks for monitoring Fritz!Box devices...
    * 0027 esx_vsphere_sensors: it is now possible override the state of sensors...
    * 0090 apc_ats_status: New Check for monitoring APC Automatic Transfer Switches
    * 0080 Added new checks for Brocade NetIron MLX switching / routing devices...
    * 0091 apc_ats_output: new check for output measurements on APC ATS devices
    * 0068 check_sql: support for mssql databases included
    * 0208 fileinfo.groups: Added minimum/maximum file size parameters...
    * 0093 check_http: Default service description prefix can be avoided...
    * 0004 df: dynamic filesystem levels now reorder levels automatically...
    * 0069 veeam_client: limits for time since last backup introduced
    * 0214 Logwatch: context lines can now be disabled using nocontext=1...
    * 0038 casa_cpu_mem casa_cpu_temp casa_cpu_util casa_fan casa_power: New checks for casa Cable Modem Termination Systems...
    * 0097 arc_raid_status: New check for Areca RAID controllers
    * 0070 cmciii_lcp_airin cmciii_lcp_airout cmciii_lcp_fans cmciii_lcp_waterflow cmciii_lcp_waterin cmciii_lcp_waterout: new checks for the Rittal CMC-III LCP device
    * 0098 apc_inrow_airflow, apc_inrow_fanspeed, apc_inrow_temp: New checks for APC inrow devices
    * 0099 apc_mod_pdu_modules: New check for APC Modular Power Distribution Unit
    * 0072 cmciii_pu_access cmciii_pu_canbus cmciii_pu_io cmciii_pu_temp: New checks for the Rittal CMC-III PU Unit
    * 0100 juniper_cpu: New check for CPU utilization on Juniper switches
    * 0236 windows_agent: each script can now be configured to run sync / async...
    * 0101 liebert_chiller_status: New check for Liebert Chiller devices
    * 0083 brocade_mlx: Temperature sensors of one module now in one common check...
    * 0008 df: Solaris agent now also supports samfs
    * 0084 brocade_mlx: single checks now instead of sub checks...
    * 0291 winperf_ts_sessions: New check to monitor Microsoft Terminal Server sessions...
    * 0102 modbus_value: New check and Agent to modbus devices...
    * 0013 Solaris Agent: implement cached async plugins and local checks...
    * 0238 vsphere monitoring: new option to skip placeholder vms in agent output...
    * 0016 Linux+Windows agent: allow spooling plugin outputs via files...
    * 0017 local: New state type P for state computation based on perfdata...
    * 0085 brocade_mlx: now handles more different module states...
    * 0024 FIX: cisco_wlc: removed check configuration parameter ap_model...
    * 0003 FIX: ps: Remove exceeding [ and ] in service description when using process inventory...
    * 0037 FIX: checkman browser (cmk -m) was not working properly in network subtree...
    * 0283 FIX: Interface Checks: ignore invalid error counts while interface is down...
    * 0081 FIX: Fixed corruption in SNMP walks created with cmk --snmpwalk...
    * 0286 FIX: esx_vsphrere_counters.ramdisk: Better handling for non existant ramdisks...
    * 0290 FIX: winperf_processor mem.win: Handling no/empty agent responses correctly now...
    * 0293 FIX: esx_vsphere_counters_ramdisk_sizes: Handles ram disk "ibmscratch" by default now
    * 0012 FIX: Solaris Agent: fixed broken fileinfo section...
    * 0297 FIX: mk-job is now also usable on CentOS 5+...
    * 0298 FIX: win_dhcp_pools: Fixed wrong percentage calculation
    * 0237 FIX: tsm_sessions: fixed invalid check output during backups...

    Multisite:
    * 0001 New filters for selecting several host/service-groups at once...
    * 0050 New concept of favorite hosts and services plus matching filters and views...
    * 0211 GUI Notify: Added notify method "popup" to really create popup windows...
    * 0215 Added option to make HTML escape in plugin outputs configurable...
    * 0071 livedump: new option to include contact_groups instead of contacts when dumping configuration
    * 0043 FIX: LDAP: Improved error reporting during synchronisation...
    * 0044 FIX: LDAP: Fixed error with empty groups during non nested group sync...
    * 0045 FIX: LDAP: Fixed error when synchronizing non nested groups to roles...
    * 0046 FIX: Fixed editing contactgroup assignments of hosts or folders with "-" in names...
    * 0049 FIX: Fixed useless I/O during page processing...
    * 0203 FIX: Changed sidebar reload interval to be more random...
    * 0204 FIX: Reduced I/O on logins with access time recording or failed login counts...
    * 0206 FIX: Fixed logwatch permission check when using liveproxy for normal users...
    * 0210 FIX: LDAP: Fixed problem syncing contactgroups of a user with umlauts in CN
    * 0035 FIX: Convert HTTP(S) links in plugin output into clickable icon...
    * 0006 FIX: Checkboxes for hosts/services were missing on modified views...
    * 0284 FIX: Context help toggled on/off randomly...
    * 0285 FIX: Fixed bookmarking of absolute URLs or PNP/NagVis URLs in sidebar snapin...
    * 0296 FIX: Fixed moving of snapins while in scrolled sidebar...

    WATO:
    * 0053 New rule for configuring the display_name of a service...
    * 0216 Supporting float values as SNMP timeout value now...
    * 0082 Improved online help for LDAP connections...
    * 0009 Automatically schedule inventory check after service config change...
    * 0294 Added "services" button to host diagnose page
    * 0048 FIX: Tests on host diagnose page are executed parallel now...
    * 0033 FIX: Fixed problem when saving settings in WATOs host diagnostic page...
    * 0205 FIX: NagVis related permissions of roles can be edited again...
    * 0207 FIX: Explicit communities were not saved in all cases...
    * 0094 FIX: Hide SNMPv3 credentials in WATO...
    * 0212 FIX: Fixed broken site edit page in case a TCP socket has been configured...
    * 0095 FIX: Fixed problem with portnumber in Wato Distributed Monitoring dialog
    * 0213 FIX: LDAP: Various small improvements for handling the LDAP user connector...
    * 0039 FIX: Fixed exception on displaying WATO helptexts in the global settings...
    * 0219 FIX: Fixed display problems in WATO folders with long contact group names
    * 0220 FIX: Added HTML escaping to several global settings attributes...
    * 0234 FIX: Improved handling of interface inventory states / types...
    * 0289 FIX: Renamed "Hosts & Folders" page to "Hosts"
    * 0295 FIX: Fixed problem with new created tag groups with "/" in title...

    Notifications:
    * 0005 Added notification script for sending SMS via mobilant.com...
    * 0032 FIX: Fixed problem when forwarding notification mails in windows...
    * 0218 FIX: Fixed rendering of HTML mails for Outlook (at least 2013)...

    BI:
    * 0287 FIX: Fixed assuming states of services with backslashes in descriptions...

    Reporting & Availability:
    * 0051 Option for showing timeline directly in availability table...
    * 0052 Visual colorization of availability according to levels...
    * 0054 New labelling options for availability table...
    * 0055 Allow grouping by host, host group or service group...
    * 0056 New concept of service periods in availability reporting...
    * 0002 You can now annotate events in the availability reporting...
    * 0014 FIX: Fix styling of tables: always use complete width...
    * 0015 FIX: Fixed summary computation in availability when grouping is used...

    Event Console:
    * 0026 FIX: snmptd_mkevent.py: fixed crash on startup
    * 0036 FIX: Fixed bug where multsite commands did not work properly...

    Livestatus:
    * 0067 livedump: new option to mark the mode at the beginning of the dump and documentation fixes...
    * 0023 FIX: Fixed incorrect starttime of table statehist entries...
    * 0034 FIX: Availability no longer showes incorrect entries when only one logfile exists...
    * 0233 FIX: Fixed missing entries in log file and availability view...


1.2.3i6:
    Core & Setup:
    * 0041 FIX: setup.py now handles non existing wwwuser gracefully...

    Checks & Agents:
    * 0040 Add agent plugin to test local hostname resolving...
    * 0020 FIX: Inventory problem with inventory_processes parameter...

    Multisite:
    * 0000 Improved performance of LDAP sync by refactoring the group sync code

    WATO:
    * 0042 FIX: Removed debug outputs from service inventory...


1.2.3i5:
    Core:
    * Automatically remove duplicate checks when monitoring with Agent+SNMP
       at the same time. TCP based ones have precedence.
    * inventory check of SNMP devices now does scan per default (configurable)
    * FIX: inventory check now honors settings for exit code
    * FIX: avoid exception nodes of cluster have different agent type
    * FIX: continue inventory, if one check does not support it
    * FIX: fix configuration of explicit SNMP community, allow unicode
    * FIX: avoid invalid cache of 2nd and up hosts in bulk inventory
    * FIX: fixed error handling in SNMP scan, inventory check fails now
           if SNMP agent is not responding
    * FIX: Ignore snmp_check_interval cache in interactive situations (e.g.  -nv)
    * FIX: check_mk config generation: on computing the checks parameters
           there is no longer a small chance that existing rules get modified

    Event Console:
    * check_mkevents now available as C binary: check_mkevents_c
    * FIX: use default values for unset variables in actions

    Multisite:
    * Speed-O-Meter: now measure only service checks. Host checks
      are omitted, since they do not really matter and make the
      results less useful when using CMC.
    * Added host aliases filter to some views (host/service search)
    * It is now possible to enforce checkboxes in views upon view loading
      (needs to be confgured per view via the view editor)
    * Wiki Sidebar Snapin: showing navigation and quicksearch. OMD only.
    * Sidebar can now be folded. Simply click somewhere at the left 10 pixels.
    * Foldable sections now have an animated triangle icon that shows the folding state
    * Added new snapin "Folders", which interacts with the views snapin when
      both are enabled. You can use it to open views in a specific folder context
    * LDAP: Added option to make group and role sync plugin handle nested
            groups (only in Active Directory at the moment). Enabling this
	    feature might increase the sync time a lot - use only when really needed.
    * FIX: Fixed encoding problem in webservice column output
    * FIX: Fix output format python for several numeric columns
    * FIX: Fixed searching hosts by aliases/adresses
    * FIX: Remove duplicate entries from Quicksearch
    * FIX: Avoid timed browser reload after execution of exections
    * FIX: Hosttag filter now works in service related views
    * FIX: Added code to prevent injection of bogus varnames
           (This might break code which uses some uncommon chars for varnames)
    * FIX: Fixed computation of perfometer values, which did not care about
           the snmp_check_interval. Simplyfied computation of perfometer values
    * FIX: LDAP: Custom user attributes can now be synced again

    BI:
    * FIX: Fix exception when showing BI tree in reporting time warp
    * FIX: Fixed blue triangle link: would show more aggregations,
       if one name was the prefix of another

    Notifications:
    * Blacklisting for services in the felixble notification system
    * FIX: mail with graph plugin: set explicit session.save_path for php
           Fixes instances where the php command couldn't fetch any graphs

    Checks & Agents:
    * diskstat: removed (ever incorrect) latency computation for Linux
    * statgrab_load: support predictive levels, add perf-o-meter
    * ucd_cpu_load: support predictive levels
    * hpux_cpu, blade_bx_load: support predictive levels, add perf-o-meter,
       make WATO-configable
    * check_sql: Database port can now be explicitly set
    * steelhead_perrs: New check for Rivergate Gateways
    * alcatel_power: Check for power supplies on Alcatel switches
    * qnap_disks: New check for Hardisks in Qnap devices
    * Dell Open Manage: SNNP Checks for Physical Disks, CPU and Memory
    * check_tcp: Now able to set custom service description
    * Apache ActiveMQ: New Special Agent and Check to query ActiveMQ Queues
    * check_ftp: can now be configured via Wato
    * windows_tasks: New check to  monitor the Windows Task Scheduler
    * sensatronics_temp: New check for Sensatronic E4 Temperatur Sensor
    * akcp_sensor_drycontact: New Check for AKCP drycontact Sensors
    * esx_vsphere_vm.heartbeat: Heartbeat status alert level now configurable
    * ps:  new configuration option: handle_count (windows only)
    * FIX: Windows agent: gracefully handle garbled logstate.txt
    * FIX: esx_vsphere_counters: added missing ramdisk type upgradescratch
    * FIX: esx_vsphere_hostsystem: fixed bug in handling of params
    * FIX: local: tolerate invalid output lines
    * FIX: hp_proliant: Correct handling of missing snmp data
    * FIX: logwatch.ec: No longer forwards "I" lines to event console
    * FIX: check_dns: default to querying the DNS server on the localhost itself
    * FIX: ps: do not output perfdata of CPU averaging (use ps.perf for that)
    * FIX: nfsexports: also support systems with rpcbind instead of portmap
    * FIX: ups_in_freq: corrected spelling of service description
    * FIX: ups_bat_temp: renamed service description to "Temperature Battery",
           in order to make it consistent with the other temperature checks
    * FIX: hp_blade_blades: Fixed crash on inventory when receiving
           unexpected snmp data
    * FIX: apache_status: If ReqPerSec and BytesPerSec are not reported by
           the agent, no PNP graphs for them are drawn.
           (This is the case if ExtendedStatus set to Off in Apache config)
    * FIX: oracle_jobs: fixed issues with incorrect column count in check output
    * FIX: if/if64/...: layout fix in PNP template for packets


    WATO:
    * You can now have site-specific global settings when using
      distributed WATO (available in the "Distributed Monitoring")
    * bulk inventory: display percentage in progress bar
    * New option for full SNMP scan in bulk inventory
    * bulk operations now also available when checkboxes are off
    * LDAP: Added test to validate the configured role sync groups
    * LDAP: The sync hooks during activate changes can now be enabled/disabled
      by configuration (Global Settings)
    * Disabled replication type "peer" in site editor.
    * Added "permanently ignore" button to inventory services dialog which 
      links directly to the disabled services view
    * Added diagnose page linked from host edit dialog. This can be used to test
      connection capabilities of hosts
    * The rule "Process inventory" now offers the same configuration options 
      as its manual check equivalent "State and count of processes"
    * New configuration option handle_count (windows only) in the rules
      "Process inventory" and "State and count of processes"
    * FIX: correct display of number of hosts in bulk inventory
    * FIX: nailed down ".siteid" exception when added new site
    * FIX: fixed setting for locking mode from 'ait' to 'wait'
    * FIX: avoid removal of tags from rules when not yet acknowledged
    * FIX: avoid need for apache restart when adding new service levels
    * FIX: fix encoding problem on GIT integration

    Livestatus:
    * Removed "livecheck". It never was really stable. Nagios4 has something
      similar built in. And also the Check_MK Micro Core.
    * table statehist: no longer computes an unmonitored state for hosts and
                       services on certain instances.
                       (showed up as no hosts/services in the multisite gui)
    * table statehist: fixed SIGSEGV chance on larger queries

1.2.3i4:
    Core:
    * Create inventory check also for hosts without services, if they
          have *no* ping tag.

    WATO:
    * Bulk inventory: speed up by use of cache files and doing stuff in
          groups of e.g. 10 hosts at once
    * Multisite connection: new button for cloning a connection

    Checks & Agents:
    * Linux agent RPM: remove dependency to package "time". That package
         is just needed for the binary mk-job, which is useful but not
         neccessary.

    Multisite:
    * FIX: fix broken single-site setups due to new caching

1.2.3i3:
    Core:
    * FIX: fixed typo in core startup message "logging initial states"
    * FIX: livestatus table statehist: fixed rubbish entries whenever
           logfile instances got unloaded

    Livestatus:
    * FIX: check_mk snmp checks with a custom check interval no longer
           have an incorrect staleness value

    Notifications:
    * mkeventd: new notification plugin for forwarding notifications
       to the Event Console. See inline docu in share/check_mk/notification/mkeventd
       for documentation.
    * FIX: cleanup environment from notifications (needed for CMC)

    Checks & Agents:
    * Windows agent: increased maximum plugin output buffer size to 2MB
    * check_icmp: New WATO rule for custom PING checks
    * agent_vsphere: now able to handle < > & ' " in login credentials
    * if/if64 and friends: add 95% percentiles to graphs
    * services: inventory now also matches against display names of services
    * esx_vsphere_hostsystem.multipath: now able to set warn/crit levels
    * cpu_netapp: added Perf-O-Meter and PNP template
    * cisco_cpu: added Perf-O-Meter and PNP template
    * apc_symmetra: add input voltage to informational output
    * agent_vsphere: new debug option --tracefile
    * FIX: windows_agent: fixed bug in cleanup of open thread handles
    * FIX: cups default printer is now monitored again in linux agent
    * FIX: host notification email in html format: fixed formating error
           (typo in tag)
    * FIX: netapp_volumes: better output when volume is missing
    * FIX: winperf_phydisk: handle case where not performance counters are available
    * FIX: check_mk_agent.linux: limit Livestatus check to 3 seconds
    * FIX: esx_vsphere_vm: fixed exception when memory info for vm is missing
    * FIX: esx_vsphere_hostsystem: Fixed typo in check output
    * FIX: psperf.bat/ps: Plugin output processing no longer crashes when
           the ps service is clustered

    Multisite:
    * Filtering in views by Hostalias is possible now too
       (however the filter is not displayed in any standard view - user needs
       to enable it by customizing the needed views himself)
    * FIX: add missing service icons to view "All Services with this descr..."
    * FIX: ldap attribute plugins: fixed crash when parameters are None
    * FIX: avoid duplicate output of log message in log tables
    * FIX: fixed problem with ldap userid encoding
    * FIX: removed state-based colors from all Perf-O-Meters
    * FIX: brocade_fcport pnp-template: fixed incorrect display of average values
    * FIX: all log views are now correctly sorted from new to old

    Livestatus-Proxy:
    * Implement caching of non-status requests (together with Multisite)
    * FIX: fix exception when printing error message
    * FIX: honor wait time (now called cooling period) after failed TCP connection
    * FIX: fix hanging if client cannot accept large chunks (seen on RH6.4)

    WATO:
    * Rule "State and count of processes": New configuration options:
           virtual and resident memory levels
    * Added title of tests to LDAP diagnose table
    * Bulk inventory: new checkbox to only include hosts that have a failed
        inventory check.
    * Bulk inventory: yet another checkbox for skipping hosts where the
        Check_MK service is currently critical
    * New rule: Multipath Count (used by esx_vsphere_hostsystem.multipath)
    * FIX: The rule "State and count of processes" is no longer available
           in "Parameters for inventorized check". This rule was solely
           intented for "Manual checks" configuration
    * FIX: Trying to prevent auth.php errors while file is being updated

1.2.3i2:
    Core:
    * New option -B for just generating the configuration
    * Introduced persistent host address lookup cache to prevent issues
      loading an unchanged configuration after a single address is not resolvable anymore
    * Assigning a service to a cluster host no longer requires a reinventory
    * Setting a check_type or service to ignore no longer requires a reinventory
      Note: If the ignore rule is removed the services will reappear
    * Config creation: The ignore services rule now also applies to custom, active
                       and legacy checks
    * Predictive monitoring: correctly handle spaces in variable names (thanks
       to Karl Golland)
    * New man page browser for console (cmk -m)
    * New option explicit_snmp_communities to override rule based SNMP settings
    * Preparations for significant SNMP monitoring performance improvement
      (It's named Inline SNMP, which is available as special feature via subscriptions)
    * Allow to specify custom host check via WATO (arbitrary command line)
    * Implement DNS caching. This can be disabled with use_dns_cache = False

    Livestatus:
    * new service column staleness: indicator for outdated service checks
    * new host    column staleness: indicator for outdated host checks

    Checks & Agents:
    * esx_hostystem multipath: criticize standby paths only if not equal to active paths
    * mk_logwatch: fixed bug when rewriting logwatch messages
    * check_mk: Re-inventory is no longer required when a service is ignored via rule
    * check_mk: Now possible to assign services to clusters without the need to
                reinventorize
    * lnx_if: Fixed crash on missing "Address" field
    * viprinet_router: Now able to set required target state via rule
    * windows_agent: Now available as 64 bit version
    * agent_vsphere: fix problem where sensors were missing when
      you queried multiple host systems via vCenter
    * cached checks: no longer output cached data if the age of the
                     cache file is twice the maximum cache age
    * windows agent: no longer tries to execute directories
    * fileinfo: no longer inventorize missing files(reported by windows agent)
    * New checks for Brocade fans, temperature and power supplies
    * cluster hosts: removed agent version output from Check_MK service (this
      was misleading for different agent versions on multiple nodes)
    * job check: better handling of unexpected agent output
    * lnx_thermal: Added check for linux thermal sensors (e.g. acpi)
    * hwg_temp: Make WATO-Rule "Room Temperature" match, add man page, graph
                and Perf-O-Meter
    * ps.perf: Support Windows with new plugin "psperf.bat". wmicchecks.bat
               is obsolete now.
    * Special Agent vSphere: support ESX 4.1 (thanks to Mirko Witt)
    * esx_vsphere_object: make check state configurable
    * mk_logwatch: support continuation lines with 'A'. Please refer to docu.
    * mk_oracle: Added plugin for solaris
    * win_netstat: New check for Windows for checking the existance of a UDP/TCP
        connection or listener
    * ps/ps.perf: allow to set levels on CPU util, optional averaging of CPU
    * diskstat: Agent is now also processing data of mmcblk devices
    * qmail: Added check for mailqueue 
    * cisco_locif: removed obsolete and already disabled check completely
    * fc_brocade_port: removed obsolete check
    * fc_brocade_port_detailed: removed obsolete check
    * tsm_stgpool: removed orphaned check
    * vmware_state: removed ancient, now orphaned check. Use vsphere_agent instead.
    * vms_{df,md,netif,sys}: remove orphaned checks that are not needed by the current agent
    * tsm: Added new TSM checks with a simple windows agent plugin
    * windows_agent: now starts local/plugin scripts in separate threads/processes
                     new script parameters cache_age, retry_count, timeout
                     new script caching options "off", "async", "sync"
    * windows_agent: increased maximum local/plugin script output length to 512kB
                     (output buffer now grows dynamically)
    * jolokia_metrics: fixed incorrect plugin output for high warn/crit levels
    * jolokia_metrics.uptime: Added pnp template
    * hyperv: Added a check for checking state changes.
    * df / esx_vsphere_datastore: now able to set absolute levels and levels depending
                                  on total disk space of used and free space
    * cisco_wlc: New check for monitoring cisco wireless lan access points 
    * cisco_wlc_clients: New check for the nummber of clients in a wlc wifi
    * df: Negative integer levels for MB left on a device
    * win_printers: Monitoring of printer queue on a windows printserver
    * cisco_qos: Updated to be able to mintor IOS XR 4.2.1 (on a ASR9K device)
    * New active check, check_form_submit, to submit HTML forms and check the resulting page
    * mk-job: /var/lib/check_mk_agent/job directory is now created with mode 1777 so 
              mk-job can be used by unprivileged users too
    * ADD: etherbox: new check for etherbox (messpc) sensors.
           currently supported: temperature, humidity, switch contact and smoke sensors
    * cisco_wlc_client: now supports low/high warn and crit levels
    * cisco_wlc: now supports configuration options for missing AP
    * agent_vsphere: completely rewritten, now considerably faster
                     vCenter is still queried by old version
    * windows_agent: windows eventlog informational/audit logs now reported with O prefix
    * mk_logwatch: ignored loglines now reported with an "." prefix (if required)
    * apache_status: Nopw also supports multithreaded mpm
    * windows_agent: now able to suppress context messages in windows eventlogs
    * agent_vsphere: completely rewritten, now considerably faster
                     vCenter is still queried by old version
    * windows_agent: windows eventlog informational/audit logs now reported with O prefix
    * mk_logwatch: ignored loglines now reported with an "." prefix (if required)
    * check_mk-if.pnp: fixed bug with pnp template on esx hosts without perfdata
    * jolokia checks (JVM): uptime, threads, sessions, requests, queue
      now configurable via WATO
    * vSphere checks: secret is not shown to the user via WATO anymore
    * WATO rule to check state of physical switch (currently used by etherbox check)
    * cisco_wlc: Allows to configure handling of missing AP
    * logwatch.ec: show logfiles from that we forwarded messages
    * FIX: blade_blades: Fixed output of "(UNKNOWN)" even if state is OK
    * FIX: apache_status: fix exception if parameter is None
    * FIX: hr_mem: handle virtual memory correct on some devices
    * FIX: apache_status agent plugin: now also works, if prog name contains slashes
    * FIX: check_dns: parameter -A does not get an additional string
    * FIX: cisco_qos: Catch policies without post/drop byte information
    * FIX: cisco_qos: Catch policies without individual bandwidth limits
    * FIX: windows_agent: fixed bug on merging plugin output buffers
    * FIX: esx_vsphere_datastores: Fix incomplete performance data and Perf-O-Meter
    * FIX: cleaned up fileinfo.groups pattern handling, manual configuration
      is now possible using WATO
    * FIX: check_mk-ipmi.php: PNP template now displays correct units as delivered
           by the check plugin
    * FIX: check_disk_smb: Remove $ from share when creating service description.
           Otherwise Nagios will not accept the service description.
    * FIX: mrpe: gracefully handle invalid exit code of plugin

    Notifications:
    * notify.py: Matching service level: Use the hosts service level if a
                 service has no service level set
    * notify.py: fixed bug with local notification spooling
    * HTML notifications: Now adding optional links to host- and service names
      when second argument notification script is configured to the base url of the
      monitoring installation (e.g. http://<host>/<site>/ in case of OMD setups)
    * HTML notifications: Added time of state change

    Multisite:
    * Finally good handling of F5 / browser reloads -> no page switching to
      start page anymore (at least in modern browsers)
    * User accounts can now be locked after a specified amount of auth
      failures (lock_on_logon_failures can be set to a number of tries)
    * Column Perf-O-Meter is now sortable: it sorts after the *first*
      performance value. This might not always be the one you like, but
      its far better than nothing.
    * logwatch: Logwatch icon no longer uses notes_url
    * Inventory screen: Host inventory also displays its clustered services
    * Rules: Renamed "Ignored services" to "Disabled services"
             Renamed "Ignored checks" to "Disabled checks"
    * Sorter Host IP address: fixed sorting, no longer uses str compare on ip
    * Views: New: Draw rule editor icon in multisite views (default off)
             Can be activated in global settings
    * New global multisite options: Adhoc downtime with duration and comment
                                    Display current date in dashboard
    * LDAP: Using asynchronous searches / added optional support for paginated
      searches (Can be enabled in connection settings)
    * LDAP: It is now possible to provide multiple failover servers, which are
      tried when the primary ldap server fails
    * LDAP: Supporting posixGroup with memberUid as member attribute
    * LDAP: Added filter_group option to user configuration to make the
    synchonized users filterable by group memberships in directories without
    memberof attributes
    * LDAP: Moved configuration to dedicated page which also provides some
      testing mechanisms for the configuration
    * Added option to enable browser scrollbar to the multisite sidebar (only
      via "sidebar_show_scrollbar = True" in multisite.mk
    * Added option to disable automatic userdb synchronizations in multisite
    * Implemented search forms for most data tables
    * New icons in view footers: export as CSV, export as JSON
    * Availability: new columns for shortest, longest, average and count
    * Editing localized strings (like the title) is now optional when cloning
      views or editing cloned views. If not edited, the views inherit the
      localized strings from their ancestors
    * Added simple problems Dashboard
    * New filter and column painter for current notification number (escalations)
    * Added new painters for displaying host tags (list of tags, single tag
    groups). All those painters are sortable. Also added new filters for tags.
    * Added painters, icon and filters for visualizing staleness information
    * Improved filtering of the foldertree snapin by user permissions (when a user is
      only permitted on one child folder, the upper folder is removed from the
      hierarchy)
    * "Unchecked Services" view now uses the staleness of services for filtering
    * Globe dashlets make use of the parameter "id" to make it possible to
      provide unique ids in the render HTML code to the dashlets
    * Multisite can now track wether or not a user is online, this need to be
      enabled e.g. via Global Settings in WATO (Save last access times of
      users)
    * Added popup message notification system to make it possible to notify
      multisite users about various things. It is linked on WATO Users page at
      the moment. An image will appear for a user in the sidebar footer with
      the number of pending messages when there are pending messages for a user.
      To make the sidebar check for new messages on a regular base, you need
      to configure the interval of sidebar popup notification updates e.g. via
      WATO Global Settings.
    * Event views: changed default horizon from 31 to 7 days
    * New option for painting timestamp: as Unix Epoch time
    * New filters: Host state type and Service state type
    * FIX: better error message in case of exception in SNMP handling
    * FIX: Inventory screen: Now shows custom checks
    * FIX: Fixed locking problem of multisite pages related to user loading/saving
    * FIX: Fixed wrong default settings of view filters in localized multisite
    * FIX: line wrapping of logwatch entries
    * FIX: Fixed button dragging bug when opening the view editor
           (at least in Firefox)

    WATO:
    * Allow to configure check-/retry_interval in second precision
    * Custom user attributes can now be managed using WATO
    * Allow GIT to be used for change tracking (enable via global option)
    * Hosts/Folders: SNMP communities can now be configured via the host
      and folders hierarchy. Those settings override the rule base config.
    * Require unique alias names in between the following elements:
      Host/Service/Contact Groups, Timeperiods and Roles
    * Removed "do not connect" option from site socket editor. Use the
      checkbox "Disable" to disable the site for multisite.
    * Converted table of Event Console Rules to new implementation, make it sortable
    * FIX: do validation of check items in rule editor
    * FIX: More consistent handling of folderpath select in rule editor
    * FIX: Now correctly handling depends_on_tags on page rendering for
           inherited values
    * FIX: Changed several forms from GET to POST to prevent "Request-URI too
           large" error messages during submitting forms
    * FIX: automation snmp scan now adhere rules for shoddy snmp devices
           which have no sys description
    * FIX: Cisco ruleset "Cisco WLC WiFi client connections" has been generalized to
           "WLC WiFi client connections"
    * FIX: Snapshot handling is a little more robust agains manually created
           files in snapshot directory now
    * FIX: Slightly more transparent handling of syntax errors when loading rules.mk

    Notifications:
    * Flexible Notification can now filter service levels
    * FIX: check_tcp corrected order of parameters in definition

    Event Console:
    * New global setting "force message archiving", converts the EC into
      a kind of syslog archive
    * New built-in snmptrap server to directly receive snmp traps
    * FIX: fix layout of filter for history action type
    * FIX: better detect non-IP-number hosts in hostname translation

1.2.3i1:
    Core:
    * Agents can send data for other hosts "piggyback". This is being
      used by the vSphere and SAP plugins
    * New variable host_check_commands, that allows the definition of
      an alternative host check command (without manually defining one)
    * New variable snmp_check_interval which can be used to customize
      the check intervals of SNMP based checks
    * setup: Added missing vars rrd_path and rrdcached_sock
    * new variable check_mk_exit_status: allows to make Check_MK service OK,
      even if host in not reachable.
    * set always_cleanup_autochecks to True per default now
    * check_mk: new option --snmptranslate

    Multisite:
    * New availability view for arbitrary host/service collections
    * New option auth_by_http_header to use the value of a HTTP header
      variable for authentication (Useful in reverse proxy environments)
    * New permission that is needed for seeing views that other users
      have defined (per default this is contained in all roles)
    * New path back to the view after command exection with all
      checkboxes cleared
    * Added plugins to config module to make registration of default values
      possible for addons like mkeventd - reset to default values works now
      correctly even for multisite related settings
    * perfometer: Bit values now using base of 1000
    * Added PNP tempate for check_disk_smb
    * Dashboards can now be configured to be reloaded on resizing
      (automatically adds width/height url parameters)
    * LDAP authentification: New config option "Do not use persistent
                             connections to ldap server"
    * Hosttags and auxiliary tags can now be grouped in topics
    * Fixed output of time in view if server time differs from user time

    Event Console:
    * New rule feature: automatically delete event after actions
    * New filter for maximum service level (minimum already existed)
    * New global setting: hostname translation (allows e.g. to drop domain name)
    * New rule match: only apply rule within specified time period

    Checks & Agents:
    * solaris_mem: New check for memory and swap for Solaris agent
    * agent_vsphere: New VMWare ESX monitoring that uses pySphere and the VMWare
      API in order to get data very efficiently. Read (upcoming) documentation
      for details.
    * new special agent agent_random for creating random monitoring data
    * New checks: windows_intel_bonding / windows_broadcom_bonding
    * Implemented SAP monitoring based on the agent plugin mk_sap. This
      must be run on a linux host. It connects via RFC calls to SAP R/3
      systems to retrieve monitoring information for this or other machines.
    * sap.dialog: Monitors SAP dialog statistics like the response time
    * sap.value: Simply processes information provided by SAP to Nagios
    * openvpn_clients: new check for OpenVPN connections
    * if64_tplink: special new check for TP Link switches with broken SNMP output
    * job: Monitoring states and performance indicators of any jobs on linux systems
    * oracle_asm_diskgroups: Added missing agent plugin + asmcmd wrapper script
    * oracle_jobs: New check to monitor oracle database job execution
    * oracle_rman_backups: New check to monitor state of ORACLE RMAN backups
    * jar_signature: New check to monitor wether or not a jar is signed and
      certificate is not expired
    * cisco_qos: adhere qos-bandwidth policies
    * check_disk_smb: WATO formalization for active check check_disk_smb
    * if.include: new configurable parameters for assumed input and output speed
    * cisco_qos: new param unit:    switches between bit/byte display
                 new param average: average the values over the given minute
                 new params post/drop can be configured via int and float
                 fixed incorrect worst state if different parameters exceed limit
    * logwatch.ec: Added optional spooling to the check to prevent dataloss
      when processing of current lines needs more time than max execution time
    * mounts: ignore multiple occurrances of the same device
    * Linux agent: allow cached local/plugins checks (see docu)
    * mem.include: Linux memory check now includes size of page tables. This
      can be important e.g. on ORACLE systems with a lot of memory
    * windows_agent: Now buffers output before writing it to the socket
                     Results in less tcp packages per call
    * smart.stats: rewrote check. Please reinventorize. Error counters are now
      snapshotted during inventory.
    * smart.temp: add WATO configuration
    * windows_agent: check_mk.ini: new option "port" - specifies agent port
    * winperf_processor: introduce averaging, support predictive levels
    * cpu_util.include: fixed bug when params are set to None
    * predictive levels: fixed bug when existing predictive levels get new options
    * windows_plugin mssql.vbs: No longer queries stopped mssql instances
    * cisco_hsrp: fixed problem when HSRP groups had same ip address
    * winperf_if: hell has frozen over: a new check for network adapters on Windows
    * windows agent: new config section plugins, now able to set timeouts for specific plugins
                     new global config option: timeout_plugins_total
    * lnx_if in Linux agent: force deterministical order of network devices
    * Linux agent: remove obsolete old <<<netif>>> and <<<netctr>>> sections
    * logwatch, logwatch.ec: detect error in agent configuration
    * Linux agent: cups_queues: do not monitor non-local queues (thanks to Olaf Morgenstern)
    * AIX agent: call lparstat with argument 1 1, this give more accurate data
    * Check_MK check: enable extended performance data per default now
    * viprinet checks: New checks for firmware version/update, memory usage, power supply status, 
                       router mode, serialnumber and temperature sensors
    * uptime, snmp_uptime, esx_vsphere_counters.uptime: allow to set lower and upper levels
    * winperf_processor: Now displays (and scales) to number of cpus in pnpgraph
    * mk_postgres plugin: replace select * with list of explicit columns (fix for PG 9.1)
    * lnx_if: show MAC address for interfaces (needs also agent update)
    * winperf_tcp_conn: New check. Displays number of established tcpv4 connections in windows
                        Uses WATO Rule "TCP connection stats (Windows)"
    * windows_agent: fixed timeouts for powershell scripts in local/plugins
    * logwatch: Agent can now use logwatch.d/ to split config to multipe files
    * logwatch: Agent can now rewrite Messages
    * apache_status: New rule: set levels for number of remaining open slots
    * mrpe: handle long plugin output correctly, including performance data
    * cisco_qos: parameters now configurable via WATO

    Notifications:
    * notify.py: unique spoolfiles name no longer created with uuid
    * Warn user if only_services does never match

    Livestatus:
    * Table statehist: Improved detection of vanished hosts and services.
                       Now able to detect and remove nonsense check plugin output
    * FIX: able to handle equal comment_id between host and service
    * livestatus.log: show utf-8 decoding problems only with debug logging >=2
    * livestatus: fixed incorrect output formatting of comments_with_info column

    BI:
    * Integrated availability computing, including nifty time warp feature

    WATO:
    * Configuration of datasource programs via dedicated rules
    * New editor for Business Intelligence rules
    * Rule Editor: Now able to show infeffective rules
    * Valuespec: CascadingDropdown now able to process choice values from functions
    * Removed global option logwatch_forward_to_ec, moved this to the
      logwatch_ec ruleset. With this option the forwarding can now be enabled
      for each logfile on a host
    * Configuration of an alternative host check command
    * Inventory: Display link symbol for ps ruleset
    * New rule for notification_options of hosts and services
    * FIX: Rulesets: correct display of rules within subfolders
    * Remove Notification Command user settings, please use flexible notifications instead


1.2.2p3:
    Core:
    * FIX: get_average(): Gracefully handle time anomlies of target systems
    * FIX: notifications: /var/lib/check_mk/notify directory is now created 
           correctly during setup from tgz file. (Without it notifications
           did not get sent out.)
    * FIX: add missing $DESTDIR to auth.serials in setup.sh

    Checks & Agents:
    * FIX: winperf_processor: fix case where CPU percent is exactly 100%
    * FIX: blade_powerfan: fix mixup of default levels 50/40 -> 40/50
    * FIX: Cleaned up graph rendering of Check_MK services 
    * FIX: zypper: deal with output from SLES 10
    * FIX: zpool_status: Ignoring "No known data errors" text
    * FIX: dmi_sysinfo: Handling ":" in value correctly
    * FIX: check_http: Fixed syntax error when monitoring certificates
    * FIX: check_dns: parameter -A does not get an additional string
    * FIX: diskstat: Fixed wrong values for IO/s computation on linux hosts
    * FIX: blade_healts: Fixed wrong index checking resulting in exceptions
    * FIX: notifications: /var/lib/check_mk/notify directory is now created 
           correctly during setup from tgz file. (Without it notifications
           did not get sent out.)

    Multisite:
    * FIX: LDAP: Disabling use of referrals in active directory configuration
    * FIX: Fixed missing roles in auth.php (in some cases) which resulted in
           non visible pnp graphs and missing nagvis permissions
    * FIX: Fixed label color of black toner perfometers when fuel is low
    * FIX: Fixed wrong default settings of view filters in localized multisite
    * FIX: Fixed exception when enabling sounds for views relying on 
           e.g. alert statistics source
    * FIX: Folder Tree Snapin: make folder filter also work for remote
           folders that do not exist locally
    * FIX: correctly display sub-minute check/retry intervals
    * FIX: fix logic of some numeric sorters
    * FIX: Improved user provided variable validation in view code
    * FIX: Escaping html code in plugin output painters

    WATO:
    * FIX: fix layout of Auxiliary tags table
    * FIX: avoid exception when called first time and first page ist host tags
    * FIX: fix validation of time-of-day input field (24:00)
    * FIX: automation users can now be deleted again (bug was introduced in 1.2.2p1)
    * FIX: fix logwatch pattern analyzer message "The host xyz is not
           managed by WATO." after direct access via snapin
    * FIX: Fixed first toggle of flags in global settings when default is set to True
    * FIX: fix exception and loss of hosts in a folder when deleting all site connections
           of a distributed WATO setup
    * FIX: avoid Python exception for invalid parameters even in debug mode
    * FIX: check_ldap: Removed duplicate "-H" definition
    * FIX: Fixed some output encoding problem in snapshot restore / deletion code
    * FIX: Improved user provided variable validation in snapshot handling code
    * FIX: Improved user provided variable validation in inventory dialog

    Event Console:
    * FIX: apply rewriting of application/hostname also when cancelling events
    * FIX: check_mkevents now uses case insensitive host name matching

    Livestatus:
    * FIX: fixed incorrect output formatting of comments_with_info column
    * FIX: statehist table: fixed memory leak

1.2.2p2:
    Core:
    * FIX: livecheck: fixed handling of one-line plugin outputs and missing \n
           (Thanks to Florent Peterschmitt)

    Checks & Agents:
    * FIX: jolokia_info: ignore ERROR instances
    * FIX: apache_status: use (also) apache_status.cfg instead of apache_status.conf
    * FIX: f5_bigip_vserver: fix wrong OID (13 instead of 1), thanks to Miro Ramza
    * FIX: f5_bigip_psu: handle more than first power supply, thanks to Miro Ramza
    * FIX: ipmi_sensors: ignore sensors in state [NA] (not available)
    * FIX: aix_lvm: handle agents that output an extra header line
    * FIX: zfsget: do not assume that devices begin with /, but mountpoints
    * FIX: ipmi_sensors: handle two cases for DELL correctly (thanks to Sebastian Talmon)
    * FIX: check_dns: enable performance data
    * FIX: free_ipmi: fix name of sensor cache file if hostname contains domain part
    * FIX: ad_replication plugin: Fixed typo (Thanks to Dennis Honke)

    Multisite:
    * List of views: Output the alias of a datasource instead of internal name
    * FIX: fix column editor for join columns if "SERVICE:" is l10n'ed
    * FIX: fix invalid request in livestatus query after reconnect

    WATO:
    * FIX: convert editing of global setting to POST. This avoid URL-too-long
      when defining lots of Event Console actions
    * FIX: LDAP configuration: allow DNs without DC=

    Event Console:
    * FIX: fix icon in events check if host specification is by IP address
    * Renamed "Delete Event" to "Archive Event" to clearify the meaning

    Notifications:
    * FIX: contacts with notifications disabled no longer receive 
           custom notifications, unless forced

1.2.2p1:
    Core:
    * FIX: correctly quote ! and \ in active checks for Nagios
    * FIX: Performing regular inventory checks at configured interval even
           when the service is in problem state
    * Check_MK core now supports umlauts in host-/service- and contactgroup names

    Checks & Agents:
    * FIX: vsphere_agent: fix problems whith ! and \ in username or password
    * FIX: check_mk_agent.aix: fix shebang: was python, must be ksh
    * FIX: cisco_qos: Be compatible to newer IOS-XE versions (Thanks to Ken Smith)
    * FIX: mk_jolokia: Handling spaces in application server instances correctly

    Multisite:
    * FIX: do not remove directories of non-exisant users anymore. This lead to
           a deletion of users' settings in case of an external authentication
           (like mod_ldap).
    * FIX: Fixed handling of dashboards without title in sidebar view snapin
    * FIX: titles and services got lost when moving join-columns in views
    * FIX: Fixed exception during initial page rendering in python 2.6 in special cases
           (Internal error: putenv() argument 2 must be string, not list)

    Livestatus:
    * livestatus.log: show utf-8 decoding problems only with debug logging >=2

    Notifications:
    * FIX: HTML mails: Handle the case where plugin argument is not set
    * FIX: HTML mails: remove undefinded placeholders like $GRAPH_CODE$

    WATO:
    * Improved handling of valuespec validations in WATO rule editor. Displaying a
      warning message when going to throw away the current settings.
    * FIX: fix bug where certain settings where not saved on IE. This was mainly
           on IE7, but also IE8,9,10 in IE7 mode (which is often active). Affected
           was e.g. the nodes of a cluster or the list of services for service
           inventory

1.2.2:
    Core:
    * Added $HOSTURL$ and $SERVICEURL$ to notification macros which contain an
      URL to the host/service details views with /check_mk/... as base.

    Checks & Agents:
    * FIX: blade_bx_load: remove invalid WATO group
    * FIX: lnx_bonding: handle also 802.3ad type bonds

    Notifications:
    * FIX: Removing GRAPH_CODE in html mails when not available
    * Using plugin argument 1 for path to pnp4nagios index php to render graphs
    * Little speedup of check_mk --notify

    Multisite:
    * FIX: Fixed umlaut handling in reloaded snapins

    WATO:
    * FIX: Fix several cases where WATO rule analyser did not hilite all matching rules
    * Added tcp port parameter to SSL certificate check (Thanks to Marcel Schulte)

    Event Console:
    * FIX: Syslog server is now able to parse RFC 5424 syslog messages

1.2.2b7:
    Checks & Agents:
    * FIX: postfix_mailq: fix labels in WATO rule, set correct default levels
    

1.2.2b6:
    Core:
    * FIX: setup: detect check_icmp also on 64-Bit CentOS
           (thanks to あきら) 
    * FIX: setup.sh: create auth.serials, fix permissions of htpasswd
    * FIX: livecheck: now able to handle check output up to 16kB

    Checks & Agents:
    * FIX: apc_symmetra_power: resurrect garble PNP template for 
    * FIX: check_mk_agent.freebsd: remove garble from output
           (Thanks to Mathias Decker)
    * FIX: check_mk-mssql_counters.locks: fix computation, was altogether wrong
    * FIX: check_mk-mssql_counters.transactions: fix computation also
    * check_http: now support the option -L (urlizing the result)
    * Added mem section to Mac OSX agent (Thanks to Brad Davis)
    * FIX: mssql.vbs (agent plugin) now sets auth options for each instance
    * FIX: jolokia_metrics.mem: error when missing max values
    * Make levels for SMART temperature editable via WATO

    Multisite:
    * FIX: fix localization in non-OMD environment
           (thanks to あきら)
    * FIX: hopefully fix computation of Speed-O-Meter
    * Add $SERVICEOUTPUT$ and $HOSTOUTPUT$ to allowed macros for
      custom notes
    * FIX: Writing one clean message to webserver error_log when write fails
    * FIX: Escaping html entities when displaying comment fields
    * FIX: Monitored on site attribute always has valid default value

    Notifications:
    * FIX: fix event type for recoveries
    * FIX: fix custom notifications on older nagios versions
    * FIX: handle case where type HOST/SERVICE not correctly detected
    
    Livestatus:
    * FIX: memory leak when removing downtime / comment 

    WATO:
    * FIX: Removed "No roles assigned" text in case of unlocked role attribute
           in user management dialog
    * FIX: Fix output of rule search: chapters appeared twice sometimes

    Event Console:
    * FIX: check_mkevents: fix usage help if called with illegal options
    * check_mkevents now allows specification of a UNIX socket
      This is needed in non-OMD environments
    * setup.py now tries to setup Event Console even in non-OMD world

1.2.2b5:
    Core:
    * Checks can now omit the typical "OK - " or "WARN -". This text
      will be added automatically if missing.
    * FIX: livecheck: fixed compilation bug
    * FIX: check_mk: convert service description unicode into utf-8
    * FIX: avoid simultanous activation of changes by means of a lock
    
    Checks & Agents:
    * FIX: jolokia_metrics.mem - now able to handle negative/missing max values
    * ADD: tcp_conn_stats: now additionally uses /proc/net/tcp6
    * ADD: wmic_processs: cpucores now being considered when calculating 
           user/kernel percentages. (thanks to William Baum)
    * FIX: UPS checks support Eaton Evolution
    * FIX: windows agent plugin: mssql now exits after 10 seconds

    Notifications:
    * FIX: fixed crash on host notification when contact had explicit services set

    Livestatus:
    * FIX: possible crash with VERY long downtime comments

    WATO:
    * FIX: Fix hiliting of errors in Nagios output
    * FIX: localisation error

    Multisite:
    * FIX: Avoid duplicate "Services" button in host detail views
    * FIX: fix rescheduling icon for services with non-ASCII characters
    * New filter for IP address of a host
    * Quicksearch: allow searching for complete IP addresses and IP
      address prefixes
    * Add logentry class filter to view 'Host- and Service events'

    BI:
    * FIX: fix exception with expansion level being 'None'
    * FIX: speedup for single host tables joined by hostname (BI-Boxes)
    * FIX: avoid closing BI subtree while tree is being loaded

    Event Console:
    * FIX: make hostname matching field optional. Otherwise a .* was
           neccessary for the rule in order to match
    * FIX: event_simulator now also uses case insensitive matches

1.2.2b4:
    Core:
    * FIX: Fix output of cmk -D: datasource programs were missing
    * FIX: allow unicode encoded extra_service_conf
    * FIX: no default PING service if custom checks are defined
    * FIX: check_mk_base: fixed rounding error in get_bytes_human_readable
    * FIX: check_mk: improved support of utf-8 characters in extra_service_conf
    * FIX: livestatus: table statehist now able to check AuthUser permissions
    * New configuration variable contactgroup_members

    Checks & Agents:
    * FIX: smart - not trying to parse unhandled lines to prevent errors
    * FIX: winperf_processor - fixed wrong calculations of usage
    * FIX: WATO configuration of filesystem trends: it's hours, not days!
    * FIX: mysql: fixed crash on computing IO information
    * FIX: diskstat: fix local variable 'ios_per_sec' referenced before assignment
    * FIX: multipath: ignore warning messages in agent due to invalid multipath.conf
    * FIX: megaraid_bbu: deal with broken output ("Adpater"), found in Open-E
    * FIX: megaraid_pdisk: deal with special output of Open-E
    * FIX: jolokia_metrics.mem: renamed parameter totalheap to total
    * FIX: megaraid_bbu: deal with broken output ("Adpater")
    * FIX: check_ldap: added missing host address (check didn't work at all)
    * FIX: check_ldap: added missing version option -2, -3, -3 -T (TLS)
    * FIX: mssql: Agent plugin now supports MSSQL Server 2012
    * FIX: hr_mem: fix max value in performance data (thanks to Michaël COQUARD)
    * FIX: f5_bigip_psu: fix inventory function (returned list instead of tuple)
    * FIX: mysql.connections: avoid crash on legacy agent output
    * FIX: tcp_conn_stats: use /proc/net/tcp instead of netstat -tn. This
           should avoid massive performance problems on system with many
           connections
    * Linux agent: limit netstat to 10 seconds
    * ps: Allow %1, %2, .. instead of %s in process_inventory. That allows
      reordering of matched groups
    * FIX: f5_bigip_psu - fixed inventory function
    * FIX: printer_supply - fixed inventory function for some kind of OKI printers

    Multisite:
    * FIX: Fixed problem with error during localization scanning
    * FIX: Fixed wrong localization right after a user changed its language
    * FIX: Improved handling of error messages in bulk inventory
    * FIX: fixed focus bug in transform valuespec class
    * FIX: stop doing snapin refreshes after they have been removed
    * FIX: sidebar snapins which refresh do not register for restart detection anymore
    * FIX: fix user database corruption in case of a race condition
    * FIX: added checks wether or not a contactgroup can be deleted
    * FIX: Avoid deadlock due to lock on contacts.mk in some situations
    * Changed sidebar snapin reload to a global interval (option:
      sidebar_update_interval), defaults to 30 seconds
    * Sidebar snapins are now bulk updated with one HTTP request each interval

    BI:
    * FIX: fixed invalid links to hosts and services in BI tree view
    * FIX: fix exception in top/down and bottom/up views
    * FIX: fix styling of top/down and bottom/up views (borders, padding)
    * FIX: fix style of mouse pointer over BI boxes
    * FIX: list of BI aggregates was incomplete in some cases
    * FIX: single host aggregations didn't work for aggregations += [...]
    * FIX: top-down and bottom-up was broken in case of "only problems"
    * FIX: BI see_all permission is now working again
    * Do not handle PENDING as "problem" anymore
    * Make titles of non-leaf tree nodes klickable

    WATO:
    * FIX: flexible notification valuespec is now localizable
    * FIX: Alias values of host/service/contact groups need to be set and unique
           within the group
    * FIX: Fixed exception when editing contactgroups without alias
    * FIX: Fix localization of rule options
    * FIX: ValueSpec OptionalDropDown: fix visibility if default is "other"
    * Suggest use default value for filesystem levels that make sense
    * Valuespec: CascadingDropdown now able to process choice values from functions
    * Freshness checking for classical passive Nagios checks (custom_checks)

1.2.2b3:
    Checks & Agents:
    * FIX: Fixed date parsing code ignoring the seconds value in several checks
           (ad_replication, cups_queues, heartbeat_crm, mssql_backup, smbios_sel)
    * FIX: Fixed pnp template for apc_symmetra check when using multiple rrds

    Multisite:
    * FIX: Removed uuid module dependency to be compatible to python < 2.5
    * FIX: remove Javascript debug popup from multi-string input fields
    * FIX: list of strings (e.g. host list in rule editor) didn't work anymore

1.2.2b2:
    Checks & Agents:
    * Added dynamic thresholds to the oracle_tablespace check depending on the
      size of the tablespaces.

    BI:
    * FIX: fix exception in BI-Boxes views of host groups
    * FIX: fix problem where BI-Boxes were invisible if not previously unfolded

    Event Console:
    * FIX: support non-Ascii characters in matching expressions. Note:
           you need to edit and save each affected rule once in order
           to make the fix work.
    * FIX: Fixed exception when logging actions exectuted by mkeventd
    * FIX: etc/init.d/mkeventd flush did not work when mkeventd was stopped

    Multisite:
    * FIX: Fixed several minor IE7 related layout bugs
    * FIX: title of pages was truncated and now isn't anymore
    * Cleanup form for executing commands on hosts/services

    WATO:
    * FIX: Fixed layout of rulelist table in IE*
    * FIX: Fixed adding explicit host names to rules in IE7
    * Add: Improved navigation convenience when plugin output contains [running on ... ]

1.2.2b1:
    Core:
    * cmk --notify: added notification script to generate HTML mails including
      the performance graphs of hosts and services
    * cmk --notify: added the macros NOTIFY_LASTHOSTSTATECHANGE, NOTIFY_HOSTSTATEID,
      NOTIFY_LASTSERVICESTATECHANGE, NOTIFY_SERVICESTATEID, NOTIFY_NOTIFICATIONCOMMENT,
      NOTIFY_NOTIFICATIONAUTHOR, NOTIFY_NOTIFICATIONAUTHORNAME, NOTIFY_NOTIFICATIONAUTHORALIAS
    * FIX: more robust deletion of precompiled files to ensure the correct 
      creation of the files (Thanks to Guido Günther)
    * FIX: Inventory for cluster nodes who are part of multiple clusters 
    * cmk --notify: added plugin for sms notification
    * FIX: precompiled checks: correct handling of sys.exit() call when using python2.4 
    * cmk --notify: improved logging on wrong notification type
    * RPM: Added check_mk-agent-scriptless package (Same as normal agent rpm,
      but without RPM post scripts)

    Checks & Agents:
    * winperf_processor now outputs float usage instead of integer
    * FIX: mssql_counters.file_sizes - Fixed wrong value for "Log Files" in output
    * FIX: drbd: Parameters for expected roles and disk states can now be set to 
           None to disable alerting on changed values
    * printer_supply_ricoh: New check for Ricoh printer supply levels
    * jolokia_metrics.mem: now supports warn/crit levels for heap, nonheap, totalheap
    * jolokia_metrics.mem: add dedicated PNP graph
    * FIX: logwatch.ec: use UNIX socket instead of Pipe for forwarding into EC 
    * FIX: logwatch.ec: fixed exception when forwarding "OK" lines
    * FIX: logwatch.ec: fixed forwarding of single log lines to event console
    * Improved performance of logwatch.ec check in case of many messages
    * livestatus_status: new check for monitoring performance of monitoring
    * FIX: diskstat.include: fix computation of queue length on windows
      (thanks to K.H. Fiebig)
    * lnx_bonding: new check for bonding interfaces on Linux
    * ovs_bonding: new check for bonding interfaces on Linux / Open vSwitch
    * if: Inventory settings can now be set host based
    * FIX: lnx_bonding/ovs_bonding: correct definition of bonding.include
    * Add: if check now able to handle interface groups  (if_groups)
    * Add: New check for DB2 instance memory levels
    * Add: winperf_phydisk can now output IOPS
    * Add: oracle_tablespace now with flexible warn/crit levels(magic number)
    
    Livestatus:
    * Add: new column in hosts/services table: comments_with_extra_info
    Adds the entry type and entry time

    Multisite:
    * Added comment painter to notification related views
    * Added compatibility code to use hashlib.md5() instead of md5.md5(), which
      is deprecated in python > 2.5 to prevent warning messages in apache error log
    * Added host filter for "last host state change" and "last host check"
    * FIX: Preventing autocomplete in password fields of "edit profile" dialog
    * The ldap member attribute of groups is now configruable via WATO
    * Added option to enforce lower User-IDs during LDAP sync
    * Improved debug logging of ldap syncs (Now writing duration of queries to log)
    * Displaying date/time of comments in comment icon hover menu (Please
      note: You need to update your livestatus to current version to make this work)
    * FIX: Making "action" context link unclickable during handling actions / confirms

    BI:
    * Use Ajax to delay rendering of invisible parts of the tree (this
      saves lots of HTML code)

    WATO:
    * Added hr_mem check to the memory checkgroup to make it configurable in WATO
    * Make page_header configurable in global settings
    * FIX: Fixed some typos in ldap error messages
    * FIX: Fixed problem on user profile page when no alias set for a user
    * FIX: list valuespecs could not be extended after once saving
    * FIX: fix title of foldable areas contained in list valuespecs
    * FIX: Fixed bug where pending log was not removed in multisite setup
    * FIX: Fixed generation of auth.php (Needed for NagVis Multisite Authorisation)
    * FIX: Fixed missing general.* permissions in auth.php on slave sites in 
      case of distributed WATO setups
    * Added oracle_tablespaces configuration to the application checkgroup
    * FIX: Fixed synchronisation of mkeventd configs in distributed WATO setups
    * FIX: "Sync & Restart" did not perform restart in distributed WATO setups
    * FIX: Fixed exception in editing code of ldap group to rule plugin
    * FIX: Don't execute ldap sync while performing actions on users page

    Event Console:
    * Added UNIX socket for sending events to the EC
    * Speed up rule matches in some special cases by factor of 100 and more
    * Init-Script: Improved handling of stale pidfiles
    * Init-Script: Detecting and reporting already running processes
    * WATO: Added hook to make the mkeventd reload in distributed WATO setups
      during "activate changes" process
    * Added hook mkeventd-activate-changes to add custom actions to the mkeventd
      "activate changes" GUI function
    * FIX: When a single rule matching raises an exception, the line is now
      matched agains the following rules instead of being skipped. The
      exception is logged to mkeventd.log

1.2.1i5:
    Core:
    * Improved handling of CTRL+C (SIGINT) to terminate long runnining tasks 
      (e.g.  inventory of SNMP hosts)
    * FIX: PING services on clusters are treated like the host check of clusters
    * cmk --notify: new environment variable NOTIFY_WHAT which has HOST or SERVICE as value
    * cmk --notify: removing service related envvars in case of host notifications
    * cmk --notify: added test code to help developing nitofication plugins.
      Can be called with "cmk --notify fake-service debug" for example

    Checks & Agents:
    * Linux Agent, diskstat: Now supporting /dev/emcpower* devices (Thanks to Claas Rockmann-Buchterkirche)
    * FIX: winperf_processor: Showing 0% on "cmk -nv" now instead of 100%
    * FIX: win_dhcp_pools: removed faulty output on non-german windows 2003 servers 
           with no dhcp server installed (Thanks to Mathias Decker)
    * Add: fileinfo is now supported by the solaris agent. Thanks to Daniel Roettgermann
    * Logwatch: unknown eventlog level ('u') from windows agent treated as warning
    * FIX: logwatch_ec: Added state undefined as priority
    * Add: New Check for Raritan EMX Devices
    * Add: mailman_lists - New check to gather statistics of mailman mailinglists
    * FIX: megaraid_bbu - Handle missing charge information (ignoring them)
    * FIX: myssql_tablespaces - fix PNP graph (thanks to Christian Zock)
    * kernel.util: add "Average" information to PNP graph
    * Windows Agent: Fix startup crash on adding a logfiles pattern, but no logfile specified
    * Windows Agent: check_mk.example.ini: commented logfiles section

    Multisite:
    * FIX: Fixed rendering of dashboard globes in opera
    * When having row selections enabled and no selected and performing
      actions an error message is displayed instead of performing the action on
      all rows
    * Storing row selections in user files, cleaned up row selection 
      handling to single files. Cleaned up GET/POST mixups in confirm dialogs
    * Add: New user_options to limit seen nagios objects even the role is set to see all
    * Fix: On site configaration changes, only relevant sites are marked as dirty
    * Fix: Distributed setup: Correct cleanup of pending changes logfile after "Activate changes"
    * FIX: LDAP: Fixed problem with special chars in LDAP queries when having
    contactgroup sync plugin enabled
    * FIX: LDAP: OpenLDAP - Changed default filter for users
    * FIX: LDAP: OpenLDAP - Using uniqueMember instead of member when searching for groups of a user
    * FIX: LDAP: Fixed encoding problem of ldap retrieved usernames
    * LDAP: Role sync plugin validates the given group DNs with the group base dn now
    * LDAP: Using roles defined in default user profile in role sync plugin processing
    * LDAP: Improved error handling in case of misconfigurations
    * LDAP: Reduced number of ldap querys during a single page request / sync process
    * LDAP: Implemnted some kind of debug logging for LDAP communication
    * FIX: Re-added an empty file as auth.py (wato plugin) to prevent problems during update 

    WATO:
    * CPU load ruleset does now accept float values
    * Added valuespec for cisco_mem check to configure thresholds via WATO
    * FIX: Fixed displaying of tag selections when creating a rule in the ruleeditor
    * FIX: Rulesets are always cloned in the same folder
    * Flexibile notifications: removed "debug notification" script from GUI (you can make it
      executable to be choosable again)
    * Flexibile notifications: added plain mail notification which uses the
      mail templates from global settings dialog

    BI:
    * Added FOREACH_SERVICE capability to leaf nodes
    * Add: Bi views now support debug of livestatus queries

1.2.1i4:
    Core:
    * Better exception handling when executing "Check_MK"-Check. Printing python
      exception to status output and traceback to long output now.
    * Added HOSTTAGS to notification macros which contains all Check_MK-Tags
      separated by spaces
    * Output better error message in case of old inventory function
    * Do object cache precompile for monitoring core on cmk -R/-O
    * Avoid duplicate verification of monitoring config on cmk -R/-O
    * FIX: Parameter --cleanup-autochecks (long for -u) works now like suggested in help
    * FIX: Added error handling when trying to --restore with a non existant file

    Notifications:
    * Fix flexible notifications on non-OMD systems
    
    Checks & Agents:
    * Linux Agent, mk_postgres: Supporting pgsql and postgres as user
    * Linux Agent, mk_postgres: Fixed database stats query to be compatible
      with more versions of postgres
    * apache_status: Modified to be usable on python < 2.6 (eg RHEL 5.x)
    * apache_status: Fixed handling of PIDs with more than 4 numbers
    * Add: New Check for Rittal CMC PSM-M devices
    * Smart plugin: Only use relevant numbers of serial
    * Add: ibm_xraid_pdisks - new check for agentless monitoring of disks on IBM SystemX servers.
    * Add: hp_proliant_da_cntlr check for disk controllers in HP Proliant servers
    * Add: Check to monitor Storage System Drive Box Groups attached to HP servers
    * Add: check to monitor the summary status of HP EML tape libraries
    * Add: apc_rackpdu_status - monitor the power consumption on APC rack PDUs
    * Add: sym_brightmail_queues - monitor the queue levels on Symantec Brightmail mail scanners.
    * Add: plesk_domains - List domains configured in plesk installations
    * Add: plesk_backups - Monitor backup spaces configured for domains in plesk
    * Add: mysql_connections - Monitor number of parallel connections to mysql daemon
    * Add: flexible notifcations: filter by hostname
    * New script multisite_to_mrpe for exporting services from a remote system
    * FIX: postgres_sessions: handle case of no active/no idle sessions
    * FIX: correct backslash representation of windows logwatch files
    * FIX: postgres_sessions: handle case of no active/no idle sessions
    * FIX: zfsget: fix exception on snapshot volumes (where available is '-')
    * FIX: zfsget: handle passed-through filesystems (need agent update)
    * FIX: loading notification scripts in local directory for real
    * FIX: oracle_version: return valid check result in case of missing agent info
    * FIX: apache_status: fixed bug with missing 'url', wrote man page
    * FIX: fixed missing localisation in check_parameteres.py 
    * FIX: userdb/ldap.py: fixed invalid call site.getsitepackages() for python 2.6
    * FIX: zpool_status: fixed crash when spare devices were available
    * FIX: hr_fs: handle negative values in order to larger disks (thanks to Christof Musik)
    * FIX: mssql_backup: Fixed wrong calculation of backup age in seconds


    Multisite:
    * Implemented LDAP integration of Multisite. You can now authenticate your
      users using the form based authentication with LDAP. It is also possible
      to synchronize some attributes like mail addresses, names and roles from
      LDAP into multisite.
    * Restructured cookie auth cookies (all auth cookies will be invalid
      after update -> all users have to login again)
    * Modularized login and cookie validation
    * Logwatch: Added buttons to acknowledge all logs of all hosts or really
      all logs which currently have a problem
    * Check reschedule icon now works on services containing an \
    * Now showing correct representation of SI unit kilo ( k )
    * if perfometer now differs between byte and bit output
    * Use pprint when writing global settings (makes files more readable)
    * New script for settings/removing downtimes: doc/treasures/downtime
    * New option when setting host downtimes for also including child hosts
    * Option dials (refresh, number of columns) now turnable by mouse wheel
    * Views: Commands/Checkboxes buttons are now activated dynamically (depending on data displayed)
    * FIX: warn / crit levels in if-check when using "bit" as unit
    * FIX: Fixed changing own password when notifications are disabled
    * FIX: On page reload, now updating the row field in the headline
    * FIX: ListOfStrings Fields now correctly autoappend on focus
    * FIX: Reloading of sidebar after activate changes
    * FIX: Main Frame without sidebar: reload after activate changes
    * FIX: output_format json: handle newlines correctly
    * FIX: handle ldap logins with ',' in distinguished name
    * FIX: quote HTML variable names, fixes potential JS injection
    * FIX: Sidebar not raising exceptions on configured but not available snapins
    * FIX: Quicksearch: Fixed Up/Down arrow handling in chrome
    * FIX: Speedometer: Terminating data updates when snapin is removed from sidebar
    * FIX: Views: toggling forms does not disable the checkbox button anymore
    * FIX: Dashboard: Fixed wrong display options in links after data reloads
    * FIX: Fixed "remove all downtimes" button in views when no downtimes to be deleted 
    * FIX: Services in hosttables now use the service name as header (if no custom title set)
    * New filter for host_contact and service_contact
    
    WATO:
    * Add: Creating a new rule immediately opens its edit formular
    * The rules formular now uses POST as transaction method
    * Modularized the authentication and user management code
    * Default config: add contact group 'all' and put all hosts into it
    * Reverse order of Condition, Value and General options in rule editor
    * Allowing "%" and "+" in mail prefixes of contacts now
    * FIX: Fixed generated manual check definitions for checks without items
      like ntp_time and tcp_conn_stats
    * FIX: Persisting changing of folder titles when only the title has changed
    * FIX: Fixed rendering bug after folder editing

    Event Console:
    * Replication slave can now copy rules from master into local configuration
      via a new button in WATO.
    * Speedup access to event history by earlier filtering and prefiltering with grep
    * New builtin syslog server! Please refer to online docu for details.
    * Icon to events of host links to view that has context button to host
    * FIX: remove event pipe on program shutdown, prevents syslog freeze
    * FIX: hostnames in livestatus query now being utf8 encoded
    * FIX: fixed a nastiness when reading from local pipe
    * FIX: fix exception in rules that use facility local7
    * FIX: fix event icon in case of using TCP access to EC
    * FIX: Allowing ":" in application field (e.g. needed for windows logfiles)
    * FIX: fix bug in Filter "Hostname/IP-Address of original event"

    Livestatus:
    * FIX: Changed logging output "Time to process request" to be debug output

1.2.1i3:
    Core:
    * added HOST/SERVICEPROBLEMID to notification macros
    * New configuration check_periods for limiting execution of
      Check_MK checks to a certain time period.

    Checks & Agents:
    * Windows agent: persist offsets for logfile monitoring

    Notifications:
    * fix two errors in code that broke some service notifications

    Event Console:
    * New performance counter for client request processing time
    * FIX: fixed bug in rule optimizer with ranges of syslog priorities

    WATO:
    * Cloning of contact/host/service groups (without members)

    Checks & Agents:
    * logwatch: Fixed confusion with ignore/ok states of log messages
    * AIX Agent: now possible to specify -d flag. Please test :)

1.2.1i2:
    Core:
    * Improved validation of inventory data reported by checks
    * Added -d option to precompiled checks to enable debug mode
    * doc/treasures: added script for printing RRD statistics

    Notifications:
    * New system of custom notification, with WATO support

    Event Console:
    * Moved source of Event Console into Check_MK project 
    * New button for resetting all rule hits counters
    * When saving a rule then its hits counter is always reset
    * New feature of hiding certain actions from the commands in the status GUI
    * FIX: rule simulator ("Try out") now handles cancelling rules correctly
    * New global option for enabling log entries for rule hits (debugging)
    * New icon linking to event views for the event services
    * check_mkevents outputs last worst line in service output
    * Max. number of queued connections on status sockets is configurable now
    * check_mkevents: new option -a for ignoring acknowledged events
    * New sub-permissions for changing comment and contact while updating an event
    * New button for generating test events directly via WATO
    * Allow Event Console to replicate from another (master) console for
      fast failover.
    * Allow event expiration also on acknowledged events (configurable)

    Multisite:
    * Enable automation login with _username= and _secret=, while
      _secret is the content of var/check_mk/web/$USER/automation.secret
    * FIX: Fixed releasing of locks and livestatus connections when logging out
    * FIX: Fixed login/login confusions with index page caching
    * FIX: Speed-o-meter: Fixed calculation of Check_MK passive check invervals
    * Removed focus of "Full name" attribute on editing a contact
    * Quicksearch: Convert search text to regex when accessing livestatus
    * FIX: WATO Folder filter not available when WATO disabled
    * WATO Folder Filter no longer available in single host views
    * Added new painters "Service check command expanded" and
      "Host check command expanded"
    * FIX: Corrected garbled description for sorter "Service Performance data" 
    * Dashboard globes can now be filtered by host_contact_group/service_contact_group
    * Dashboard "iframe" attribute can now be rendered dynamically using the
      "iframefunc" attribute in the dashlet declaration
    * Dashboard header can now be hidden by setting "title" to None
    * Better error handling in PNP-Graph hover menus in case of invalid responses

    Livestatus:
    * Added new table statehist, used for SLA queries
    * Added new column check_command_expanded in table hosts
    * Added new column check_command_expanded in table services
    * New columns livestatus_threads, livestatus_{active,queued}_connections

    BI:
    * Added missing localizations
    * Added option bi_precompile_on_demand to split compilations of
      the aggregations in several fragments. If possible only the needed
      aggregations are compiled to reduce the time a user has to wait for
      BI based view. This optimizes BI related views which display
      information for a specific list of hosts or aggregation groups.
    * Added new config option bi_compile_log to collect statistics about
      aggregation compilations
    * Aggregations can now be part of more than one aggregation group
      (just configure a list of group names instead of a group name string)
    * Correct representation of (!), (!!) and (?) markers in check output
    * Corrected representation of assumed state in box layout
    * Feature: Using parameters for hosttags

    WATO:
    * Added progress indicator in single site WATO "Activate Changes"
    * Users & Contacts: Case-insensitive sorting of 'Full name' column
    * ntp/ntp.time parameters are now configurable via WATO
    * FIX: Implemented basic non HTTP 200 status code response handling in interactive
           progress dialogs (e.g. bulk inventory mode)
    * FIX: Fixed editing of icon_image rules
    * Added support of locked hosts and folders ( created by CMDB )
    * Logwatch: logwatch agents/plugins now with ok pattern support 
    * Valuespec: Alternative Value Spec now shows helptext of its elements
    * Valuespec: DropdownChoice, fixed exception on validate_datatype

    Checks & Agents:
    * New check mssql_counters.locks: Monitors locking related information of
      MSSQL tablespaces
    * Check_MK service is now able to output additional performance data
      user_time, system_time, children_user_time, children_system time
    * windows_updates agent plugin: Fetching data in background mode, caching
      update information for 30 minutes
    * Windows agent: output ullTotalVirtual and ullAvailVirtual (not yet
      being used by check)
    * Solaris agent: add <<<uptime>>> section (thanks to Daniel Roettgermann)
    * Added new WATO configurable option inventory_services_rules for the
      windows services inventory check
    * Added new WATO configurable option inventory_processes_rules for the
      ps and ps.perf inventory
    * FIX: mssql_counters checks now really only inventorize percentage based
      counters if a base value is set
    * win_dhcp_pools: do not inventorize empty pools any more. You can switch
      back to old behaviour with win_dhcp_pools_inventorize_empty = True
    * Added new Check for Eaton UPS Devices
    * zfsget: new check for monitoring ZFS disk usage for Linux, Solaris, FreeBSD
      (you need to update your agent as well)
    * Added new Checks for Gude PDU Units
    * logwatch: Working around confusion with OK/Ignore handling in logwatch_rules
    * logwatch_ec: Added new subcheck to forward all incoming logwatch messages
      to the event console. With this check you can use the Event Console 
      mechanisms and GUIs instead of the classic logwatch GUI. It can be 
      enabled on "Global Settings" page in WATO for your whole installation.
      After enabling it you need to reinventorize your hosts.
    * Windows Update Check: Now with caching, Thanks to Phil Randal and Patrick Schlüter
    * Windows Check_MK Agent: Now able to parse textfiles for logwatch output
    * Added new Checks sni_octopuse_cpu, sni_octopuse_status, sni_octopuse_trunks: These
      allow monitoring Siemens HiPath 3000/5000 series PBX.
    * if-checks now support "bit" as measurement unit
    * winperf_phydisk: monitor average queue length for read/write

1.2.0p5:
    Checks & Agents:
    * FIX: windows agent: fixed possible crash in eventlog section

    BI:
    * FIX: fixed bug in aggregation count (thanks Neil) 

1.2.0p4:
    WATO:
    * FIX: fixed detection of existing groups when creating new groups
    * FIX: allow email addresses like test@test.test-test.com
    * FIX: Fixed Password saving problem in user settings

    Checks & Agents:
    * FIX: postgres_sessions: handle case of no active/no idle sessions
    * FIX: winperf_processor: handle parameters "None" (as WATO creates)
    * FIX: mssql_counters: remove debug output, fix bytes output
    * FIX: mssql_tablespaces: gracefully handle garbled agent output

    Multisite:
    * FIX: performeter_temparature now returns unicode string, because of °C
    * FIX: output_format json in webservices now using " as quotes

    Livestatus:
    * FIX: fix two problems when reloading module in Icinga (thanks to Ronny Biering)

1.2.0p3:
    Mulitisite
    * Added "view" parameter to dashlet_pnpgraph webservice
    * FIX: BI: Assuming "OK" for hosts is now possible
    * FIX: Fixed error in makeuri() calls when no parameters in URL
    * FIX: Try out mode in view editor does not show context buttons anymore
    * FIX: WATO Folder filter not available when WATO disabled
    * FIX: WATO Folder Filter no longer available in single host views
    * FIX: Quicksearch converts search text to regex when accessing livestatus
    * FIX: Fixed "access denied" problem with multisite authorization in PNP/NagVis
           in new OMD sites which use the multisite authorization
    * FIX: Localize option for not OMD Environments

    WATO:
    * FIX: Users & Contacts uses case-insensitive sorting of 'Full name' column  
    * FIX: Removed focus of "Full name" attribute on editing a contact
    * FIX: fix layout bug in ValueSpec ListOfStrings (e.g. used in
           list of explicit host/services in rules)
    * FIX: fix inheritation of contactgroups from folder to hosts
    * FIX: fix sorting of users, fix lost user alias in some situations
    * FIX: Sites not using distritubed WATO now being skipped when determining
           the prefered peer
    * FIX: Updating internal variables after moving hosts correctly
      (fixes problems with hosts tree processed in hooks)

    BI:
    * FIX: Correct representation of (!), (!!) and (?) markers in check output

    Livestatus:
    * FIX: check_icmp: fixed calculation of remaining length of output buffer
    * FIX: check_icmp: removed possible buffer overflow on do_output_char()
    
    Livecheck:
    * FIX: fixed problem with long plugin output
    * FIX: added /0 termination to strings
    * FIX: changed check_type to be always active (0)
    * FIX: fix bug in assignment of livecheck helpers 
    * FIX: close inherited unused filedescriptors after fork()
    * FIX: kill process group of called plugin if timeout is reached
           -> preventing possible freeze of livecheck
    * FIX: correct escaping of character / in nagios checkresult file
    * FIX: fixed SIGSEGV on hosts without defined check_command
    * FIX: now providing correct output buffer size when calling check_icmp 

    Checks & Agents:
    * FIX: Linux mk_logwatch: iregex Parameter was never used
    * FIX: Windows agent: quote '%' in plugin output correctly
    * FIX: multipath check now handles '-' in "user friendly names"
    * New check mssql_counters.locks: Monitors locking related information of
      MSSQL tablespaces
    * FIX: mssql_counters checks now really only inventorize percentage based
      counters if a base value is set
    * windows_updates agent plugin: Fetching data in background mode, caching
      update information for 30 minutes
    * FIX: netapp_vfiler: fix inventory function (thanks to Falk Krentzlin)
    * FIX: netapp_cluster: fix inventory function
    * FIX: ps: avoid exception, when CPU% is missing (Zombies on Solaris)
    * FIX: win_dhcp_pools: fixed calculation of perc_free
    * FIX: mssql_counters: fixed wrong log size output

1.2.0p3:
    Multisite:
    * Added "view" parameter to dashlet_pnpgraph webservice

    WATO:
    * FIX: It is now possible to create clusters in empty folders
    * FIX: Fixed problem with complaining empty ListOf() valuespecs

    Livestatus:
    * FIX: comments_with_info in service table was always empty

1.2.1i1:
    Core:
    * Allow to add options to rules. Currently the options "disabled" and
      "comment" are allowed. Options are kept in an optional dict at the
      end of each rule.
    * parent scan: skip gateways that are reachable via PING
    * Allow subcheck to be in a separate file (e.g. foo.bar)
    * Contacts can now define *_notification_commands attributes which can now
      override the default notification command check-mk-notify
    * SNMP scan: fixed case where = was contained in SNMP info
    * check_imap_folder: new active check for searching for certain subjects
      in an IMAP folder
    * cmk -D shows multiple agent types e.g. when using SNMP and TCP on one host

    Checks & Agents:
    * New Checks for Siemens Blades (BX600)
    * New Checks for Fortigate Firewalls
    * Netapp Checks for CPU Util an FC Port throughput
    * FIX: megaraid_pdisks: handle case where no enclosure device exists
    * FIX: megaraid_bbu: handle the controller's learn cycle. No errors in that period.
    * mysql_capacity: cleaned up check, levels are in MB now
    * jolokia_info, jolokia_metrics: new rewritten checks for jolokia (formerly
      jmx4perl). You need the new plugin mk_jokokia for using them
    * added preliminary agent for OpenVMS (refer to agents/README.OpenVMS) 
    * vms_diskstat.df: new check file usage of OpenVMS disks
    * vms_users: new check for number of interactive sessions on OpenVMS
    * vms_cpu: new check for CPU utilization on OpenVMS
    * vms_if: new check for network interfaces on OpenVMS
    * vms_system.ios: new check for total direct/buffered IOs on OpenVMS
    * vms_system.procs: new check for number of processes on OpenVMS
    * vms_queuejobs: new check for monitoring current VMS queue jobs
    * FIX: mssql_backup: Fixed problems with datetime/timezone calculations
    * FIX: mssql agent: Added compatibility code for MSSQL 9
    * FIX: mssql agent: Fixed connection to default instances ("MSSQLSERVER")
    * FIX: mssql agent: Fixed check of databases with names starting with numbers
    * FIX: mssql agent: Fixed handling of databases with spaces in names
    * f5_bigip_temp: add performance data
    * added perf-o-meters for a lot of temperature checks
    * cmctc_lcp.*: added new checks for Rittal CMC-TC LCP
    * FIX: diskstat (linux): Don't inventorize check when data empty
    * Cisco: Added Check for mem an cpu util
    * New check for f5 bigip network interfaces
    * cmctc.temp: added parameters for warn/crit, use now WATO rule
      "Room temperature (external thermal sensors)"
    * cisco_asa_failover: New Check for clustered Cisco ASA Firewalls 
    * cbl_airlaser.status: New Check for CBL Airlaser IP1000 laser bridge.
    * cbl_airlaser.hardware: New Check for CBL Airlaser IP1000 laser bridge.
      Check monitors the status info and allows alerting based on temperature.
    * df, hr_fs, etc.: Filesystem checks now support grouping (pools)
      Please refer to the check manpage of df for details
    * FIX: windows agent: try to fix crash in event log handling
    * FreeBSD Agent: Added swapinfo call to mem section to make mem check work again
    * windows_multipath: Added the missing check for multipath.vbs (Please test)
    * carel_uniflair_cooling: new check for monitoring datacenter air conditioning by "CAREL"
    * Added Agent for OpenBSD
    * Added Checks for UPS devices
    * cisco_hsrp: New Check for monitoring HSRP groups on Cisco Routers. (SMIv2 version)
    * zypper: new check and plugin mk_zypper for checking zypper updates.
    * aironet_clients: Added support for further Cisco WLAN APs (Thanks to Stefan Eriksson for OIDs)
    * aironet_errors: Added support for further Cisco WLAN APs
    * apache_status: New check to monitor apache servers which have the status-module enabled.
      This check needs the linux agent plugin "apache_status" installed on the target host.

    WATO:
    * Added permission to control the "clone host" feature in WATO
    * Added new role/permission matrix page in WATO to compare
      permissions of roles
    * FIX: remove line about number of rules in rule set overview
      (that garbled the logical layout)
    * Rules now have an optional comment and an URL for linking to 
      documntation
    * Rule now can be disabled without deleting them.
    * Added new hook "sites-saved"
    * Allow @ in user names (needed for some Kerberos setups)
    * Implemented new option in WATO attributes: editable
      When set to False the attribute can only be changed during creation
      of a new object. When editing an object this attribute is only displayed.
    * new: search for rules in "Host & Service Configuration"
    * parent scan: new option "ping probes", that allows skipping 
      unreachable gateways.
    * User managament: Added fields for editing host/service notification commands
    * Added new active check configuration for check_smtp
    * Improved visualization of ruleset lists/dictionaries
    * Encoding special chars in RegExp valuespec (e.g. logwatch patterns)
    * Added check_interval and retry_interval rules for host checks
    * Removed wmic_process rule from "inventory services" as the check does not support inventory
    * Made more rulegroup titles localizable
    * FIX: Fixed localization of default permissions
    * FIX: Removed double collect_hosts() call in activate changes hook
    * FIX: Fixed double hook execution when using localized multisite
    * FIX: User list shows names of contactgroups when no alias given
    * FIX: Reflecting alternative mode of check_http (check ssl certificate
    age) in WATO rule editor
    * FIX: Fixed monitoring of slave hosts in master site in case of special
      distributed wato configurations
    * FIX: Remove also user settings and event console rule on factory reset
    * FIX: complex list widgets (ListOf) failed back to old value when
           complaining
    * FIX: complex list widgets (ListOf) lost remaining entries after deleting one
    * FIX: Fixed error in printer_supply valuespec which lead to an exception
           when defining host/service specific rules
    * FIX: Fixed button url icon in docu-url link

    BI:
    * Great speed up of rule compilation in large environments

    Multisite:
    * Added css class="dashboard_<name>" to the dashboard div for easier
    customization of the dashboard style of a special dashboard
    * Dashboard: Param wato_folder="" means WATO root folder, use it and also
      display the title of this folder
    * Sidebar: Sorting aggregation groups in BI snapin now
    * Sidebar: Sorting sites in master control snapin case insensitive
    * Added some missing localizations (error messages, view editor)
    * Introducted multisite config option hide_languages to remove available
      languages from the multisite selection dialogs. To hide the builtin
      english language simply add None to the list of hidden languages.
    * FIX: fixed localization of general permissions
    * FIX: show multisite warning messages even after page reload
    * FIX: fix bug in Age ValueSpec: days had been ignored
    * FIX: fixed bug showing only sidebar after re-login in multisite
    * FIX: fixed logwatch loosing the master_url parameter in distributed setups
    * FIX: Fixed doubled var "site" in view editor (site and siteopt filter)
    * FIX: Don't crash on requests without User-Agent HTTP header
    * Downtimes: new conveniance function for downtime from now for ___ minutes.
      This is especially conveniant for scripting.
    * FIX: fixed layout of login dialog when showing up error messages
    * FIX: Fixed styling of wato quickaccess snapin preview
    * FIX: Made printer_supply perfometer a bit more robust against bad perfdata
    * FIX: Removed duplicate url parameters e.g. in dashboard (display_options)
    * FIX: Dashboard: If original request showed no "max rows"-message, the
           page rendered during reload does not show the message anymore
    * FIX: Fixed bug in alert statistics view (only last 1000 lines were
           processed for calculating the statistics)
    * FIX: Added missing downtime icon for comment view
    * FIX: Fixed handling of filter configuration in view editor where filters
           are using same variable names. Overlaping filters are now disabled
	   in the editor.
    * FIX: Totally hiding hidden filters from view editor now

    Livecheck:
    * FIX: Compile livecheck also if diet libc is missing

1.2.0p2:
    Core:
    * simulation_mode: legacy_checks, custom_checks and active_checks
      are replaced with dummy checks always being OK
    * FIX: Precisely define order of reading of configuration files. This
      fixes a WATO rule precedence problem

    Checks & Agents:
    * FIX: Fixed syntax errors in a bunch of man pages
    * if_lancom: silently ignore Point-To-Point interfaces
    * if_lancom: add SSID to logical WLAN interface names
    * Added a collection of MSSQL checks for monitoring MSSQL servers
      (backups, tablespaces, counters)
    * New check wut_webio_io: Monitor the IO input channels on W&T Web-IO 
      devices
    * nfsmounts: reclassify "Stale NFS handle" from WARN to CRIT
    * ORACLE agent/checks: better error handling. Let SQL errors get
      through into check output, output sections even if no database
      is running.
    * oracle_version: new check outputting the version of an ORACLE
      database - and using uncached direct SQL output.
    * ORACLE agent: fix handling of EXCLUDE, new variable ONLY_SIDS
      for explicitely listing SIDs to monitor
    * mk_logwatch on Linux: new options regex and iregex for file selection
    * remove obsolete ORACLE checks where no agent plugins where available
    * FIX: printer_supply: Fix problem on DELL printers with "S/N" in output
      (thanks to Sebastian Talmon)
    * FIX: winperf_phydisk: Fix typo (lead to WATO rule not being applied)
    * Windows agent: new [global] option crash_debug (see online docu)
    * AIX agent: new check for LVM volume status in rootvg.
    * PostgreSQL plugin: agent is now modified to work with PostgreSQL 
      versions newer than 8.1. (multiple reports, thanks!)

    Multisite:
    * Show number of rows and number of selected rows in header line
      (also for WATO hosts table)
    * FIX: fix problem in showing exceptions (due to help function)
    * FIX: fixed several localization problems in view/command processing
    * FIX: fixed duplicated settings in WATO when using localisation
    * FIX: fixed exception when refering to a language which does not exist
    * FIX: Removing all downtimes of a host/service is now possible again
    * FIX: The refresh time in footer is updated now when changing the value
    * FIX: view editor shows "(Mobile)" hint in view titles when linking to views

    WATO: 
    * Main menu of ruleeditor (Host & Service Parameters) now has
      a topic for "Used rules" - a short overview of all non-empty
      rulesets.
    * FIX: add missing context help to host details dialog
    * FIX: set new site dirty is host move due to change of
      folder attributes
    * FIX: fix exception on unknown value in DropdownChoice
    * FIX: add service specification to ruleset Delay service notifications
    * FIX: fixed problem with disabled sites in WATO
    * FIX: massive speedup when changing roles/users and activing changes
      (especially when you have a larger number of users and folders)
    * Add variable CONTACTPAGER to allowed macros in notifications
    * FIX: fixed default setting if "Hide names of configuration variables"
      in WATO
    * FIX: ListOfString Textboxes (e.g. parents of folders) do now extend in IE
    * FIX: fixed duplicated sections of permissions in rule editor

    BI:
    * New iterators FOREACH_CHILD and FOREACH_PARENT
    * FIX: fix handling of FOREACH_ in leaf nodes (remove hard coded
      $HOST$, replace with $1$, $2$, ..., apply argument substitution)
    * New logical datatable for aggregations that have the same name
      as a host. Converted view "BI Boxes" to this new table. This allows
      for Host-Aggregations containing data of other hosts as well.
    * count_ok: allow percentages, e.g. "count_ok!70%!50%"

1.2.0p1:
    Core:
    * Added macros $DATE$, $SHORTDATETIME$ and $LONGDATETIME$' to
      notification macros

    Checks & Agents:
    * FIX: diskstat: handle output 'No Devices Found' - avoiding exception
    * 3ware_units: Following states now lead to WARNING state instead of
      CRITICAL: "VERIFY-PAUSED", "VERIFYING", "REBUILDING"
    * New checks tsm_stagingpools, tsm_drive and tsm_storagepools
      Linux/UNIX
    * hpux_fchba: new check for monitoring FibreChannel HBAs und HP-UX

    Multisite:
    * FIX: fix severe exception in all views on older Python versions
      (like RedHat 5.5).

    WATO:
    * FIX: fix order of rule execution: subfolders now take precedence
      as they should.

1.2.0:
    Setup:
    * FIX: fix building of RPM packages (due to mk_mysql, mk_postgres)

    Core:
    * FIX: fix error message in case of duplicate custom check

    WATO:
    * FIX: add missing icon on cluster hosts to WATO in Multisite views
    * FIX: fix search field in host table if more than 10 hosts are shown
    * FIX: fix bulk edit and form properties (visibility of attributes was broken)
    * FIX: fix negating hosts in rule editor

    Checks & Agents: 
    * fileinfo: added this check to Linux agent. Simply put your
      file patterns into /etc/check_mk/fileinfo.cfg for configuration.
    * mysql.sessions: New check for MySQL sessions (need new plugin mk_mysql)
    * mysql.innodb_io: New check for Disk-IO of InnoDB
    * mysql_capacity: New check for used/free capacity of MySQL databases
    * postgres_sessions: New check for PostgreSQL number of sessions
    * postgres_stat_database: New check for PostgreSQL database statistics
    * postgres_stat_database.size: New check for PostgreSQL database size
    * FIX: hpux_if: convert_to_hex was missing on non-SNMP-hosts -replace
      with inline implementation
    * tcp_conn_stats: handle state BOUND (found on Solaris)
    * diskstat: support for checking latency, LVM and VxVM on Linux (needs 
      updated agent)
    * avoid duplicate checks cisco_temp_perf and cisco_sensor_temp

1.2.0b6:
    Multisite:
    * FIX: Fixed layout of some dropdown fields in view filters
    * Make heading in each page clickable -> reload page
    * FIX: Edit view: couldn't edit filter settings
    * FIX: Fixed styling of links in multisite context help
    * FIX: Fixed "select all" button for IE
    * FIX: Context links added by hooks are now hidden by the display
           option "B" again
    * FIX: preselected "refresh" option did not reflect view settings
           but was simply the first available option - usually 30.
    * FIX: fixed exception with custom views created by normal users

    WATO:
    * FIX: Fixed "select all" button in hosts & folders for IE
    * Optically mark modified variables in global settings
    * Swapped icons for rule match and previous rule match (makes for sense)

    Core:
    * FIX: Fixed "make_utf is not defined" error when having custom
           timeperiods defined in WATO

    Checks & Agents: 
    * MacOS X: Agent for MacOS (Thanks to Christian Zigotzky)
    * AIX: New check aix_multipath: Supports checking native AIX multipathing from AIX 5.2 onward
    * Solaris: New check solaris_multipath: Supports checking native Solaris multipath from Solaris10 and up.
    * Solaris: The ZFS Zpool status check now looks more closely at the reported messages. (It's also tested to work on Linux now)

1.2.0b5:
    Core:
    * FIX: handle UTF-8 encoded binary strings correctly (e.g. in host alias)
    * FIX: fix configuration of passive checks via custom_checks
    * Added NOTIFICATIONTYPE to host/service mail bodies

    WATO:
    * Site management: "disabled" only applies to Livestatus now
    * FIX: fix folding problems with dependent host tags
    * FIX: Detecting duplicate tag ids between regular tags and auxtags
    * FIX: Fixed layout problem of "new special rule" button in rule editor
    * FIX: Fixed layout problem on "activate changes" page
    * FIX: Added check if contacts belong to contactgroup before contactgroup deletion
    * FIX: fix site configuration for local site in Multisite environments
    * FIX: "(no not monitor)" setting in distributed WATO now works
    * FIX: Site management: replication setting was lost after re-editing
    * FIX: fixed problems after changing D/WATO-configuration
    * FIX: D/WATO: mark site dirty after host deletion
    * FIX: D/WATO: replicate auth.secret, so that login on one site also
           is valid on the replication slaves
    * FIX: implement locking in order to prevent data corruption on
           concurrent changes
    * FIX: Fixed handling of validation errors in cascading dropdown fields
    * FIX: fix cloning of users
    * Keep track of changes made by other users before activating changes,
      let user confirm this, new permission can be used to prevent a user
      from activating foreign changes.
    * FIX: Allowing german umlauts in users mail addresses
    * Allow list of aux tags to be missing in host tag definitions. This
      makes migration from older version easier.
    * FIX: user management modules can now deal with empty lines in htpasswd
    * FIX: Fixed js error on hostlist page with search form

    Multisite:
    * New display type 'boxes-omit-root' for BI views
    * Hostgroup view BI Boxes omits the root level
    * Finalized layout if view options and commands/filters/painteroptions.
    * Broken plugins prevent plugin caching now
    * FIX: remove refresh button from dashboard.
    * FIX: remove use of old option defaults.checkmk_web_uri
    * FIX: fixed outgoing bandwidth in fc port perfometer
    * FIX: remove nasty JS error in sidebar
    * FIX: fix folding in custom links (directories would not open)
    * FIX: animation of rotation treeangle in trees works again
    * FIX: Logwatch: Changed font color back to black
    * FIX: show toggle button for checkboxes in deactivated state
    * FIX: fix repeated stacked refresh when toggling columns
    * FIX: disable checkbox button in non-checkboxable layouts
    * FIX: fix table layout for views (gaps where missing sometimes)
    * FIX: Fixed sorting views by perfdata values which contain floats
    * FIX: fix sometimes-broken sizing of sidebar and dashboard on Chrome
    * FIX: fix dashboard layout on iPad
    * FIX: Fixed styling issues of sidebar in IE7
    * FIX: fix problem where filter settings (of checkboxes) are not effective
           when it comes to executing commands
    * FIX: Fixed styling issues of view filters with dropdown fields
    * FIX: multisite login can now deal with empty lines in htpasswd
    * FIX: Fixed a bunch of js/css errors

    Mobile:
    * FIX: Fixed logtime filter settings in all mobile views
    * FIX: fix some layout problems

    BI:
    * New aggregation function count_ok, that counts the number
      of nodes in state OK.
    * FIX: Removed debug output int count_ok aggregation

    Checks & Agents:
    * Linux: Modified cluster section to allow pacemaker/corosync clusters without heartbeat
    * AIX: convert NIC check to lnx_if (now being compatible with if/if64)
    * AIX: new check for CPU utilization (using section lparstat_aix)
    * ntp checks: Changed default value of time offsets to be 200ms (WARN) / 500ms (CRIT)
    * aironet_{errors,clients}: detect new kinds of devices (Thanks to Tiago Sousa)
    * check_http, check_tcp: allow to omit -I and use dynamic DNS name instead

1.2.0b4:
    Core:
    * New configuration variable snmp_timing, allowing to 
      configure timeout and retries for SNMP requests (also via WATO)
    * New configuration variable custom_checks. This is mainly for
      WATO but also usable in main.mk It's a variant of legacy_checks that
      automatically creates the required "define command" sections.

    WATO:
    * ps and ps.perf configurable via WATO now (without inventory)
    * New layout of main menu and a couple of other similar menus
    * New layout of ruleset overviews
    * Hide check_mk variable names per default now (change via global settings)
    * New layout of global settings
    * Folder layout: show contact groups of folder
    * Folder movement: always show complete path to target folder
    * Sidebar snapin: show pending changes
    * New rule for configuring custom_checks - allowing to run arbitrary
      active checks even if not yet formalized (like HTTP and TCP)
    * Added automation_commands to make automations pluginable
    * New layout and new internal implementation of input forms
    * New layout for view overview and view editor
    * Split up host search in two distinct pages
    * Use dynamic items in rule editor for hosts and items (making use
      of ListOfStrings())
    * FIX: audit log was not shown if no entry for today existed
    * FIX: fix parent scan on single site installations
    * FIX: fix folder visibility permission handling
    * FIX: honor folder-permissions when creating, deleting 
           and modifiying rules
    * FIX: detect non-local site even if unix: is being used
    * FIX: better error message if not logged into site during 
           action that needs remote access
    * FIX: send automation data via POST not GET. This fixes inventory
           on hosts with more than 500 services.
    * FIX: make config options directly active after resetting them
           to their defaults (didn't work for start_url, etc.
    * FIX: Fixed editing of ListOf in valuespec editors (e.g. used in logwatch
    pattern editor)
    * FIX: Reimplemented correct behaviour of the logwatch pattern "ignore"
    state which is used to drop the matching log lines

    Multisite:
    * FIX: fixed filter of recent event views (4 hours didn't catch)
    * FIX: convert more buttons to new graphical style
    * FIX: Logwatch handles logs with only OK lines in it correctly in logfile list views
    * FIX: Fixed syntax error in "Single-Host Problems" view definition
    * New help button at top right of each page now toggles help texts
    * Snapin Custom Links allows to specify HTTP link target
    * Redesign of bar with Display/Filter/Commands/X/1,2,3,4,6,8/30,60,90/Edit

    Mobile GUI:
    * FIX: commands can be executed again
    * FIX: fixed styling of buttons

    Checks & Agents:
    * FIX: Logwatch: fixed missing linebreak during reclassifing lines of logfiles
    * FIX: Logwatch: Logwatch services in rules configured using WATO must be
      given as item, not as whole service name
    * New active check via WATO: check_ldap
    * printer_alerts: new configuration variable printer_alerts_text_map. Make
      'Energiesparen' on Brother printers an OK state.
    * services: This check can now be parameterized in a way that it warn if
      a certain service is running. WATO formalization is available.

    BI:
    * FIX: make rotating folding arrows black (white was not visible)
    * Display format 'boxes' now in all BI views available
    * Display format 'boxes' now persists folding state

1.2.0b3:
    Core:
    * FIX: fixed SNMP info declaration in checks: could be garbled
      up in rare cases
    * avoid duplicate parents definition, when using 'parents' and
      extra_host_conf["parents"] at the same time. The later one has
      precedence.

    Multisite:
    * Logwatch: Colorizing OK state blocks correctly
    * FIX: allow web plugins to be byte compiled (*.pyc). Those
      are preferred over *.py if existing
    * View Editor: Fixed jump to top of the page after moving painters during
      editing views
    * FIX: Fixed login redirection problem after relogging
    * Filter for times now accept ranges (from ... until)
    * New view setting for page header: repeat. This repeats the
      column headers every 20'th row.
    * FIX: Fixed problem with new eval/pickle
    * FIX: Fixed commands in host/service search views

    Checks & Agents:
    * FIX: Made logwatch parsing mechanism a little more robust
      (Had problems with emtpy sections from windows agent)
    * FIX: brocade_fcport: Configuration of portsates now possible  
    * if_lancom: special version for if64 for LANCOM devices (uses
      ifName instead of ifDescr)


    WATO:
    * Reimplemented folder listing in host/folders module
    * Redesigned the breadcrumb navigation
    * Global settings: make boolean switches directly togglable
    * New button "Recursive Inventory" on folder: Allows to do
      a recursive inventory over all hosts. Also allows to selectively
      retry only hosts that have failed in a previous inventory.
    * You can configure parents now (via a host attribute, no rules are
      neccessary).
    * You can now do an automated scan for parents and layer 3 (IP)
    * You can configure active checks (check_tcp, ...) via WATO now
    * FIX: fix page header after confirmation dialogs
    * FIX: Fixed umlaut problem in host aliases and ip addresses created by WATO
    * FIX: Fixed exception caused by validation problems during editing tags in WATO
    * FIX: create sample config only if both rules.mk and hosttags.mk are missing
    * FIX: do not loose host tags when both using WATO-configured and 
      manual ones (via multisite.mk)
    * Timeperiods: Make list of exceptions dynamic, not fixed to 10 entries
    * Timeperiods: Configure exclusion of other timeperiods
    * Configuration of notification_delay and notification_interval

1.2.0b2:
    Core:
    * FIX: Cluster host checks were UNKNOWN all the time
    * FIX: reset counter in case of (broken) future time
    * FIX: Automation try-inventory: Fixed problem on where checks which
      produce equal service descriptions could lead to invalid inventory
      results on cluster hosts.
    * FIX: do not create contacts if they won't be assigned to any host
      or service. Do *not* assign to dummy catch-all group "check_mk".

    WATO:
    * Added new permission "move hosts" to allow/deny moving of hosts in WATO
    * Also write out contact definitions for users without contactgroups to
      have the mail addresses and other notification options persisted
    * FIX: deletion of automation accounts now works
    * FIX: Disabling notifications for users does work now
    * New main overview for rule editor
    * New multisite.mk option wato_hide_varnames for hiding Check_MK 
      configuration variable names from the user
    * New module "Logwatch Pattern Analyzer" to verify logwatch rules
    * Added new variable logwatch_rules which can also be managed through the
      WATO ruleset editor (Host/Service Parameters > Parameters and rules for
      inventorized checks > Various applications > Logwatch Patterns)
    * Users & Contacts: Added new option wato_hidden_users which holds a list
      of userids to hide the listed users from the WATO user management GUI.
    * WATO API: Added new method rewrite_configuration to trigger a rewrite of
      all host related wato configuration files to distribute changed tags
    * Added new internal hook pre-activate-changes to execute custom
      code BEFORE Check_MK is called to restart Nagios
    * FIX: Only showing sudo hint message on sudo error message in automation
      command
    * FIX: Fixed js eror in IE7 on WATO host edit page
    * FIX: Using pickle instead of repr/eval when reading data structures from
      urls to prevent too big security issues
    * Rule editor: improve sorting of groups and rulesets
    * FIX: Escaping single quotes in strings when writing auth.php
    * FIX: Fix resorting of host tags (was bug in ListOf)

    Multisite
    * Added config option default_ts_format to configure default timestamp
      output format in multisite
    * Layout and design update
    * Quicksearch: display site name if more than one different site
      is present in the current search result list
    * FIX: Fixed encoding problem in "custom notification" message
    * New configuration parameter page_heading for the HTML page heads
      of the main frameset (%s will be replaced with OMD site name)
    * FIX: Fix problem where snapins where invisible
    * FIX: Fixed multisite timeout errors when nagios not running
    * Sidebar: some new layout improvements
    * Login page is not shown in framesets anymore (redirects framed page to
      full screen login page)
    * FIX: fix exception when disallowing changing display options
    * FIX: Automatically redirect from login page to target page when already
      logged in
    * FIX: Updating the dashboard header time when the dashlets refresh

    BI:
    * Added new painter "affected hosts (link to host page)" to show all
      host names with links to the "hosts" view
    * FIX: Fixed filtering of Single-Host Aggregations
    * New sorter for aggregation group
    * FIX: fix sorting of Single-Host Aggregations after group
    * Avoid duplicate rule incarnations when using FOREACH_*
    * BI Boxes: allow closing boxes (not yet persisted)
    * New filter for services (not) contained in any aggregate
    * Configure sorting for all BI views

    Checks & Agents:
    * FIX: snmp_uptime handles empty snmp information without exception
    * FIX: Oracle checks try to handle ORA-* errors reported by the agent
      All oracle checks will return UNKNOWN when finding an ORA-* message
    * FIX: filesystem levels set via WATO didn't work, but do now
    * FIX: Group filters can handle groups without aliases now
    * nfsmounts: Added nfs4 support thanks to Thorsten Hintemann
    * megaraid_pdisks megaraid_ldisks: Support for Windows.  Thanks to Josef Hack

1.2.0b1:
    Core, Setup, etc.:
    * new tool 'livedump' for dumping configuration and status
      information from one monitoring core and importing this
      into another.
    * Enable new check registration API (not yet used in checks)
    * FIX: fix handling of prefix-tag rules (+), needed for WATO
    * FIX: handle buggy SNMP devices with non-consecutive OIDS
      (such as BINTEC routers)
    * Check API allows a check to get node information
    * FIX: fix problem with check includes in subchecks
    * Option --checks now also applies to ad-hoc check (e.g.
      cmk --checks=mrpe,df -v somehost)
    * check_mk_templates.cfg: added s to notification options
      of host and service (= downtime alerts)

    WATO:
    * Hosttag-editor: allow reordering of tags
    * Create very basic sample configuration when using
      WATO the first time (three tag groups, two rules)
    * Much more checks are configurable via WATO now
    * Distributed WATO: Made all URL calls using curl now
    * FIX: fix bug in inventory in validate_datatype()
    * Better output in case of inventory error
    * FIX: fix bug in host_icon rule on non OMD
    * FIX: do not use isdisjoint() (was in rule editor on Lenny)
    * FIX: allow UTF-8 encoded permission translations
    * FIX: Fixed several problems in OMD apache shared mode
    * FIX: Do not use None$ as item when creating new rules
    * FIX: Do load *all* users from htpasswd, so passwords from
      users not created via WATO will not be lost.
    * FIX: honor site disabling in replication module
    * FIX: honor write permissions on folder in "bulk delete"
    * FIX: honor permissions for "bulk cleanup" and "bulk edit"
    * FIX: honor write permissions and source folder when moving hosts
    * FIX: honor permissions on hosts also on bulk inventory
    * Only create contacts in Nagios if they are member of at
      least one contact group.
    * It is now possible to configure auxiliary tags via WATO
      (formerly also called secondary tags)
    * FIX: Fixed wrong label "Main Overview" shown for moved WATO folders
      in foldertree snapin
    * FIX: Fixed localization of empty host tags
    * FIX: User alias and notification enabling was not saved

    Checks & Agents:
    * hpux_if: fix missing default parameter errors
    * hpux_if: make configurable via WATO
    * if.include: fix handling of NIC with index 0
    * hpux_lunstats: new check for disk IO on HP-UX
    * windows - mk_oracle tablespace: Added missing sid column
    * diskstat: make inventory mode configurable via WATO
    * added new checks for Fujitsu ETERNUS DX80 S2 
      (thanks to Philipp Höfflin)
    * New checks: lgp_info, lgp_pdu_info and lgp_pdu_aux to monitor Liebert
      MPH/MPX devices
    * Fix Perf-O-Meter of fileage
    * hpux_snmp_cs.cpu: new SNMP check for CPU utilization
      on HP-UX.
    * if/if64: inventory also picks up type 62 (fastEther). This
      is needed on Cisco WLC 21xx series (thanks to Ralf Ertzinger)
    * FIX: fix inventory of f5_bigip_temp
    * mk_oracle (lnx+win): Fixed TEMP tablespace size calculations
    * ps: output node process is running on (only for clusters)
    * FIX: Linux Agent: Fixed ipmi-sensors handling of Power_Unit data
    * hr_mem: handle rare case where more than one entry is present
      (this prevents an exception of pfSense)
    * statgrab_load: level is now checked against 15min average - 
      in order to be consistent with the Linux load check
    * dell_powerconnect_cpu: hopefully correctly handle incomplete
      output from agent now.
    * ntp: do not check 'when' anymore since it can produce false
      alarms.
    * postfix_mailq: handle output with 'Total requests:' in last line
    * FIX: check_mk-hp_blade_psu.php: allow more than 4 power supplies
    * FIX: smart plugin: handle cases with missing vendor (thanks
      to Stefan Kärst)
    * FIX: megaraid_bbu: fix problem with alternative agent output
      (thanks to Daniel Tuecks)
    * mk_oracle: fix quoting problem, replace sessions with version,
      use /bin/bash instead of /bin/sh

    Multisite:
    * Added several missing localization strings
    * IE: Fixed problem with clicking SELECT fields in the new wato foldertree snapin
    * Fixed problem when trying to visit dashboards from new wato foldertree snapin
    * Chrome: Fixed styling problem of foldertree snapin
    * Views: Only show the commands and row selection options for views where
      commands are possible
    * The login mask honors the default_language definition now
    * check_bi_local.py: works now with cookie based authentication
    * FIX: Fixed wrong redirection after login in some cases
    * FIX: Fixed missing stats grouping in alert statistics view
    * FIX: Fixed preview table styling in view editor
    * FIX: Multisite authed users without permission to multisite are
      automatically logged out after showing the error message
    * Retry livestatus connect until timeout is used up. This avoids
      error messages when the core is being restarted
    * Events view now shows icon and text for "flapping" events
    * Use buffer for HTML creation (this speeds up esp. HTTPS a lot)
    * FIX: Fixed state filter in log views

    Livestatus:
    * Add missing column check_freshness to services table

    BI:
    * New column (painter) for simplistic box display of tree.
      This is used in a view for a single hostgroup.

1.1.13i3:
    Core, Setup, etc.:
    * *_contactgroups lists: Single group rules are all appended. When a list
      is found as a value this first list is used exclusively. All other
      matching rules are ignored
    * cmk -d does now honor --cache and --no-tcp
    * cmk -O/-R now uses omd re{start,load} core if using OMD
    * FIX: setup.sh now setups up permissions for conf.d/wato
      correctly
    * cmk --localize update supports an optional ALIAS which is used as
      display string in the multisite GUI
    * FIX: Fixed encoding problems with umlauts in group aliases
    * FIX: honor extra_summary_host_conf (was ignored)
    * new config variable snmpv2c_hosts that allows to enable SNMP v2c
      but *not* bulkwalk (for some broken devices). bulkwalk_hosts still
      implies v2c.

    Checks & Agents:
    * Windows agent: output eventlog texts in UTF-8 encoding. This
      should fix problems with german umlauts in message texts.
    * Windows agent: Added installer for the windows agent (install_agent.exe)
    * Windows agent: Added dmi_sysinfo.bat plugin (Thanks to Arne-Nils Kromer for sharing)
    * Disabled obsolete checks fc_brocade_port and fc_brocade_port_detailed.
      Please use brocade_fcport instead.
    * aironet_errors, statgrab_disk, statgrab_net: Performance data has
      been converted from counters to rates. You might need to delete your
      existing RRDs of these checks. Sorry, but these have been that last
      checks still using counters...
    * ibm_imm_health: added last missing scan function
    * Filesystem checks: trend performance data is now normalized to MB/24h.
      If you have changed the trend range, then your historic values will
      be displayed in a wrong scale. On the other hand - from now on changes
      in the range-setting will not affect the graph anymore.
    * if/if64/lnx_if: pad port numbers with zeros in order to sort correctly.
      This can be turned off with if_inventory_pad_portnumbers = False.
    * Linux agent: wrap freeipmi with lock in order to avoid cache corruption
    * New check: megaraid_bbu - check existance & status of LSI MegaRaid BBU module
    * HP-UX Agent: fix mrpe (remove echo -e and test -e, thanks to Philipp Lemke)
    * FIX: ntp checks: output numeric data also if stratum too high
    * Linux agent: new check for dmraid-based "bios raid" (agent part as plugin)
    * FIX: if64 now uses ifHighSpeed instead of ifSpeed for determining the
      link speed (fixes speed of 10GBit/s and 20GBit/s ports, thanks Marco Poet)
    * cmctc.temp: serivce has been renamed from "CMC Temperature %s" to just
      "Temperature %s", in order to be consistent with the other checks.
    * mounts: exclude changes of the commit option (might change on laptops),
      make only switch to ro critical, other changes warning.
    * cisco_temp_sensor: new check for temperature sensors of Cisco NEXUS
      and other new Cisco devices
    * oracle_tablespace: Fixed tablespace size/free space calculations
    * FIX: if/if64: omit check result on counter wrap if bandwidth traffic levels
      are used.

    Multisite:
    * Improve transaction handling and reload detection: user can have 
      multiple action threads in parallel now
    * Sounds in views are now enabled per default. The new configuration
      variable enable_sounds can be set to False in multisite.mk in order
      to disable sounds.
    * Added filter for log state (UP,DOWN,OK,CRIT...) to all log views
    * New painter for normal and retry check interval (added to detail views)
    * Site filter shows "(local)" in case of non multi-site setup
    * Made "wato folder" columns sortable
    * Hiding site filter in multisite views in single site setups
    * Replaced "wato" sidebar snapin which mixed up WATO and status GUIs with
      the new "wato_foldertree" snapin which only links to the status views
      filtered by the WATO folder.
    * Added "Dashboard" section to views snapin which shows a list of all dashboards
    * FIX: Fixed auth problem when following logwatch icon links while using
      the form based auth
    * FIX: Fix problem with Umlaut in contact alias
    * FIX: Creating auth.php file on first login dialog based login to ensure
      it exists after login when it is first needed
    * Dashboard: link problem views to *unhandled* views (this was
      inconsistent)
    * Localization: Fixed detection of gettext template file when using the
      local/ hierarchy in OMD

    Mobile:
    * Improved sorting of views in main page 
    * Fix: Use all the availiable space in header
    * Fix: Navigation with Android Hardwarekeys now working
    * Fix: Links to pnp4nagios now work better
    * Fix: Host and Service Icons now finger friendly
    * Fix: Corrected some buildin views

    WATO:
    * Removed IP-Address attribute from folders
    * Supporting localized tag titles
    * Using Username as default value for full names when editing users
    * Snapshot/Factory Reset is possible even with a broken config
    * Added error messages to user edit dialog to prevent notification problems
      caused by incomplete configuration
    * Activate Changes: Wato can also reload instead of restarting nagios
    * Replication: Can now handle replication sites which use the form based auth
    * Replication: Added option to ignore problems with the ssl certificates
                   used in ssl secured replications
    * WATO now supports configuring Check_MK clusters
    * FIX: Fixed missing folders in "move to" dropdown fields
    * FIX: Fixed "move to target folders" after CSV import
    * FIX: Fixed problem with duplicate extra_buttons when using the i18n of multiisite
    * FIX: Fixed problem with duplicate permissions when using the i18n of multiisite
    * FIX: Writing single host_contactgroups rules for each selected
      contactgroup in host edit dialog
    * FIX: Fixed wrong folder contacgroup related permissions in auth.php api
    * FIX: Fixed not up-to-date role permission data in roles_saved hook
    * FIX: Fixed duplicate custom columns in WATO after switching languages

    BI:
    * improve doc/treasures/check_bi_local.py: local check that creates
      Nagios services out of BI aggregates

    Livestatus:
    * ColumnHeaders: on is now able to switch column header on even if Stats:
      headers are used. Artifical header names stats_1, stats_2, etc. are
      begin used. Important: Use "ColumnHeaders: on" after Columns: and 
      after Stats:.

1.1.13i2:
    Core, Setup, etc.:
    * cmk -I: accept host tags and cluster names

    Checks & Agents:
    * linux agent - ipmi: Creating directory of cache file if not exists
    * dell_powerconnect_cpu: renamed service from CPU to "CPU utilization", in
      order to be consistent with other checks
    
    Multisite:
    * Several cleanups to prevent css/js warning messages in e.g. Firefox
    * Made texts in selectable rows selectable again
    * Adding reschedule icon to all Check_MK based services. Clicks on these
      icons will simply trigger a reschedule of the Check_MK service
    * FIX: ship missing CSS files for mobile GUI
    * FIX: rename check_mk.js into checkmk.js in order to avoid browser
      caching problems during version update

    WATO:
    * Optimized wraps in host lists tag column
    * Bulk inventory: Remove leading pipe signs in progress bar on main
      folder inventory
    * NagVis auhtorization file generation is also executed on activate_changes
    * Implemented a new inclusion based API for using multisite permissions
      in other addons
    * Inventory of SNMP devices: force implicit full scan if no services
      are configured yet
    * FIX: Calling activate_changes hook also in distributed WATO setups
    * FIX: Fixed display bug in host tags drop down menu after POST of form
    * FIX: Fixed javascript errors when doing replication in distributed
      wato environments when not having the sidebar open
    * FIX: Fixed search form dependant attribute handling
    * FIX: Fixed search form styling issues
    * You can now move folders to other folders
    * FIX: Distributed WATO: Supressing site sync progress output written in
      the apache error log

1.1.13i1:
    Multisite:
    * New nifty sidebar snapin "Speed-O-Meter"
    * Implemented new cookie based login mechanism including a fancy login GUI
    * Implemented logout functionality for basic auth and the new cookie based auth
    * Implemented user profile management page for changing the user password and
      the default language (if available)
    * New filter for the (new) state in host/service alerts
    * New command for sending custom notifications
    * FIX: Fixed encoding problem when opening dashboard
    * New icon on a service whos host is in downtime
    * Only show most frequently used context buttons (configurable
      in multisite.mk via context_buttons_to_show)
    * Show icon if user has modified a view's filter settings
    * New config option debug_livestatus_queries, normal debug
      mode does not include this anymore
    * Icons with link to page URL at bottom of each page
    * Logwatch: Switched strings in logwatch to i18n strings
    * Logwatch: Fixed styling of context button when acknowleding log messages
    * Logwatch: Implemented overview page to show all problematic logfiles
    * Add Snapin page: show previews of all snapins
    * Add Snapin page: Trying to prevent dragging confusions by using other click event
    * New (hidden) button for reloading a snapin (left to the close button)
    * Automatically falling back to hardcoded default language if configured
    language is not available
    * Repair layout of Perf-O-Meter in single dataset layout
    * FIX: Fixed duplicate view plugin loading when using localized multisite
    * FIX: Host-/Servicegroup snapin: Showing group names when no alias is available
    * FIX: Removed double "/" from pnp graph image urls in views

    BI:
    * Host/Service elements are now iterable via FOREACH_HOST, e.g.
      (FOREACH_HOST, ['server'], ALL_HOSTS, "$HOST$", "Kernel" ),
    * FIX: Assuming host states is possible again (exception: list index "3")

    WATO:
    * Evolved to full featured monitoring configuration tool!
    * Major internal code cleanup
    * Hosts can now be created directly in folders. The concept of host lists
      has been dropped (see migration notes!)
    * Configuration of global configuration variables of Check_MK via WATO
    * Configuration of main.mk rules
    * Configuration of Nagios objects and attributes
    * Configuration of users and roles
    * Configuration of host tags
    * Distributed WATO: replication of the configuration to slaves and peers
    * Added missing API function update_host_attributes() to change the
      attributes of a host
    * Added API function num_hosts_in_folder() to count the number of hosts
      below the given folder
    * Added option to download "latest" snapshot
    * extra_buttons can now register a function to gather the URL to link to
    * Implemented NagVis Authorisation management using WATO users/permissions

    Livestatus:
    * Experimental feature: livecheck -> super fast active check execution
      by making use of external helper processes. Set livecheck=PATH_TO_bin/livecheck
      in nagios.cfg where you load Livestatus. Optional set num_livecheck_helpers=NUM
      to set number of processes. Nagios will not fork() anymore for check exection.
    * New columns num_hosts and num_services in status table
    * New aggregation functions suminv and avginv (see Documentation)

    Core, Setup, etc.:
    * New configuration variable static_checks[] (used by WATO)
    * New configuration variable checkgroup_parameters (mainly for WATO)
    * check_submission defaults now to "file" (was "pipe")
    * Added pre-configured notification via cmk --notify
    * Drop RRA-configuration files for PNP4Nagios completely
    * New configuration variable ping_levels for configuring parameters
      for the host checks.
    * cmk --notify: new macros $MONITORING_HOST$, $OMD_ROOT$ and $OMD_SITE$
    * make ping_levels also apply to PING services for ping-only hosts
      (thanks to Bernhard Schmidt)

    Checks & Agents:
    * if/if64: new ruleset if_disable_if64_hosts, that force if on
      hosts the seem to support if64
    * Windows agent: new config variable "sections" in [global], that
      allows to configure which sections are being output.
    * Windows agent: in [logwatch] you can now configure which logfiles
      to process and which levels of messages to send.
    * Windows agent: new config variable "host" in all sections that
      restricts the folling entries to certain hosts.
    * Windows agent: finally implemented <<<mrpe>>. See check_mk.ini
      for examples.
    * Windows agent: do not execute *.txt and *.dir in <<<plugins>>> and
      <<<local>>>
    * Windows agent: make extensions to execute configurable (see
      example check_mk.ini)
    * Windows agent: agent now reuses TCP port even when taskkill'ed, so
      a system reboot is (hopefully) not neccessary anymore
    * Windows agent: section <<<df>>> now also outputs junctions (windows
      mount points). No external plugin is needed.
    * Windows agent: new section <<<fileinfo>>> for monitoring file sizes
      (and later possible ages)
    * logwatch: allow to classify messages based on their count (see
      man page of logwatch for details)
    * fileinfo: new check for monitoring age and size of files
    * heartbeat_crm: apply patches from Václav Ovsík, so that the check
      should work on Debian now.
    * ad_replication: added warninglevel 
    * fsc_*: added missing scan functions
    * printer_alerts: added further state codes (thanks to Matthew Stew)
    * Solaris agent: changed shell to /usr/bin/bash (fixes problems with LC_ALL=C)

1.1.12p7:
    Multisite:
    * FIX: detail view of host was missing column headers
    * FIX: fix problem on IE with background color 'white'
    * FIX: fix hitting enter in host search form on IE
    * FIX: fix problem in ipmi_sensors perfometer

    Checks & Agents:
    * FIX: fixed man pages of h3c_lanswitch_sensors and statgrab_cpu
    * FIX: netapp_volumes: added raid4 as allowed state (thanks to Michaël Coquard)

    Livestatus
    * FIX: fix type column in 'GET columns' for dict-type columns (bug found
      by Gerhard Lausser)

1.1.12p6:
    Checks & Agents:
    * FIX: lnx_if: remove debug output (left over from 1.1.12p5)
    
1.1.12p5:
    Multisite:
    * FIX: fix hitting enter in Quicksearch on IE 8
    * FIX: event/log views: reverse sorting, so that newest entries
      are shown first
    * FIX: fix dashboard dashlet background on IE
    * FIX: fix row highlight in status GUI on IE 7/8
    * FIX: fix row highlight after status page reload
    * FIX: single dataset layout honors column header settings
    * FIX: quote '#' in PNP links (when # is contained in services)
    * FIX: quote '#' in PNP image links also
    * FIX: add notifications to host/service event view

    Checks & Agents:
    * FIX: lnx_if: assume interfaces as up if ethtool is missing or
      not working but interface has been used since last reboot. This
      fixes the problem where interface are not found by inventory.
    * FIX: snmp_uptime: handels alternative timeformat
    * FIX: netapp_*: scan functions now detect IBM versions of firmware
    * FIX: bluecoat_diskcpu: repair scan function
    * FIX: mem.vmalloc: fix default levels (32 and 64 was swapped)
    * FIX: smart: make levels work (thanks to Bernhard Schmidt)
    * FIX: PNP template if if/if64: reset LC_ALL, avoids syntax error
    * FIX: dell_powerconnect_cpu: handle sporadic incomplete output
      from SNMP agent

1.1.12p4:
    Multisite:
    * FIX: sidebar snapin Hostgroups and Servicegroups sometimes
           failed with non-existing "available_views".
    * FIX: Fix host related WATO context button links to point to the hosts site
    * FIX: Fixed view editor redirection to new view after changing the view_name
    * FIX: Made icon painter usable when displaying hostgroup rows
    * Logwatch: Switched strings in logwatch to i18n strings
    * Logwatch: Fixed styling of context button when acknowleding log messages
    * Logwatch: Implemented overview page to show all problematic logfiles

    WATO:
    * FIX: add missing icon_csv.png
    * FIX: WATO did not write values of custom macros to extra_host_conf definitions

1.1.12p3:
    Core, Setup, etc.:
    * FIX: really suppress precompiling on PING-only hosts now

1.1.12p2:
    Core, Setup, etc.:
    * FIX: fix handling of empty suboids
    * FIX: do not create precomiled checks for host without Check_MK services

    Checks & Agents:
    * FIX: mem.win: Default levels now works, check not always OK
    * FIX: blade_health: fix OID specification
    * FIX: blade_bays: fix naming of item and man page

    Multisite:
    * FIX: Fixed styling of view header in older IE browsers
    * FIX: Do not show WATO button in views if WATO is disabled
    * FIX: Remove WATO Folder filter if WATO is disabled 
    * FIX: Snapin 'Performance': fix text align for numbers
    * FIX: Disallow setting downtimes that end in the past
    * FIX: Fix links to downtime services in dashboard
    * FIX: Fix popup help of reschedule icon

1.1.12p1:
    Core, Setup, etc.:
    * FIX: fix aggregate_check_mk (Summary host agent status)

    Checks & Agents:
    * FIX: mk_oracle now also detects XE databases
    * FIX: printer_alerts: handle 0-entries of Brother printers
    * FIX: printer_supply: fix Perf-O-Meter if no max known
    * FIX: Added id parameter to render_statistics() method to allow more than
      one pie dashlet for host/service stats
    * FIX: drbd: fixed inventory functions
    * FIX: printer_supply: handle output of Brother printers
    * FIX: ps.perf PNP template: show memory usage per process and not
      summed up. This is needed in situations where one process forks itself
      in irregular intervals and rates but you are interested just in the
      memory usage of the main process.

    Multisite:
    * FIX: finally fixed long-wanted "NagStaMon create hundreds
      of Apache processes" problem!
    * FIX: query crashed when sorting after a join columns without
      an explicit title.
    * FIX: filter for WATO file/folder was not always working.
    * Added filter for hard services states to search and service
      problems view
    * FIX: dashboard problem views now ignore notification period,
      just as tactical overview and normal problem views do
    * FIX: Loading dashboard plugins in dashboard module
 

1.1.12:
    Checks & Agents:
    * dell_powerconnect_*: final fixed, added PNP-templates
    * ps.perf: better error handling in PNP template

    Multisite:
    * Dashboard: fix font size of service statistics table
    * Dashboard: insert links to views into statistics
    * Dashboard: add links to PNP when using PNP graphs
    
1.1.12b2:
    Core, Setup, etc.:
    * FIX: fix crash with umlauts in host aliases
    * FIX: remove duplicate alias from Nagios config

    Checks & Agents:
    * services: better handling of invalid patterns
    * FIX: multipath: fix for another UUID format
    * AIX agent: fix implementation of thread count
    * blade_bays: detect more than 16 bays
    * statgrab_*: added missing inventory functions
    * FIX: fix smart.temp WARN/CRIT levels were off by one degree

    Multisite:
    * Remove Check_MK logo from default dashboard
    * Let dashboard use 10 more pixels right and bottom
    * FIX: do not show WATO icon if no WATO permission
    * Sidebar sitestatus: Sorting sites by sitealias
    * FIX: removed redundant calls of view_linktitle()

    WATO:
    * FIX: fix update of file/folder title after title property change

    Livestatus:
    * FIX: fix crash on imcomplete log lines (i.e. as
      as result of a full disk)
    * FIX: Livestatus-API: fix COMMAND via persistent connections
	

1.1.12b1:
    Core, Setup, etc.:
    * FIX: fix cmk -D on cluster hosts
    * Made profile output file configurable (Variable: g_profile_path)

    Checks & Agents:
    * FIX: j4p_performance: fix inventory functions 
    * FIX: mk_oracle: fix race condition in cache file handling (agent data
      was missing sections in certain situations)
    * mrpe: make check cluster-aware and work as clustered_service
    * cups_queues: Run agent part only on directly on CUPS servers,
      not on clients
    * FIX: mbg_lantime_state: Fixed output UOM to really be miliseconds
    * FIX: ntp: Handling large times in "poll" column correctly
    * New check dmi_sysinfo to gather basic hardware information
    * New check bintec_info to gather the software version and serial number
    of bintec routers

    Multisite:
    * FIX: fix rescheduling of host check
    * FIX: fix exception when using status_host while local site is offline
    * FIX: Fixed not updating pnp graphs on dashboard in some browsers (like chrome)
    * FIX: fix URL-too-long in permissions page
    * FIX: fix permission computation
    * FIX: fixed sorting of service perfdata columns
    * FIX: fixed sorting of multiple joined columns in some cases
    * FIX: fixed some localisation strings
    * Cleanup permissions page optically, add comments for views and snapins
    * Added some missing i18n strings in general HTML functions
    * Added display_option "w" to disable limit messages and livestatus errors in views
    * Service Perfdata Sorters are sorting correctly now
    * Added "Administration" snapin to default sidebar
    * Tactical Overview: make link clickable even if count is zero
    * Minor cleanup in default dashboard
    * Dashboard: new dashlet attribute title_url lets you make a title into a link
    * Dashboard: make numbers match "Tactical Overview" snapin

    Livestatus:
    * Write messages after initialization into an own livestatus.log

    WATO:
    * FIX: "bulk move to" at the top of wato hostlists works again
    * FIX: IE<9: Fixed problem with checkbox events when editing a host
    * FIX: "move to" dropdown in IE9 works again

1.1.11i4:
    Core, Setup, etc.:
    * FIX: use hostgroups instead of host_groups in Nagios configuration.
      This fixes a problem with Shinken
    * --scan-parents: detected parent hosts are now tagged with 'ping', so
      that no agent will be contacted on those hosts

    Checks & Agents:
    * Added 4 new checks dell_powerconnect_* by Chris Bowlby
    * ipmi_sensors: correctly handle further positive status texts
      (thanks to Sebastian Talmon)
    * FIX: nfsmounts handles zero-sized volumes correctly
    * AIX agent now outputs the user and performance data in <<<ps>>>

    Multisite:
    * FIX: WATO filtered status GUIs did not update the title after changing
      the title of the file/folder in WATO
    * FIX: Removed new python syntax which is incompatible with old python versions
    * FIX: Made bulk inventory work in IE
    * FIX: Fixed js errors in IE when having not enough space on dashboard 
    * FIX: fix error when using non-Ascii characters in view title
    * FIX: fix error on comment page caused by missing sorter
    * FIX: endless javascript when fetching pnp graphs on host/service detail pages
    * FIX: Not showing the action form in "try" mode of the view editor
    * FIX: Preventing up-then-over effect while loading the dashboard in firefox
    * Added missing i18n strings in command form and list of views
    * Views are not reloaded completely anymore. The data tables are reloaded
      on their own.
    * Open tabs in views do not prevent reloading the displayed data anymore
    * Added display_option "L" to enable/disable column title sortings
    * Sorting by joined columns is now possible
    * Added missing sorters for "service nth service perfdata" painters
    * Implemented row selection in views to select only a subset of shown data
      for actions
    * Sort titles in views can be enabled by clicking on the whole cells now
    * Submitting the view editor via ENTER key saves the view now instead of try mode
    * Host comments have red backgrounded rows when host is down
    * Implemented hook api to draw custom link buttons in views

    WATO:
    * Changed row selection in WATO to new row selection mechanism
    * Bulk action buttons are shown at the top of hostlists too when the lists
      have more than 10 list items
    * New function for backup and restore of the configuration

    Livestatus:
    * FIX: fix compile error in TableLog.cc by including stddef.h
    * FIX: tables comments and downtimes now honor AuthUser
    * Table log honors AuthUser for entries that belong to hosts
      (not for external commands, though. Sorry...)
    * FIX: fix Stats: sum/min/max/avg for columns of type time

1.1.11i3:
    Core, Setup, etc.:
    * FIX: allow host names to have spaces
    * --snmpwalk: fix missing space in case of HEX strings
    * cmk --restore: be aware of counters and cache being symbolic links
    * do_rrd_update: direct RRD updates have completely been removed.
      Please use rrdcached in case of performance problems.
    * install_nagios.sh has finally been removed (was not maintained anyway).
      Please use OMD instead.
    * Inventory functions now only take the single argument 'info'. The old
      style FUNC(checkname, info) is still supported but deprecated.
    * Show datasource program on cmk -D
    * Remove .f12 compile helper files from agents directory
    * Output missing sections in case of "WARNING - Only __ output of __..."
    * Remove obsolete code of snmp_info_single
    * Remove 'Agent version (unknown)' for SNMP-only hosts
    * Options --version, --help, --man, --list-checks and --packager now
      work even with errors in the configuration files
    * Minor layout fix in check man-pages

    Checks & Agents:
    * FIX: hr_mem: take into account cache and buffers
    * FIX: printer_pages: workaround for trailing-zero bug in HP Jetdirect
    * mk_logwatch: allow to set limits in processing time and number of
      new log messages per log file
    * Windows Agent: Now supports direct execution of powershell scripts
    * local: PNP template now supports multiple performance values
    * lnx_if: make lnx_if the default interface check for Linux
    * printer_supply: support non-Ascii characters in items like
      "Resttonerbehälter". You need to define snmp_character_encodings in main.mk
    * mem.win: new dedicated memory check for Windows (see Migration notes)
    * hr_mem: added Perf-O-Meter
    * Renamed all temperature checks to "Temperature %s". Please
      read the migration notes!
    * df and friends: enabled trend performance data per default. Please
      carefully read the migration notes!
    * diskstat: make summary mode the default behavious (one check per host)

    MK Livestatus:
    * WaitObject: allow to separate host name and service with a semicolon.
      That makes host names containing spaces possible.
    * Better error messages in case of unimplemented operators

    Multisite:
    * FIX: reschedule now works for host names containing spaces
    * FIX: correctly sort log views in case of multi site setups
    * FIX: avoid seven broken images in case of missing PNP graphs
    * FIX: Fixed javascript errors when opening dashboard in IE below 9
    * FIX: Views: Handling deprecated value "perpage" for option
      column_headers correctly
    * FIX: Fixed javascript error when saving edited views without sidebar
    * FIX: Showing up PNP hover menus above perfometers
    * Host/Service Icon column is now modularized and can be extended using
      the multisite_icons list.
    * New sorters for time and line number of logfile entries
    * Bookmarks snapin: save relative URLs whenever possible
    * Man-Pages of Check_MK checks shown in Multisite honor OMD's local hierarchy
    * nicer output of substates, translate (!) and (!!) into HTML code
    * new command for clearing modified attributes (red cross, green checkmark)
    * Perf-O-Meters: strip away arguments from check_command (e.g.
      "check-foo!17!31" -> "check-foo").
    * Added several missing i18n strings in view editor
    * Views can now be sorted by the users by clicking on the table headers.
      The user sort options are not persisted.
    * Perf-O-Meters are now aware if there really is a PNP graph

    WATO:
    * Show error message in case of empty inventory due to agent error
    * Commited audit log entries are now pages based on days
    * Added download link to download the WATO audit log in CSV format

1.1.11i2:
    Core, Setup, etc.:
    * FIX: sort output of cmk --list-hosts alphabetically
    * FIX: automatically remove leading and trailing space from service names
      (this fixes a problem with printer_pages and an empty item)
    * Great speed up of cmk -N/-C/-U/-R, especially when number of hosts is
      large.
    * new main.mk option delay_precompile: if True, check_mk will skip Python 
      precompilation during cmk -C or cmk -R, but will do this the first 
      time the host is checked.  This speeds up restarts. Default is False.
      Nagios user needs write access in precompiled directory!
    * new config variable agent_ports, allowing to specify the agent's
      TCP port (default is 6556) on a per-host basis.
    * new config variable snmp_ports, allowing to specify the UDP port
      to used with SNMP, on a per-host basis.
    * new config variable dyndns_hosts. Hosts listed in this configuration
      list (compatible to bulkwalk_hosts) use their hostname as IP address.
    
    Checks & Agents:
    * FIX: AIX agent: output name of template in case of MRPE
    * FIX: cisco_temp: skip non-present sensors at inventory
    * FIX: apc_symmetra: fix remaining runtime calculation (by factor 100)
    * FIX: Added PNP-template for winperf_phydisk
    * FIX: if64: fix UNKNOWN in case of non-unique ifAlias
    * FIX: lnx_if/if/if64: ignore percentual traffic levels on NICs without
           speed information.
    * FIX: cisco_temp_perf: add critical level to performance data
    * FIX: windows agent: hopefully fix case with quotes in directory name
    * FIX: printer_supply: fixed logic of Perf-O-Meter (mixed up crit with ok)
    * FIX: Solaris agent: reset localization to C, fixes problems with statgrab
    * FIX: blade_*: fix SNMP scan function for newer firmwares (thanks to Carlos Peón)
    * snmp_uptime, snmp_info: added scan functions. These checks will now
      always be added. Please use ingored_checktypes to disable, if non needed.
    * brocade_port: check for Brocade FC ports has been rewritten with
      lots of new features.
    * AIX agent now simulates <<<netctr>>> output (by Jörg Linge)
    * mbg_lantime_state: Handling refclock offsets correctly now; Changed
      default thresholds to 5/10 refclock offset
    * brocade_port: parameter for phystate, opstate and admstate can now
      also be lists of allowed states.
    * lnx_if: treat interfaces without information from ethtool as
      softwareLoopback interface. The will not be found by inventory now.
    * vbox_guest: new check for checking guest additions of Linux virtual box hosts
    * if/if64: Fixed bug in operstate detection when using old tuple based params
    * if/if64: Fixed bug in operstate detection when using tuple of valid operstates
    * mk_oracle: Added caching of results to prevent problems with long
    running SQL queries. Cache is controlled by CACHE_MAXAGE var which is preset to
    120 seconds 
    * mk_oracle: EXCLUDE_<sid>=ALL or EXCLUDE_<sid>=oracle_sessions can be
    used to exclude specific checks now
    * mk_oracle: Added optional configuration file to configure the new options
    * j4p_performance agent plugin: Supports basic/digest auth now
    * New checks j4p_performance.threads and j4p_performance.uptime which
      track the number of threads and the uptime of a JMX process
    * j4p_performance can fetch app and servlet specific status data. Fetching
      the running state, number of sessions and number of requests now. Can be
      extended via agent configuration (j4p.cfg).
    * Added some preflight checks to --scan-parents code
    * New checks netapp_cluster, netapp_vfiler for checking NetAPP filer 
      running as cluster or running vfilers.
    * megaraid_pdisks: Better handling of MegaCli output (Thanks to Bastian Kuhn)
    * Windows: agent now also sends start type (auto/demand/disabled/boot/system)
    * Windows: inventory_services now allowes regexes, depends and state/start type
      and also allows host tags.

    Multisite:
    * FIX: make non-Ascii characters in services names work again
    * FIX: Avoid exceptions in sidebar on Nagios restart
    * FIX: printer_supply perfometer: Using white font for black toners
    * FIX: ipmi: Skipping items with invalid data (0.000 val, "unspecified" unit) in summary mode
    * FIX: ipmi: Improved output formating in summary mode
    * FIX: BI - fixed wrong variable in running_on aggregation function
    * FIX: "view_name" variable missing error message when opening view.py
      while using the "BI Aggregation Groups" and "Hosts" snapins in sidebar
    * FIX: Fixed styling of form input elements in IE + styling improvements
    * FIX: Fixed initial folding state on page loading on pages with multiple foldings opened
    * Introduced basic infrastructure for multilanguage support in Multisite
    * Make 'Views' snapin foldable
    * Replace old main view by dashboard
    * Sidebar: Snapins can register for a triggered reload after a nagios
      restart has been detected. Check interval is 30 seconds for now.
    * Quicksearch snapin: Reloads host lists after a detected nagios restart.
    * New config directory multisite.d/ - similar to conf.d/
    * great speed up of HTML rendering
    * support for Python profiling (set profile = True in multisite.mk, profile
      will be in var/check_mk/web)
    * WATO: Added new hook "active-changes" which calls the registered hosts
      with a dict of "dirty" hosts
    * Added column painter for host contacts
    * Added column painters for contact groups, added those to detail views
    * Added filters for host and service contact groups
    * Detail views of host/service now show contacts
    * Fix playing of sounds: All problem views now have play_sounds activated,
      all other deactivated.
    * Rescheduling of Check_MK: introduce a short sleep of 0.7 sec. This increases
      the chance of the passive services being updated before the repaint.
    * Added missing i18n strings in filter section of view editor
    * Added filter and painter for the contact_name in log table
    * Added several views to display the notification logs of Nagios

    WATO:
    * Configration files can now be administered via the WEB UI
      (config_files in multisite.mk is obsolete)
    * Snapin is tree-based and foldable
    * Bulk operation on host lists (inventory, tags changed, etc)
    * Easy search operation in host lists
    * Dialog for global host search
    * Services dialog now tries to use cached data. On SNMP hosts
      no scan will be done until new button "Full Scan" is pressed.

    BI:
    * FIX: Fixed displaying of host states (after i18n introduction)h
    * FiX: Fixed filter for aggregation group
    * FIX: Fixed assumption button for services with non-Ascii-characters

    MK Livestatus:
    * FIX: fix compile problem on Debian unstable (Thanks to Sven Velt)
    * Column aggregation (Stats) now also works for perf_data
    * New configuration variable data_encoding and full UTF-8 support.
    * New column contact_groups in table hosts and services (thanks to
      Matthew Kent)
    * New headers Negate:, StatsNegate: and WaitConditionNegate:

1.1.11i1:
    Core, Setup, etc.:
    * FIX: Avoid duplicate SNMP scan of checktypes containing a period
    * FIX: honor ignored_checktypes also on SNMP scan
    * FIX: cmk -II also refreshes cluster checks, if all nodes are specified
    * FIX: avoid floating points with 'e' in performance data
    * FIX: cmk -D: drop obsolete (and always empty) Notification:
    * FIX: better handling of broken checks returning empty services
    * FIX: fix computation of weight when averaging
    * FIX: fix detection of missing OIDs (led to empty lines) 
    * SNMP scan functions can now call oid(".1.3.6.1.4.1.9.9.13.1.3.1.3.*")
      That will return the *first* OID beginning with .1.3.6.1.4.1.9.9.13.1.3.1.3
    * New config option: Set check_submission = "file" in order to write
      check result files instead of using Nagios command pipe (safes
      CPU ressources)
    * Agent simulation mode (for internal use and check development)
    * Call snmpgetnext with the option -Cf (fixes some client errors)
    * Call snmp(bulk)walk always with the option -Cc (fixes problems in some
      cases where OIDs are missing)
    * Allow merging of dictionary based check parameters
    * --debug now implies -v
    * new option --profile: creates execution profile of check_mk itself
    * sped up use of stored snmp walks
    * find configuration file in subdirectories of conf.d also
    * check_mk_templates.cfg: make check-mk-ping take arguments

    Multisite:
    * FIX: Display limit-exceeded message also in multi site setups
    * FIX: Tactical Overview: fix unhandled host problems view
    * FIX: customlinks snapin: Suppressing exception when no links configured
    * FIX: webservice: suppress livestatus errors in multi-site setups
    * FIX: install missing example icons in web/htdocs/images/icons
    * FIX: Nagios-Snapin: avoid duplicate slash in URL
    * FIX: custom_style_sheet now also honored by sidebar
    * FIX: ignore case when sorting groups in ...groups snapin
    * FIX: Fixed handling of embedded graphs to support the changes made to
    * FIX: avoid duplicate import of plugins in OMD local installation
    the PNP webservice
    * FIX: Added host_is_active and host_flapping columns for NagStaMon views
    * Added snmp_uptime, uptime and printer_supply perfometers
    * Allow for displaying service data in host tables
    * View editor foldable states are now permament per user
    * New config variable filter_columns (default is 2)

    BI:
    * Added new component BI to Multisite.

    WATO:
    * FIX: fix crash when saving services after migration from old version
    * Allow moving hosts from one to another config file

    Checks & Agents:
    * FIX: hr_mem: ignore devices that report zero memory
    * FIX: cisco_power: fix syntax error in man page (broke also Multisite)
    * FIX: local: fixed search for custom templates PNP template
    * FIX: if/if64: always generate unique items (in case ifAlias is used)
    * FIX: ipmi: fix ugly ouput in case of warning and error
    * FIX: vms_df: fix, was completely broken due to conversion to df.include
    * FIX: blade_bays: add missing SNMP OIDs (check was always UNKNOWN)
    * FIX: df: fix layout problems in PNP template
    * FIX: df: fix trend computation (thanks to Sebastian Talmon)
    * FIX: df: fix status in case of critical trend and warning used
    * FIX: df: fix display of trend warn/crit in PNP-graph
    * FIX: cmctc: fix inventory in case of incomplete entries
    * FIX: cmctc: add scan function
    * FIX: ucd_cpu_load and ucd_cpu_util: make scan function find Rittal
    * FIX: ucd_cpu_util: fix check in case of missing hi, si and st
    * FIX: mk_logwatch: improve implementation in order to save RAM
    * FIX: mk_oracle: Updated tablespace query to use 'used blocks' instead of 'user blocks'
    * FIX: mk_oracle: Fixed computation for TEMP table spaces
    * FIX: bluecoat_sensors: Using scale parameter provided by the host for reported values
    * FIX: fjdarye60_devencs, fjdarye60_disks.summary: added snmp scan functions
    * FIX: decru_*: added snmp scan functions
    * FIX: heartbeat_rscstatus handles empty agent output correctly
    * FIX: hp_procurve_cpu: fix synatx error in man page
    * FIX: hp_procurve_memory: fix syntax error in man page
    * FIX: fc_brocade_port_detailed: fix PNP template in MULTIPLE mode
    * FIX: ad_replication.bat only generates output on domain controllers now.
           This is useful to prevent checks on non DC hosts (Thanks to Alex Greenwood)
    * FIX: cisco_temp_perf: handle sensors without names correctly
    * printer_supply: Changed order of tests. When a printer reports -3 this
      is used before the check if maxlevel is -2.
    * printer_supply: Skipping inventory of supplies which have current value
    and maxlevel both set to -2.
    * cisco_locif: The check has been removed. Please switch to if/if64
      has not the index 1
    * cisco_temp/cisco_temp_perf: scan function handles sensors not beginning
      with index 1
    * df: split PNP graphs for growth/trend into two graphs
    * omd_status: new check for checking status of OMD sites
    * printer_alerts: Added new check for monitoring alert states reported by
      printers using the PRINTER-MIB
    * diskstat: rewritten check: now show different devices, r+w in one check
    * canon_pages: Added new check for monitoring processed pages on canon
    printer/multi-function devices
    * strem1_sensors: added check to monitor sensors attached to Sensatorinc EM1 devices
    * windows_update: Added check to monitor windows update states on windows
      clients. The check monitors the number of pending updates and checks if
      a reboot is needed after updates have been installed.
    * lnx_if: new check for Linux NICs compatible with if/if64 replacing 
      netif.* and netctr.
    * if/if64: also output performance data if operstate not as expected
    * if/if64: scan function now also detects devices where the first port
    * if/if64: also show perf-o-meter if speed is unknown
    * f5_bigip_pool: status of F5 BIP/ip load balancing pools
    * f5_bigip_vserver: status of F5 BIP/ip virtual servers
    * ipmi: new configuration variable ipmi_ignored_sensors (see man page)
    * hp_procurve_cpu: rename services description to CPU utilization
    * ipmi: Linux agent now (asynchronously) caches output of ipmitool for 20 minutes
    * windows: agent has new output format for performance counters
    * winperf_process.util: new version of winperf.cpuusage supporting new agent
    * winperf_system.diskio: new version of winperf.diskstat supporting new agent
    * winperf_msx_queues: new check for MS Exchange message queues
    * winperf_phydisk: new check compatible with Linux diskstat (Disk IO per device!)
    * smart.temp/smart.stats: added new check for monitoring health of HDDs
      using S.M.A.R.T
    * mcdata_fcport: new check for ports of MCData FC Switches
    * hp_procurve_cpu: add PNP template
    * hp_procurve_cpu: rename load to utilization, rename service to CPU utilizition
    * df,df_netapp,df_netapp32,hr_fs,vms_df: convert to mergeable dictionaries
    * mbg_lantime_state,mbg_lantime_refclock: added new checks to monitor 
      Meinberg LANTIME GPS clocks

    Livestatus:
    * Updated Perl API to version 0.74 (thanks to Sven Nierlein)

1.1.10:
    Core, Setup, etc.:
    * --flush now also deletes all autochecks 
    
    Checks & Agents:
    * FIX: hr_cpu: fix inventory on 1-CPU systems (thanks to Ulrich Kiermayr)


1.1.10b2:
    Core, Setup, etc.:
    * FIX: setup.sh on OMD: fix paths for cache and counters
    * FIX: check_mk -D did bail out if host had no ip address
    * cleanup: all OIDs in checks now begin with ".1.3.6", not "1.3.6"

    WATO:
    * FIX: Fixed bug that lost autochecks when using WATO and cmk -II together

    Checks & Agents:
    * Added check man pages for systemtime, multipath, snmp_info, sylo,
      ad_replication, fsc_fans, fsc_temp, fsc_subsystems
    * Added SNMP uptime check which behaves identical to the agent uptime check


1.1.10b1:
    Core, Setup, etc.:
    * FIX: do not assume 127.0.0.1 as IP address for usewalk_hosts if
      they are not SNMP hosts.
    * FIX: precompile: make sure check includes are added before actual
      checks
    * FIX: setup.sh: do not prepend current directory to url_prefix
    * FIX: output agent version also for mixed (tcp|snmp) hosts
    * RPM: use BuildArch: noarch in spec file rather than as a command
      line option (thanks to Ulrich Kiermayr)
    * setup.sh: Allow to install Check_MK into existing OMD site (>= 0.46).
      This is still experimental!

    Checks & Agents:
    * FIX: Windows agent: fix output of event ID of log messages
    * FIX: if/if64: output speed correctly (1.50MB/s instead of 1MB/s)
    * FIX: drbd now handles output of older version without an ep field
    * FIX: repaired df_netapp32
    * FIX: Added SNMP scan function of df_netapp and df_netapp32
    * FIX: repaired apc_symmetra (was broken due to new option -Ot 
      for SNMP)
    * FIX: df, hr_fs and other filesystem checks: fix bug if using
      magic number. levels_low is now honored.
    * FIX: scan function avoids hr_cpu and ucd_cpu_utilization
      at the same time
    * FIX: HP-UX agent: fixed output of df for long mount points
      (thanks to Claas Rockmann-Buchterkirche)
    * FIX: df_netapp/32: fixed output of used percentage (was always
      0% due to integer division)
    * FIX: fixed manual of df (magic_norm -> magic_normsize)
    * FIX: removed filesystem_trend_perfdata. It didn't work. Use
      now df-parameter "trend_perfdata" (see new man page of df)
    * FIX: cisco_temp_perf: fix return state in case of WARNING (was 0 = OK)
    * FIX: repair PNP template for df when using trends
    * FIX: cisco_qos: fix WATO exception (was due to print command in check)
    * FIX: check_mk check: fixed template for execution time
    * FIX: blade_health, fc_brocade_port_detailed removed debug outputs
    * FIX: netapp_volumes: The check handled 64-bit aggregates correctly
    * FIX: netapp_volumes: Fixed snmp scan function
    * FIX: blade_*: Fixed snmp scan function
    * FIX: nfsmount: fix exception in check in case of 'hanging'
    * systemtime: new simple check for time synchronization on Windows
      (needs agent update)
    * Added Perf-O-Meter for non-df filesystem checks (e.g. netapp)
    * hp_proliant_*: improve scan function (now just looks for "proliant")

    Multisite:
    * FIX: fix json/python Webservice

1.1.9i9:
    Core, Setup, etc.:
    * FIX: check_mk_templates.cfg: add missing check_period for hosts
      (needed for Shinken)
    * FIX: read *.include files before checks. Fixes df_netapp not finding
      its check function
    * FIX: inventory checks on SNMP+TCP hosts ignored new TCP checks
    * local.mk: This file is read after final.mk and *not* backup up
      or restored
    * read all files in conf.d/*.mk in alphabetical order now.
    * use snmp commands always with -Ot: output time stamps as UNIX epoch
      (thanks to Ulrich Kiermayr)

    Checks & Agents:
    * ucd_cpu_load: new check for CPU load via UCD SNMP agent
    * ucd_cpu_util: new check for CPU utilization via UCD SNMP agent
    * steelhead_status: new check for overall health of Riverbed Steelhead appliance
    * steelhead_connections: new check for Riverbed Steelhead connections
    * df, df_netapp, df_netapp32, hr_fs, vms_df: all filesystem checks now support
      trends. Please look at check manpage of df for details.
    * FIX: heartbeat_nodes: Fixed error handling when node is active but at least one link is dead
    * 3ware_units: Handling INITIALIZING state as warning now
    * FIX: 3ware_units: Better handling of outputs from different tw_cli versions now
    * FIX: local: PNP template for local now looks in all template directories for
      specific templates (thanks to Patrick Schaaf)

    Multisite:
    * FIX: fix "too many values to unpack" when editing views in single layout
      mode (such as host or service detail)
    * FIX: fix PNP icon in cases where host and service icons are displayed in 
      same view (found by Wolfgang Barth)
    * FIX: Fixed view column editor forgetting pending changes to other form
           fields
    * FIX: Customlinks snapin persists folding states again
    * FIX: PNP timerange painter option field takes selected value as default now
    * FIX: Fixed perfometer styling in single dataset layouts
    * FIX: Tooltips work in group headers now
    * FIX: Catching exceptions caused by unset bandwidth in interface perfometer

    WATO:
    * FIX: fix problem with vanishing services on Windows. Affected were services
      containing colons (such as fs_C:/).

    Livestatus:
    * FIX: fix most compiler warnings (thanks to patch by Sami Kerola)
    * FIX: fix memory leak. The leak caused increasing check latency in some
      situations
    
1.1.9i8:
    Multisite:
    * New "web service" for retrieving data from views as JSON or 
      Python objects. This allows to connect with NagStaMon 
      (requires patch in NagStaMon). Simply add &output_format=json
      or &output_format=python to your view URL.
    * Added two builtin views for NagStaMon.
    * Acknowledgement of problem now has checkboxes for sticky,
      send notification and persisten comment
    * Downtimes: allow to specify fixed/flexible downtime
    * new display_options d/D for switching on/off the tab "Display"
    * Improved builtin views for downtimes
    * Bugfix: Servicegroups can be searched with the quicksearch snapin using
      the 'sg:' prefix again

    WATO:
    * Fixed problem appearing at restart on older Python version (RH)

1.1.9i7:
    Core, Setup, etc.:
    * Fix crash on Python 2.4 (e.g. RedHat) with fake_file
    * Fixed clustering of SNMP hosts
    * Fix status output of Check_MK check in mixed cluster setups

    Checks & Agents:
    * PNP templates for if/if64: fix bugs: outgoing packets had been
      same as incoming, errors and discards were swapped (thanks to 
      Paul Freeman)
    * Linux Agent: Added suport for vdx and xvdx volumes (KVM+Virtio, XEN+xvda)

    Multisite:
    * Fix encoding problem when host/service groups contain non-ascii
      characters.

    WATO:
    * Fix too-long-URL problem in cases of many services on one host


1.1.9i6:
    INCOMPATIBLE CHANGES:
    * Removed out-dated checks blade_misc, ironport_misc and snia_sml. Replaced
      with dummy checks begin always UNKNOWN.

    Core, Setup, etc.:
    * cmk -D: show ip address of host 
    * Fix SNMP inventory find snmp misc checks inspite of negative scan function
    * Fix output of MB and GB values (fraction part was zero)

    Checks & Agents:
    * megaraid_ldisks: remove debug output
    * fc_brocade_port: hide on SNMP scan, prefer fc_brocade_port_detailed
    * fc_brocade_port_detailed: improve scan function, find more devices
    * New agent for HP-UX
    * hpux_cpu: new check for monitoring CPU load average on HP-UX
    * hpux_if: New check for monitoring NICs on HP-UX (compatible to if/if64)
    * hpux_multipath: New check for monitoring Multipathing on HP-UX
    * hpux_lvm: New check for monitoring LVM mirror state on HP-UX
    * hpux_serviceguard: new check for monitoring HP-UX Serviceguard
    * drbd: Fixed var typo which prevented inventory of drbd general check
      (Thanks to Andreas Behler)
    * mk_oracle: new agent plugin for monitoring ORACLE (currently only
      on Linux and HP-UX, but easily portable to other Unices)
    * oracle_sessions: new check for monitoring the current number of active
      database sessions.
    * oracle_logswitches: new check for monitoring the number of logswitches
      of an ORACLE instances in the last 60 minutes.
    * oracle_tablespaces: new check for monitoring size, state and autoextension
      of ORACLE tablespaces.
    * h3c_lanswitch_cpu: new check for monitoring CPU usage of H3C/HP/3COM switches
    * h3c_lanswitch_sensors: new check for monitoring hardware sensors of H3C/HP/3COM switches
    * superstack3_sensors: new check for monitoring hardware sensors of 3COM Superstack 3 switches

    Multisite:
    * Fixed aligns/widths of snapin contents and several small styling issues
    * Fixed links and border-styling of host matrix snapin
    * Removed jQuery hover menu and replaced it with own code

1.1.9i5:
    Multisite:
    * custom notes: new macros $URL_PREFIX$ and $SITE$, making 
      multi site setups easier
    * new intelligent logwatch icon, using url_prefix in multi site
      setups


1.1.9i4:
    Core, Setup, etc.:
    * added missing 'register 0' to host template
    * setup: fix creation of symlink cmk if already existing

    Multisite:
    * New reschedule icon now also works for non-local sites.
    * painter options are now persisted on a per-user-base
    * new optional column for displaying host and service comments
      (not used in shipped views but available in view editor)

    Livestatus:
    * Check for buffer overflows (replace strcat with strncat, etc.)
    * Reduce number of log messages (reclassify to debug)

    Checks & Agents:
    * apc_symmetra: handle empty SNMP variables and treat as 0.


1.1.9i3:
    INCOMPATIBLE CHANGES:
    * You need a current version of Livestatus for Multisite to work!
    * Multisite: removed (undocumented) view parameters show_buttons and show_controls.
      Please use display_options instead.
    * Finally removed deprecated filesystem_levels. Please use check_parameters instead.
    * Livestatus: The StatsGroupBy: header is still working but now deprecated.
      Please simply use Columns: instead. If your query contains at least one Stats:-
      header than Columns: has the meaning of the old StatsGroupBy: header

    Core, Setup, etc.:
    * Create alias 'cmk' for check_mk in bin/ (easier typing)
    * Create alias 'mkp' for check_mk -P in bin/ (easier typing) 

    Multisite:
    * Each column can now have a tooltip showing another painter (e.g.
      show the IP address of a host when hovering over its name)
    * Finally show host/services icons from the nagios value "icon_image".
      Put your icon files in /usr/share/check_mk/web/htdocs/images/icons.
      OMD users put the icons into ~/local/share/check_mk/web/htdocs/images/icons.
    * New automatic PNP-link icons: These icons automatically appear, if
      the new livestatus is configured correctly (see below). 
    * new view property "hidebutton": allow to hide context button to a view.
    * Defaults views 'Services: OK', 'Services: WARN, etc. do now not create
      context buttons (cleans up button bar).
    * new HTML parameter display_options, which allows to switch off several
      parts of the output (e.g. the HTML header, external links, etc).
    * View hoststatus: show PNP graph of host (usually ping stats)
    * new tab "Display": here the user can choose time stamp
      display format and PNP graph ranges
    * new column "host_tags", showing the Check_MK host tags of a host
    * new datasource "alert_stats" for computing alert statistics
    * new view "Alert Statistics" showing alert statistics for all hosts
      and services
    * Sidebar: Fixed snapin movement to the bottom of the snapin list in Opera
    * Sidebar: Fixed scroll position saving in Opera
    * Fixed reloading button animation in Chrome/IE (Changed request to async mode)
    * Sidebar: Removed scrollbars of in older IE versions and IE8 with compat mode
    * Sidebar: Fixed scrolling problem in IE8 with compat mode (or maybe older IE versions)
      which broke the snapin titles and also the tactical overview table
    * Sidebar: Fixed bulletlist positioning
    * Sidebar: The sidebar quicksearch snapin is case insensitive again
    * Fixed header displaying on views when the edit button is not shown to the user
    * View pages are not refreshed when at least one form (Filter, Commands,
      Display Options) is open
    * Catching javascript errors when pages from other domain are opened in content frame
    * Columns in view editor can now be added/removed/moved easily

    Checks & Agents:
    * Fixed problem with OnlyFrom: in Linux agent (df didn't work properly)
    * cups_queues: fixed plugin error due to invalid import of datetime,
      converted other checks from 'from datetime import...' to 'import datetime'.
    * printer_supply: handle the case where the current value is missing
    * megaraid_ldisks: Fixed item detection to be compatible with different versions of megaraid
    * Linux Agent: Added new 3ware agent code to support multiple controllers
      (Re-inventory of 3ware checks needed due to changed check item names)

    Livestatus:
    * new column pnpgraph_present in table host and service. In order for this
      column to work you need to specify the base directory of the PNP graphs
      with the module option pnp_path=, e.g. pnp_path=/omd/sites/wato/var/pnp4nagios/perfdata
    * Allow more than one column for StatsGroupBy:
    * Do not use function is_contact_member_of_contactgroup anymore (get compatible
      with Nagios CVS)
    * Livestatus: log timeperiod transitions (active <-> inactive) into Nagios
      log file. This will enable us to create availability reports more simple
      in future.

    Multisite:
    * allow include('somefile.mk') in multisite.mk: Include other files.
      Paths not beginning with '/' are interpreted relative to the directory
      of multisite.mk

    Livestatus:
    * new columns services_with_info: similar to services_with_state but with
      the plugin output appended as additional tuple element. This tuple may
      grow in future so do not depend on its length!

1.1.9i2:
    Checks & Agents:
    * ibm_imm_health: fix inventory function
    * if/if64: fix average line in PNP-template, fix display of speed for 20MBit
      lines (e.g. Frame Relay)

    Multisite:
    * WATO: Fixed omd mode/site detection and help for /etc/sudoers
    * WATO: Use and show common log for pending changes 
    * Sidebar Quicksearch: Now really disabling browser built-in completion
      dropdown selections
    
1.1.9i1:
    INCOMPATIBLE CHANGES:
    * TCP / SNMP: hosts using TCP and SNMP now must use the tags 'tcp'
      and 'snmp'. Hosts with the tag 'ping' will not inventorize any
      service. New configuration variable tcp_hosts.
    * Inventory: The call syntax for inventory has been simplified. Just
      call check_mk -I HOSTNAME now. Omit the "tcp" or "snmp". If you
      want to do inventory just for certain check types, type "check_mk --checks=snmp_info,if -I hostnames..."
      instead
    * perfdata_format now defaults to "pnp". Previous default was "standard".
      You might have to change that in main.mk if you are not using PNP (only
      relevant for MRPE checks)
    * inventory_check_severity defaults to 1 now (WARNING)
    * aggregation_output_format now defaults to "multiline"
    * Removed non_bulkwalk_hosts. You can use bulkwalk_hosts with NEGATE
      instead (see docu)
    * snmp_communites is now initialized with [], not with {}. It cannot
      be a dict any longer.
    * bulkwalk_hosts is now initizlized with []. You can do += here just
      as with all other rule variables.
    * Configuration check (-X) is now always done. It is now impossible to
      call any Check_MK action with an invalid configuration. This saves
      you against mistyped variables.
    * Check kernel: converted performance data from counters to rates. This
      fixes RRD problems (spikes) on reboots and also allows better access 
      to the peformance data for the Perf-O-Meters.  Also changed service 
      descriptions. You need to reinventurize the kernel checks. Your old
      RRDs will not be deleted, new ones will be created.
    * Multisite: parameters nagios_url, nagios_cgi_url and pnp_url are now
      obsolete. Instead the new parameter url_prefix is used (which must
      end with a /).

    Core, Setup, etc.:
    * Improve error handling: if hosts are monitored with SNMP *and* TCP,
      then after an error with one of those two agents checks from the
      other haven't been executed. This is fixed now. Inventory check
      is still not complete in that error condition.
    * Packages (MKP): Allow to create and install packages within OMD!
      Files are installed below ~/local/share/check_mk. No root permissions
      are neccessary
    * Inventory: Better error handling on invalid inventory result of checks
    * setup.sh: fix problem with missing package_info (only appears if setup
      is called from another directory)
    * ALL_SERVICES: Instead of [ "" ] you can now write ALL_SERVICES
    * debug_log: also output Check_MK version, check item and check parameters
    * Make sure, host has no duplicate service - this is possible e.g. by
      monitoring via agent and snmp in parallel. duplicate services will
      make Nagios reject the configuration.
    * --snmpwalk: do not translate anymore, use numbers. All checks work
      with numbers now anyway.
    * check_mk -I snmp will now try all checktypes not having an snmp scan
      function. That way all possible checks should be inventorized.
    * new variable ignored_checks: Similar to ignored_checktypes, but allows
      per-host configuration
    * allow check implementations to use common include files. See if/if64
      for an example
    * Better handling for removed checks: Removed exceptions in check_mk calls
      when some configured checks have been removed/renamed

    Checks & Agents:
    * Renamed check functions of imm_health check from test_imm to imm_health
      to have valid function and check names. Please remove remove from
      inventory and re-inventory those checks.
    * fc_brocade_port_detailed: allow to specify port state combinations not 
      to be critical
    * megaraid_pdisks: Using the real enclosure number as check item now
    * if/if64: allow to configure averaging of traffic over time (e.g. 15 min) 
      and apply traffic levels and averaged values. Also allow to specify relative
      traffic levels. Allow new parameter configuration via dictionary. Also
      allow to monitor unused ports and/or to ignore link status.
    * if/if64: Added expected interface speed to warning output
    * if/if64: Allow to ignore speed setting (set target speed to None)
    * wut_webtherm: handle more variants of WuT Webtherms (thanks to Lefty)
    * cisco_fan: Does not inventorize 'notPresent' sensors anymore. Improved output
    * cisco_power: Not using power source as threshold anymore. Improved output
    * cisco_fan: Does not inventorize 'notPresent' sensors anymore. Improved output
    * cisco_power: Not using power source as threshold anymore. Improved output
    * cisco_power: Excluding 'notPresent' devices from inventory now
    * cisco_temp_perf: Do not crash if device does not send current temperature
    * tcp_conn_stats: new check for monitoring number of current TCP connections
    * blade_*: Added snmp scan functions for better automatic inventory
    * blade_bays: Also inventorizes standby blades and has a little more
                  verbose output.
    * blade_blowers: Can handle responses without rpm values now. Improved output
    * blade_health: More detailed output on problems
    * blade_blades: Added new check for checking the health-, present- and
                    power-state of IBM Bladecenter blades
    * win_dhcp_pools: Several cleanups in check
    * Windows agent: allow restriction to ip addresses with only_hosts (like xinetd)
    * heartbeat_rscstatus: Catching empty output from agent correctly
    * tcp_conn_stats: Fixed inventory function when no conn stats can be inventoried
    * heartbeat_nodes: fix Linux agent for hostname with upper case letters (thanks to
            Thorsten Robers)
    * heartbeat_rscstatus: Catching empty output from agent correctly
    * heartbeat_rscstatus: Allowing a list as expected state to expect multiple OK states
    * win_dhcp_pools agent plugin: Filtering additional error message on
      systems without dhcp server
    * j4p_performance: Added experimental agent plugin fetching data via 
      jmx4perl agent (does not need jmx4perl on Nagios)
    * j4p_performance.mem: added new experimental check for memory usage via JMX.
    * if/if64: added Perf-O-Meter for Multisite
    * sylo: fix performance data: on first execution (counter wrap) the check did
      output only one value instead of three. That lead to an invalid RRD.
    * Cleaned up several checks to meet the variable naming conventions
    * drbd: Handling unconfigured drbd devices correctly. These devices are
      ignored during nventory
    * printer_supply: In case of OKI c5900 devices the name of the supply units ins not
      unique. The color of the supply unit is reported in a dedicated OID and added to the
      check item name to have a unique name now.
    * printer_supply: Added simple pnp template to have better graph formating for the check results
    * check_mk.only_from: new check for monitoring the IP address access restriction of the
      agent. The current Linux and Windows agents provide this information.
    * snmp_info check: Recoded not to use snmp_info_single anymore
    * Linux Agent: Fixed <<<cpu>>> output on SPARC machines with openSUSE
    * df_netapp/df_netapp32: Made check inventory resistant against empty size values
    * df_netapp32: Added better detection for possible 32bit counter wrap
    * fc_brocade_port_detailed: Made check handle phystate "noSystemControlAccessToSlot" (10)
      The check also handles unknown states better now
    * printer_supply: Added new parameter "printer_supply_some_remaining_status" to
      configure the reported state on small remaining capacity.
    * Windows agent: .vbs scripts in agents plugins/ directory are executed
      automatically with "cscript.exe /Nologo" to prevent wrong file handlers
    * aironet_clients: Only counting clients which don't have empty values for strength
    * statgrab_disk: Fixed byte calculation in plugin output
    * statgrab_disk: Added inventory function
    * 3ware_disks: Ignoring devices in state NOT-PRESENT during inventory

    Multisite:
    * The custom open/close states of custom links are now stored for each
      user
    * Setting doctype in sidebar frame now
    * Fixed invalid sidebar css height/width definition
    * Fixed repositioning the sidebar scroll state after refreshing the page
    * Fixed mousewheel scrolling in opera/chrome
    * Fixed resize bug on refresh in chrome
    * New view for all services of a site
    * Sidebar snapin site_status: make link target configurable
    * Multisite view "Recently changed services": sort newest first
    * Added options show_header and show_controls to remove the page headers
      from views
    * Cool: new button for an immediate reschedule of a host or service
      check: the view is redisplayed exactly at the point of time when
      Nagios has finished the check. This makes use of MK Livestatus'
      unique waiting feature.

   Livestatus:
    * Added no_more_notifications and check_flapping_recovery_notification
      fields to host table and no_more_notifications field to service table.
      Thanks to Matthew Kent

1.1.8:
    Core, Setup, etc.:
    * setup.sh: turn off Python debugging
    * Cleaned up documentation directory
    * cluster host: use real IP address for host check if cluster has
      one (e.g. service IP address)

    Checks & Agents:
    * Added missing PNP template for check_mk-hr_cpu
    * hr_fs: inventory now ignores filesystem with size 0,
      check does not longer crash on filesystems with size 0
    * logwatch: Fixed typo in 'too many unacknowledged logs' error message
    * ps: fix bug: inventory with fixed user name now correctly puts
      that user name into the resulting check - not None.
    * ps: inventory with GRAB_USER: service description may contain
      %u. That will be replaced with the user name and thus makes the
      service description unique.
    * win_dhcp_pools: better handle invalid agent output
    * hp_proliant_psu: Fixed multiple PSU detection on one system (Thanks to Andreas Döhler)
    * megaraid_pdisks: Fixed coding error
    * cisco_fan: fixed check bug in case of critical state
    * nfsmounts: fix output (free and used was swapped), make output identical to df

    Livestatus:
    * Prohibit { and } in regular expressions. This avoids a segmentation
      fault caused by regcomp in glibc for certain (very unusual) regular
      expressions.
    * Table status: new columns external_command_buffer_slots,
      external_command_buffer_usage and external_command_buffer_max
      (this was implemented according to an idea and special request of
       Heinz Fiebig. Please sue him if this breaks anything for you. I was
       against it, but he thinks that it is absolutely neccessary to have
       this in version 1.1.8...)
    * Table status: new columns external_commands and external_commands_rate
      (also due to Mr. Fiebig - he would have quit our workshop otherwise...)
    * Table downtimes/comments: new column is_service

    Multisite:
    * Snapin Performance: show external command per second and usage and
      size of external command buffer
    * Downtimes view: Group by hosts and services - just like comments
    * Fix links for items containing + (e.g. service descriptionen including
      spaces)
    * Allow non-ASCII character in downtimes and comments
    * Added nagvis_base_url to multisite.mk example configuration
    * Filter for host/service groups: use name instead of alias if 
      user has no permissions for groups

1.1.8b3:
    Core, Setup, etc.:
    * Added some Livestatus LQL examples to documentation
    * Removed cleanup_autochecks.py. Please use check_mk -u now.
    * RRA configuration for PNP: install in separate directory and do not
      use per default, since they use an undocumented feature of PNP.

    Checks & Agents:
    * postfix_mailq: Changed limit last 6 lines which includes all needed
		information
    * hp_proliant_temp/hp_proliant_fans: Fixed wrong variable name
    * hp_procurve_mem: Fixed wrong mem usage calculation
    * ad_replication: Works no with domain controller hostnames like DC02,DC02
    * aironet_client: fix crash on empty variable from SNMP output
    * 3ware_disks, 3ware_units: hopefully repaired those checks
    * added rudimentary agent for HP-UX (found in docs/)

    Multisite:
    * added Perf-O-Meter to "Problems of Host" view
    * added Perf-O-Meter to "All Services" view
    * fix bug with cleaning up persistent connections
    * Multisite now only fetches the available PNP Graphs of hosts/services
    * Quicksearch: limit number of items in dropdown to 80
      (configurable via quicksearch_dropdown_limit)
    * Views of hosts: make counts of OK/WARN/CRIT klickable, new views
      for services of host in a certain state
    * Multisite: sort context buttons in views alphabetically
    * Sidebar drag scrolling: Trying to compensate lost mouse events when
	leaving the sidebar frame while dragging

    Livestatus:
    * check for event_broker_options on start
    * Fix memory leakage caused by Filter: headers using regular expressions
    * Fix two memory leaks in logfile parser

1.1.8b2:
    Core, Setup, etc.:
    * Inventory: skip SNMP-only hosts on non-SNMP checktypes (avoids timeouts)
    * Improve error output for invalid checks
    
    Checks & Agents:
    * fix bug: run local and plugins also when spaces are in path name
      (such as C:\Program Files\Check_MK\plugins
    * mem.vmalloc: Do not create a check for 64 bit architectures, where
      vmalloc is always plenty
    * postfix_mailq: limit output to 1000 lines
    * multipath: handle output of SLES 11 SP1 better
    * if/if64: output operstatus in check output
    * if/if64: inventory now detects type 117 (gigabitEthernet) for 3COM
    * sylo: better handling of counter wraps.

    Multisite:
    * cleanup implementation of how user settings are written to disk
    * fix broken links in 'Edit view -> Try out' situation
    * new macros $HOSTNAME_LOWER$, $HOSTNAME_UPPER$ and $HOSTNAME_TITLE$ for
      custom notes

1.1.8b1:
    Core, Setup, etc.:
    * SNMPv3: allow privProtocol and privPassword to be specified (thanks
      to Josef Hack)
    * install_nagios.sh: fix problem with broken filenames produced by wget
    * install_nagios.sh: updated software to newest versions
    * install_nagios.sh: fix Apache configuration problem
    * install_nagios.sh: fix configuration vor PNP4Nagios 0.6.6
    * config generation: fix host check of cluster hosts
    * config generation: add missing contact groups for summary hosts
    * RPM package of agent: do not overwrite xinetd.d/check_mk, but install
      new version with .rpmnew, if admin has changed his one
    * legacy_checks: fix missing perfdata, template references where in wrong
      direction (thanks Daniel Nauck for his precise investigation)

    Checks & Agents:
    * New check imm_health by Michael Nieporte
    * rsa_health: fix bug: detection of WARNING state didn't work (was UNKNOWN
            instead)
    * check_mk_agent.solaris: statgrab now excludes filesystems. This avoids hanging
      in case of an NFS problem. Thanks to Divan Santana.
    * multipath: Handle new output of multipath -l (found on SLES11 SP1)
    * ntp: fix typo in variable ntp_inventory_mode (fixes inventory problem)
    * if64: improve output formatting of link speed
    * cisco_power: inventory function now ignores non-redundant power supplies
    * zpool_status: new check from Darin Perusich for Solaris zpools

    Multisite:
    * fix several UTF-8 problems: allow non-ascii characters in host names
      (must be UTF 8 encoded!)
    * improve compatibility with Python 2.3
    * Allow loading custom style sheet overriding Check_MK styles by setting
      custom_style_sheet in multisite.mk
    * Host icons show link to detail host, on summary hosts.
    * Fix sidebar problem: Master Control did not display data correctly
    * status_host: honor states even if sites hosting status hosts is disabled
      (so dead-detection works even if local site is disabled)
    * new config variable start_url: set url for welcome page
    * Snapin Quicksearch: if no host is matching, automatically search for
      services
    * Remove links to legacy Nagios GUI (can be added by user if needed)
    * Sidebar Quicksearch: fix several annoyances
    * Views with services of one host: add title with host name and status

    Livestatus:
    * fix memory leak: lost ~4K on memory on each StatsAnd: or StatsOr:
      header (found by Sven Nierlein)
    * fix invalid json output for empty responses (found by Sven Nierlein)
    * fix Stats: avg ___ for 0 matching elements. Output was '-nan' and is
      now '0.0'
    * fix output of floating point numbers: always use exponent and make
      sure a decimal point is contained (this makes JSON/Python detect
      the correct type)

1.1.7i5:
    Core, Setup, etc.:
    * SNMP: do not load any MIB files (speeds up snmpwalk a lot!)
    * legacy_checks: new config variable allowing creating classical
      non-Check_MK checks while using host tags and config options
    * check_mk_objects.cfg: beautify output, use tabs instead of spaces
    * check_mk -II: delete only specified checktypes, allow to reinventorize
      all hosts
    * New option -O, --reload: Does the same as -R, but reloads Nagios
      instead of restarting it.
    * SNMP: Fixed string detection in --snmpwalk calls
    * SNMP: --snmpwalk does walk the enterprises tree correctly now
    * SNMP: Fixed missing OID detection in SNMP check processing. There was a problem
      when the first column had OID gaps in the middle. This affected e.g. the cisco_locif check.
    * install_nagios.sh: correctly detect Ubuntu 10.04.1
    * Config output: make order of service deterministic
    * fix problem with missing default hostgroup

    Multisite:
    * Sidebar: Improved the quicksearch snapin. It can search for services, 
      servicegroups and hostgroups now. Simply add a prefix "s:", "sg:" or "hg:"
      to search for other objects than hosts.
    * View editor: fix bug which made it impossible to add more than 10 columns
    * Service details: for Check_MK checks show description from check manual in
      service details
    * Notes: new column 'Custom notes' which allows customizable notes
      on a per host / per service base (see online docu for details)
    * Configuration: new variable show_livestatus_errors which can be set
      to False in order to hide error about unreachable sites
    * hiding views: new configuration variables hidden_views and visible_views
    * View "Service problems": hide problems of down or unreachable hosts. This
      makes the view consistant with "Tactical Overview"

    Checks & Agents:
    * Two new checks: akcp_sensor_humidity and akcp_sensor_temp (Thanks to Michael Nieporte)
    * PNP-template for kernel: show average of displayed range
    * ntp and ntp.time: Inventory now per default just creates checks for ntp.time (summary check).
      This is controlled by the new variable ntp_inventory_mode (see check manuals).
    * 3ware: Three new checks by Radoslav Bak: 3ware_disks, 3ware_units, 3ware_info
    * nvidia: agent now only queries GPUCoreTemp and GPUErrors. This avoids
      a vmalloc leakage of 32kB per call (bug in NVIDIA driver)
    * Make all SNMP based checks independent of standard MIB files
    * ad_replication: Fixed syntax errors and unhandled date output when
      not replicated yet
    * ifoperstatus: Allowing multiple target states as a list now
    * cisco_qos: Added new check to monitor traffic in QoS classes on Cisco routers
    * cisco_power: Added scan function
    * if64/if/cisco_qos: Traffic is displayed in variable byte scales B/s,KB/s,MB/s,GB/s
      depending on traffic amount.
    * if64: really using ifDescr with option if_inventory_uses_description = True
    * if64: Added option if_inventory_uses_alias to using ifAlias for the item names
    * if64/if: Fixed bug displaying the out traffic (Perfdata was ok)
    * if64/if: Added WARN/CRIT thresholds for the bandwidth usage to be given as rates
    * if64/if: Improved PNP-Templates
    * if64/if: The ifoperstatus check in if64/if can now check for multiple target states
    * if64/if: Removing all null bytes during hex string parsing (These signs Confuse nagios pipe)
    * Fixed hr_mem and hr_fs checks to work with new SNMP format
    * ups_*: Inventory works now on Riello UPS systems
    * ups_power: Working arround wrong implemented RFC in some Riello UPS systems (Fixing negative power
      consumption values)
    * FreeBSD Agent: Added sections: df mount mem netctr ipmitool (Thanks to Florian Heigl)
    * AIX: exclude NFS and CIFS from df (thanks to Jörg Linge)
    * cisco_locif: Using the interface index as item when no interface name or description are set

    Livestatus:
    * table columns: fix type of num_service_* etc.: was list, is now int (thanks to Gerhard Laußer)
    * table hosts: repair semantics of hard_state (thanks to Michael Kraus). Transition was one
      cycle to late in certain situations.

1.1.7i4:
    Core, Setup, etc.:
    * Fixed automatic creation of host contactgroups
    * templates: make PNP links work without rewrite

    Multisite:
    * Make page handler modular: this allows for custom pages embedded into
      the Multisite frame work and thus using Multisite for other tasks as
      well.
    * status_host: new state "waiting", if status host is still pending
    * make PNP links work without rewrite
    * Fix visibility problem: in multisite setups all users could see
      all objects.

1.1.7i3:
    Core, Setup, etc.:
    * Fix extra_nagios_conf: did not work in 1.1.7i2
    * Service Check_MK now displays overall processing time including
      agent communication and adds this as performance data
    * Fix bug: define_contactgroups was always assumed True. That led to duplicate
      definitions in case of manual definitions in Nagios 

    Checks & Agents:
    * New Check: hp_proliant_da_phydrv for monitoring the state of physical disks
      in HP Proliant Servers
    * New Check: hp_proliant_mem for monitoring the state of memory modules in
      HP Proliant Servers
    * New Check: hp_proliant_psu for monitoring the state of power supplies in
      HP Proliant Servers
    * PNP-templates: fix several templates not working with MULTIPLE rrds
    * new check mem.vmalloc for monitoring vmalloc address space in Linux kernel.
    * Linux agent: add timeout of 2 secs to ntpq 
    * wmic_process: make check OK if no matching process is found

    Livestatus:
    * Remove obsolete parameter 'accept_timeout'
    * Allow disabling idle_timeout and query_timeout by setting them to 0.

    Multisite:
    * logwatch page: wrap long log lines

1.1.7i2:
    Incompatible Changes:
    * Remove config option define_timeperiods and option --timeperiods.
      Check_MK does not longer define timeperiod definitions. Please
      define them manually in Nagios.
    * host_notification_period has been removed. Use host_extra_conf["notification_period"]
      instead. Same holds for service_notification_periods, summary_host_notification_periods
      and summary_service_notification_periods.
    * Removed modes -H and -S for creating config data. This now does
      the new option -N. Please set generate_hostconf = False if you
      want only services to be defined.

    Core, Setup, etc.:
    * New config option usewalk_hosts, triggers --usewalk during
      normal checking for selected hosts.
    * new option --scan-parents for automatically finding and 
      configuring parent hosts (see online docu for details)
    * inventory check: put detailed list of unchecked items into long
      plugin output (to be seen in status details)
    * New configuration variable check_parameters, that allows to
      override default parameters set by inventory, without defining 
      manual checks!

    Checks & Agents:
    * drbd: changed check parameters (please re-inventorize!)
    * New check ad_replication: Checks active directory replications
      of domain controllers by using repadm
    * New check postifx_mailq: Checks mailqueue lengths of postifx mailserves
    * New check hp_procurve_cpu: Checks the CPU load on HP Procurve switches
    * New check hp_procurve_mem: Checks the memory usage on HP Procurve switches
    * New check hp_procurve_sensors: Checks the health of PSUs, FANs and
      Temperature on HP Procurve switches
    * New check heartbeat_crm: Monitors the general state of heartbeat clusters
      using the CRM
    * New check heartbeat_crm_resources: Monitors the state of resources and nodes
      in heartbeat clusters using the CRM
    * *nix agents: output AgentOS: in header
    * New agent for FreeBSD: It is based on the linux agent. Most of the sections
      could not be ported easily so the FreeBSD agent provides information for less
      checks than the linux agent.
    * heartbeat_crm and heartbeat_crm.resources: Change handling of check parameters.
      Please reinvenurize and read the updated man page of those checks
    * New check hp_proliant_cpu: Check the physical state of CPUs in HP Proliant servers
    * New check hp_proliant_temp: Check the temperature sensors of HP Proliant servers
    * New check hp_proliant_fans: Check the FAN sensors of HP Proliant servers

    Multisite:
    * fix chown problem (when nagios user own files to be written
      by the web server)
    * Sidebar: Fixed snapin movement problem using older firefox
      than 3.5.
    * Sidebar: Fixed IE8 and Chrome snapin movement problems
    * Sidebar: Fixed IE problem where sidebar is too small
    * Multisite: improve performance in multi site environments by sending
      queries to sites in parallel
    * Multisite: improve performance in high latency situations by
      allowing persistent Livestatus connections (set "persist" : True 
      in sites, use current Livestatus version)

    Livestatus:
    * Fix problems with in_*_period. Introduce global
      timeperiod cache. This also improves performance
    * Table timeperiods: new column 'in' which is 0/1 if/not the
      timeperiod is currently active
    * New module option idle_timeout. It sets the time in ms
      Livestatus waits for the next query. Default is 300000 ms (5 min).
    * New module option query_timeout. It limits the time between
      two lines of a query (in ms). Default is 10000 ms (10 sec).

1.1.7i1: Core, Setup, etc.:
    * New option -u for reordering autochecks in per-host-files
      (please refer to updated documentation about inventory for
       details)
    * Fix exception if check_mk is called without arguments. Show
      usage in that case.
    * install_nagios.sh: Updated to NagVis 1.5 and fixed download URL
    * New options --snmpwalk and --usewalk help implemeting checks
      for SNMP hardware which is not present
    * SNMP: Automatically detect missing entries. That fixes if64
      on some CISCO switches.
    * SNMP: Fix hex string detection (hopefully)
    * Do chown only if running as root (avoid error messages)
    * SNMP: SNMPv3 support: use 4-tuple of security level, auth protocol,
      security name and password instead of a string in snmp_communities
      for V3 hosts.
    * SNMP: Fixed hexstring detection on empty strings
    * New option -II: Is like -I, but removes all previous autochecks
      from inventorized hosts
    * install_nagios.sh: Fix detection of PNP4Nagios URL and URL of
      NagVis
    * Packager: make sanity check prohibiting creating of package files
      in Check MK's directories
    * install_nagios.sh: Support Ubuntu 10.04 (Thanks to Ben)
      
    Checks & Agents:
    * New check ntp.time: Similar to 'ntp' but only honors the system peer
      (that NTP peer where ntpq -p prints a *).
    * wmic_process: new check for ressource consumption of windows processes
    * Windows agent supports now plugins/ and local/ checks
    * [FIX] ps.perf now correctly detects extended performance data output
      even if number of matching processes is 0
    * renamed check cisco_3640_temp to cisco_temp, renamed cisco_temp
      to cisco_temp_perf, fixed snmp detection of those checks
    * New check hr_cpu - checking the CPU utilization via SNMP
    * New check hr_fs - checking filesystem usage via SNMP
    * New check hr_mem - checking memory usage via SNMP
    * ps: inventory now can configured on a per host / tag base
    * Linux: new check nvidia.temp for monitoring temperature of NVIDIA graphics card
    * Linux: avoid free-ipmi hanging forever on hardware that does not support IPMI
    * SNMP: Instead of an artificial index column, which some checks use, now
      the last component of the OID is used as index. That means that inventory
      will find new services and old services will become UNKNOWN. Please remove
      the outdated checks.
    * if: handle exception on missing OIDs
    * New checks hp_blade* - Checking health of HP BladeSystem Enclosures via SNMP
    * New check drbd - Checking health of drbd nodes
    * New SNMP based checks for printers (page counter, supply), contributed
      by Peter Lauk (many thanks!)
    * New check cups_queues: Checking the state of cups printer queues
    * New check heartbeat_nodes: Checking the node state and state of the links
      of heartbeat nodes
    * New check heartbeat_rscstatus: Checks the local resource status of
      a heartbeat node
    * New check win_dhcp_pools: Checks the usage of Windows DHCP Server lease pools
    * New check netapp_volumes: Checks on/offline-condition and states of netapp volumes 

    Multisite:
    * New view showing all PNP graphs of services with the same description
    * Two new filters for host: notifications_enabled and acknowledged
    * Files created by the webserver (*.mk) are now created with the group
      configured as common group of Nagios and webserver. Group gets write
      permissions on files and directories.
    * New context view: all services of a host group
    * Fix problems with Umlauts (non-Ascii-characters) in performance data
    * New context view: all services of a host group
    * Sidebar snapins can now fetch URLs for the snapin content instead of
      building the snapin contents on their own.
    * Added new nagvis_maps snapin which displays all NagVis maps available
      to the user. Works with NagVis 1.5 and newer.

1.1.6:
    Core, Setup, etc.:
    * Service aggregation: new config option aggregation_output_format.
      Settings this to "multiline" will produce Nagios multiline output
      with one line for each individual check.

    Multisite:
    * New painter for long service plugin output (Currently not used
      by any builtin view)

    Checks & Agents:
    * Linux agent: remove broken check for /dev/ipmi0

1.1.6rc3:
    Core, Setup, etc.:
    * New option --donate for donating live host data to the community.
      Please refer to the online documentation for details.
    * Tactical Overview: Fixed refresh timeout typo
      (Was 16 mins instead of 10 secs)

    Livestatus:
    * Assume strings are UTF-8 encoded in Nagios. Convert from latin-1 only
      on invalid UTF-8 sequences (thanks to Alexander Yegorov)

    Multisite:
    * Correctly display non-ascii characters (fixes exception with 'ascii codec')
      (Please also update Livestatus to 1.1.6rc3)

1.1.6rc2:
    Multisite:
    * Fix bug in Master control: other sites vanished after klicking buttons.
      This was due to connection error detection in livestatus.py (Bug found
      by Benjamin Odenthal)
    * Add theme and baseurl to links to PNP (using features of new PNP4Nagios
      0.6.4)

    Core, Setup, etc.:
    * snmp: hopefully fix HEX/string detection now

    Checks & Agents:
    * md: fix inventory bug on resync=PENDING (Thanks to Darin Perusich)

1.1.6rc1:
    Multisite:
    * Repair Perf-O-Meters on webkit based browsers (e.g. Chrome, Safari)
    * Repair layout on IE7/IE8. Even on IE6 something is working (definitely
      not transparent PNGs though). Thanks to Lars.
    * Display host state correct if host is pending (painter "host with state")
    * Logfile: new filter for plugin output
    * Improve dialog flow when cloning views (button [EDIT] in views snapin)
    * Quicksearch: do not open search list if text did not change (e.g. Shift up),
      close at click into field or snapin.

    Core, Setup, etc.:
    * Included three patched from Jeff Dairiki dealing with compile flags
      and .gitignore removed from tarballs
    * Fix problem with clustered_services_of[]: services of one cluster
      appeared also on others
    * Packager: handle broken files in package dir
    * snmp handling: better error handling in cases where multiple tables
      are merged (e.g. fc_brocade_port_detailed)
    * snmp: new handling of unprintable strings: hex dumps are converted
      into binary strings now. That way all strings can be displayed and
      no information is lost - nevertheless.
      
    Checks & Agents:
    * Solaris agent: fixed rare df problems on Solaris 10, fix problem with test -f
      (thanks to Ulf Hoffmann)
    * Converted all PNP templates to format of 0.6.X. Dropped compatibility
      with 0.4.X.
    * Do not use ipmi-sensors if /dev/ipmi0 is missing. ipmi-sensors tries
      to fiddle around with /dev/mem in that case and miserably fails
      in some cases (infinite loop)
    * fjdary60_run: use new binary encoding of hex strings
    * if64: better error handling for cases where clients do not send all information
    * apc_symmetra: handle status 'smart boost' as OK, not CRITICAL

    Livestatus:
    * Delay starting of threads (and handling of socket) until Nagios has
      started its event loop. This prevents showing services as PENDING 
      a short time during program start.

1.1.6b3:
    Multisite:
    * Quicksearch: hide complete host list if field is emptied via Backspace or Del.
      Also allow handle case where substring match is unique.

1.1.6b2:
    Core, Setup, etc.:
    * Packager: fix unpackaged files (sounds, etc)

    Multisite:
    * Complete new design (by Tobias Roeckl, Kopf & Herz)
    * New filters for last service check and last service state change
    * New views "Recently changed services" and "Unchecked services"
    * New page for adding sidebar snapins
    * Drag & Drop for sidebar snapins (thanks to Lars)
    * Grab & Move for sidebar scrolling (thanks to Lars)
    * Filter out summary hosts in most views.
    * Set browser refresh to 30 secs for most views
    * View host status: added a lot of missing information
    * View service status: also added information here
    * Make sure, enough columns can be selected in view editor
    * Allow user to change num columns and refresh directly in view
    * Get back to where you came after editing views
    * New sidebar snapin "Host Matrix"
    * New feature "status_host" for remote sites: Determine connection
      state to remote side by considering a certain host state. This
      avoids livestatus time outs to dead sites.
    * Sidebar snapin site status: fix reload problem
    * New Perf-O-Meters displaying service performance data
    * New snapin "Custom Links" where you easily configure your own
      links via multisite.mk (see example in new default config file)
    * Fixed problem when using only one site and that is not local

    Livestatus:
    * new statistics columns: log_messages and log_messages_rate
    * make statistics average algorithm more sluggish

1.1.5i3:
     Core, Setup, etc.:
     * New Check_MK packager (check_mk -P)

1.1.5i2:
     Core, Setup, etc.:
     * install_nagios.sh: add missing package php5-iconv for SLES11

     Checks & Agents:
     * if64: new SNMP check for network interfaces. Like if, but uses 64 bit
       counters of modern switches. You might need to configure bulkwalk_hosts.
     * Linux agent: option -d enabled debug output
     * Linux agent: fix ipmi-sensors cache corruption detection
     * New check for temperature on Cisco devices (cisco_3640_temp)
     * recompiled waitmax with dietlibc (fixed incompatibility issues
       on older systems)

     Multisite:
     * Filters for groups are negateable.

1.1.5i1:
     Checks & Agents:
     * uptime: new check for system uptime (Linux)
     * if: new SNMP check for network interfaces with very detailed traffic,
       packet and error statistics - PNP graphs included

     Multisite:
     * direct integration of PNP graphs into Multisite views
     * Host state filter: renamed HTML variables (collision with service state). You
       might need to update custom views using a filter on host states.
     * Tactical overview: exclude services of down hosts from problems, also exclude
       summary hosts
     * View host problems/service problems: exclude summary hosts, exclude services
       of down hosts
     * Simplified implementation of sidebar: sidebar is not any longer embeddeable.
     * Sidebar search: Added host site to be able to see the context links on
       the result page
     * Sidebar search: Hitting enter now closes the hint dropdown in all cases

1.1.5i0:
      Core, Setup, etc.:
      * Ship check-specific rra.cfg's for PNP4Nagios (save much IO and disk space)
      * Allow sections in agent output to apear multiple times
      * cleanup_autochecks.py: new option -f for directly activating new config
      * setup.sh: better detection for PNP4Nagios 0.6
      * snmpwalk: use option -Oa, inhibit strings to be output as hex if an umlaut
        is contained.

      Checks & Agents:
      * local: allow more than once performance value, separated by pipe (|)
      * ps.perf: also send memory and CPU usage (currently on Linux and Solaris)
      * Linux: new check for filesystems mount options
      * Linux: new very detailed check for NTP synchronization
      * ifoperstatus: inventory honors device type, per default only Ethernet ports
        will be monitored now
      * kernel: now inventory is supported and finds pgmajfault, processes (per/s)
        and context switches
      * ipmi_sensors: Suppress performance data for fans (save much IO/space)
      * dual_lan_check: fix problem which using MRPE
      * apc_symmetra: PNP template now uses MIN for capacity (instead of AVERAGE)
      * fc_brocade_port_detailed: PNP template now uses MAX instead of AVERAGE
      * kernel: fix text in PNP template
      * ipmi_sensors: fix timeout in agent (lead to missing items)
      * multipath: allow alias as item instead of uuid
      * caching agent: use /var/cache/check_mk as cache directory (instead of /etc/check_mk)
      * ifoperstatus: is now independent of MIB

      Multisite:
      * New column host painter with link to old Nagios services
      * Multisite: new configuration parameter default_user_role
      
      Livestatus:
      * Add missing LDFLAGS for compiling (useful for -g)

1.1.4:
      Summary:
      * A plentitude of problem fixes (including MRPE exit code bug)
      * Many improvements in new Multisite GUI
      * Stability and performance improvements in Livestatus

      Core, Setup, etc.:
      * Check_MK is looking for main.mk not longer in the current and home
        directory
      * install_nagios.sh: fix link to Check_MK in sidebar
      * install_nagios.sh: switch PNP to version 0.6.3
      * install_nagios.sh: better Apache-Config for Multisite setup
      * do not search main.mk in ~ and . anymore (brought only trouble) 
      * clusters: new variable 'clustered_services_of', allowing for overlapping
         clusters (as proposed by Jörg Linge)
      * install_nagios.sh: install snmp package (needed for snmp based checks)
      * Fix ower/group of tarballs: set them to root/root
      * Remove dependency from debian agent package    
      * Fixed problem with inventory when using clustered_services
      * tcp_connect_timeout: Applies now only for connect(), not for
        time of data transmission once a connection is established
      * setup.sh now also works for Icinga
      * New config parameter debug_log: set this to a filename in main.mk and you
        will get a debug log in case if 'invalid output from plugin...'
      * ping-only-hosts: When ping only hosts are summarized, remove Check_MK and
        add single PING to summary host.
      * Service aggregation: fix state relationship: CRIT now worse than UNKNOWN 
      * Make extra_service_conf work also for autogenerated PING on ping-only-hosts
        (groups, contactgroups still missing)

      Checks & Agents:
      * mrpe in Linux agent: Fix bug introduced in 1.1.3: Exit status of plugins was
        not honored anymore (due to newline handling)
      * mrpe: allow for sending check_command to PNP4Nagios (see MRPE docu)
      * Logwatch GUI: fix problem on Python 2.4 (thanks to Lars)
      * multipath: Check is now less restrictive when parsing header lines with
        the following format: "<alias> (<id>)"
      * fsc_ipmi_mem_status: New check for monitoring memory status (e.g. ECC)
         on FSC TX-120 (and maybe other) systems.
      * ipmi_sensors in Linux agent: Fixed compatibility problem with new ipmi
        output. Using "--legacy-output" parameter with newer freeipmi versions now.
      * mrpe: fix output in Solaris agent (did never work)
      * IBM blade center: new checks for chassis blowers, mediatray and overall health
      * New caching agent (wrapper) for linux, supporting efficient fully redundant
        monitoring (please read notes in agents/check_mk_caching_agent)
      * Added new smbios_sel check for monitoring the System Event Log of SMBIOS.
      * fjdarye60_rluns: added missing case for OK state
      * Linux agent: The xinetd does not log each request anymore. Only
        failures are logged by xinetd now. This can be changed in the xinetd
	configuration files.
      * Check df: handle mountpoints containing spaces correctly 
        (need new inventorization if you have mountpoints with spaces)
      * Check md on Linux: handle spare disks correctly
      * Check md on Linux: fix case where (auto-read-only) separated by space
      * Check md on Linux: exclude RAID 0 devices from inventory (were reported as critical)
      * Check ipmi: new config variable ipmi_ignore_nr
      * Linux agent: df now also excludes NFSv4
      * Wrote man-page for ipmi check
      * Check mrpe: correctly display multiline output in Nagios GUI
      * New check rsa_health for monitoring IBM Remote Supervisor Adapter (RSA)
      * snmp scan: suppress error messages of snmpget
      * New check: cpsecure_sessions for number of sessions on Content Security Gateway
      * Logwatch GUI: move acknowledge button to top, use Multisite layout,
         fix several layout problem, remove list of hosts
      * Check logwatch: limit maximum size of stored log messages (configurable
        be logwatch_max_filesize)
      * AIX agent: fix output of MRPE (state and description was swapped)
      * Linux agent: fixed computation of number of processors on S390
      * check netctr: add missing perfdata (was only sent on OK case)
      * Check sylo: New check for monitoring the sylo state
      
      Livestatus:
      * Table hosts: New column 'services' listing all services of that host
      * Column servicegroups:members: 'AuthUser' is now honored
      * New columns: hosts:services_with_state and servicegroups:members_with_state
      * New column: hostgroup:members_with_state
      * Columns hostgroup:members and hostgroup:members_with_state honor AuthUser
      * New rudimentary API for C++
      * Updates API for Python
      * Make stack size of threads configurable
      * Set stack size of threads per default o 64 KB instead of 8 MB
      * New header Localtime: for compensating time offsets of remote sites
      * New performance counter for fork rate
      * New columns for hosts: last_time_{up,down,unreachable}
      * New columns for services: last_time_{ok,warning,critical,unknown}
      * Columns with counts honor now AuthUser
      * New columns for hosts/services: modified_attributes{,_list}
      * new columns comments_with_info and downtimes_with_info
      * Table log: switch output to reverse chronological order!
      * Fix segfault on filter on comments:host_services
      * Fix missing -lsocket on Solaris
      * Add missing SUN_LEN (fixed compile problem on Solaris)
      * Separators: remote sanitiy check allowing separators to be equal
      * New output format "python": declares strings as UTF-8 correctly
      * Fix segault if module loaded without arguments

      Multisite:
      * Improved many builtin views
      * new builtin views for host- and service groups
      * Number of columns now configurable for each layout (1..50)
      * New layout "tiled"
      * New painters for lists of hosts and services in one column
      * Automatically compensate timezone offsets of remote sites
      * New datasources for downtimes and comments
      * New experimental datasource for log
      * Introduce limitation, this safes you from too large output
      * reimplement host- and service icons more intelligent
      * Output error messages from dead site in Multisite mode
      * Increase wait time for master control buttons from 4s to 10s
      * Views get (per-view) configurable browser automatic reload interval
      * Playing of alarm sounds (configurable per view)
      * Sidebar: fix bookmark deletion problem in bookmark snapin
      * Fixed problem with sticky debug
      * Improve pending services view
      * New column with icon with link to Nagios GUI
      * New icon showing items out of their notification period.
      * Multisite: fix bug in removing all downtimes
      * View "Hostgroups": fix color and table heading
      * New sidebar snapin "Problem hosts"
      * Tactical overview: honor downtimes
      * Removed filter 'limit'. Not longer needed and made problems
        with new auto-limitation.
      * Display umlauts from Nagios comments correctly (assuming Latin-1),
         inhibit entering of umlauts in new comments (fixes exception)
      * Switched sidebar from synchronous to asynchronous requests
      * Reduced complete reloads of the sidebar caused by user actions
      * Fix reload problem in frameset: Browser reload now only reloads
        content frames, not frameset.


1.1.3:

      Core, Setup, etc.:
      * Makefile: make sure all files are world readable
      * Clusters: make real host checks for clusters (using check_icmp with multiple IP addresses)
      * check_mk_templates: remove action_url from cluster and summary hosts (they have no performance data)
      * check_mk_template.cfg: fix typo in notes_url
      * Negation in binary conf lists via NEGATE (clustered_services, ingored_services,
	bulkwalk_hosts, etc).
      * Better handling of wrapping performance counters
      * datasource_programs: allow <HOST> (formerly only <IP>)
      * new config variable: extra_nagios_conf: string simply added to Nagios
        object configuration (for example for define command, etc.)
      * New option --flush: delete runtime data of some or all hosts
      * Abort installation if livestatus does not compile.
      * PNP4Nagios Templates: Fixed bug in template file detection for local checks
      * nagios_install.sh: Added support for Ubuntu 9.10
      * SNMP: handle multiline output of snmpwalk (e.g. Hexdumps)
      * SNMP: handle ugly error output of snmpwalk
      * SNMP: allow snmp_info to fetch multiple tables
      * check_mk -D: sort hostlist before output
      * check_mk -D: fix output: don't show aggregated services for non-aggregated hosts
      * check_mk_templates.cfg: fix syntax error, set notification_options to n

      Checks & Agents:
      * logwatch: fix authorization problem on web pages when acknowledging
      * multipath: Added unhandled multipath output format (UUID with 49 signs)
      * check_mk-df.php: Fix locale setting (error of locale DE on PNP 0.6.2)
      * Make check_mk_agent.linux executable
      * MRPE: Fix problems with quotes in commands
      * multipath: Fixed bug in output parser
      * cpu: fixed bug: apply level on 15min, not on 1min avg
      * New check fc_brocade_port_detailed
      * netctrl: improved handling of wrapped counters
      * winperf: Better handling of wrapping counters
      * aironet_client: New check for number of clients and signal
        quality of CISCO Aironet access points
      * aironet_errors: New check for monitoring CRC errors on
        CISCO Aironet access points
      * logwatch: When Agent does not send a log anymore and no local logwatch
                  file present the state will be UNKNOWN now (Was OK before).
      * fjdarye60_sum: New check for summary status of Fidary-E60 devices
      * fjdarye60_disks: New check for status of physical disks
      * fjdarye60_devencs: New check for status of device enclosures
      * fjdarye60_cadaps: New check for status of channel adapters
      * fjdarye60_cmods: New check for status of channel modules
      * fjdarye60_cmods_flash: New check for status of channel modules flash
      * fjdarye60_cmods_mem: New check for status of channel modules memory
      * fjdarye60_conencs: New check for status of controller enclosures
      * fjdarye60_expanders: New check for status of expanders
      * fjdarye60_inletthmls: New check for status of inlet thermal sensors
      * fjdarye60_thmls: New check for status of thermal sensors
      * fjdarye60_psus: New check for status of PSUs
      * fjdarye60_syscaps: New check for status of System Capacitor Units
      * fjdarye60_rluns: New check for RLUNs
      * lparstat_aix: New check by Joerg Linge
      * mrpe: Handles multiline output correctly (only works on Linux,
	      Agents for AIX, Solaris still need fix).
      * df: limit warning and critical levels to 50/60% when using a magic number
      * fc_brocade_port_detailed: allow setting levels on in/out traffic, detect
         baudrate of inter switch links (ISL). Display warn/crit/baudrate in
	 PNP-template

      MK Livestatus:
      * fix operators !~ and !~~, they didn't work (ever)
      * New headers for waiting (please refer to online documentation)
      * Abort on errors even if header is not fixed16
      * Changed response codes to better match HTTP
      * json output: handle tab and other control characters correctly
      * Fix columns host:worst_service_state and host:worst_service_hard_state
      * New tables servicesbygroup, servicesbyhostgroup and hostsbygroup
      * Allow to select columns with table prefix, e.g. host_name instead of name
        in table hosts. This does not affect the columns headers output by
	ColumnHeaders, though.
      * Fix invalid json output of group list column in tables hosts and services
      * Fix minor compile problem.
      * Fix hangup on AuthUser: at certain columns
      * Fix some compile problems on Solaris

      Multisite:
      * Replaced Multiadmin with Multisite.


1.1.2:
      Summary:
      * Lots of new checks
      * MK Livestatus gives transparent access to log files (nagios.log, archive/*.log)
      * Many bug fixes

      MK Livestatus:
      * Added new table "log", which gives you transparent access to the Nagios log files!
      * Added some new columns about Nagios status data to stable 'status'
      * Added new table "comments"
      * Added logic for count of pending service and hosts
      * Added several new columns in table 'status' 
      * Added new columns flap_detection and obsess_over_services in table services
      * Fixed bug for double columns: filter truncated double to int
      * Added new column status:program_version, showing the Nagios version
      * Added new column num_services_pending in table hosts
      * Fixed several compile problems on AIX
      * Fixed bug: queries could be garbled after interrupted connection
      * Fixed segfault on downtimes:contacts
      * New feature: sum, min, max, avg and std of columns in new syntax of Stats:

      Checks & Agents:
      * Check ps: this check now supports inventory in a very flexible way. This simplifies monitoring a great number of slightly different processes such as with ORACLE or SAP.
      * Check 'md': Consider status active(auto-read-only) as OK
      * Linux Agent: fix bug in vmware_state
      * New Checks for APC Symmetra USV
      * Linux Agent: made <<<meminfo>>> work on RedHat 3.
      * New check ps.perf: Does the same as ps, but without inventory, but with performance data
      * Check kernel: fixed missing performance data
      * Check kernel: make CPU utilization work on Linux 2.4
      * Solaris agent: don't use egrep, removed some bashisms, output filesystem type zfs or ufs
      * Linux agent: fixed problem with nfsmount on SuSE 9.3/10.0
      * Check 'ps': fix incompability with old agent if process is in brackets
      * Linux agent: 'ps' now no longer supresses kernel processes
      * Linux agent: make CPU count work correctly on PPC-Linux
      * Five new checks for monitoring DECRU SANs
      * Some new PNP templates for existing checks that still used the default templates
      * AIX Agent: fix filesystem output
      * Check logwatch: Fix problem occuring at empty log lines
      * New script install_nagios.sh that does the same as install_nagios_on_lenny.sh, but also works on RedHat/CentOS 5.3.
      * New check using the output of ipmi-sensors from freeipmi (Linux)
      * New check for LSI MegaRAID disks and arrays using MegaCli (based on the driver megaraid_sas) (Linux)
      * Added section <<<cpu>>> to AIX and Solaris agents
      * New Check for W&T web thermograph (webthermometer)
      * New Check for output power of APC Symmetra USP
      * New Check for temperature sensors of APC Symmetra WEB/SNMP Management Card.
      * apc_symmetra: add remaining runtime to output
      * New check for UPS'es using the generic UPS-MIB (such as GE SitePro USP)
      * Fix bug in PNP-template for Linux NICs (bytes and megabytes had been mixed up).
      * Windows agent: fix bug in output of performance counters (where sometimes with , instead of .)
      * Windows agent: outputs version if called with 'version'
      
      Core, Setup, etc.:
      * New SNMP scan feature: -I snmp scans all SNMP checks (currently only very few checks support this, though)
      * make non-bulkwalk a default. Please edit bulkwalk_hosts or non_bulkwalk_hosts to change that
      * Improve setup autodetection on RedHat/CentOS.  Also fix problem with Apache config for Mutliadmin: On RedHat Check_MK's Apache conf file must be loaded after mod_python and was thus renamed to zzz_check_mk.conf.
      * Fix problem in Agent-RPM: mark xinetd-configfile with %config -> avoid data loss on update
      * Support PNP4Nagios 0.6.2
      * New setup script "install_nagios.sh" for installing Nagios and everything else on SLES11
      * New option define_contactgroups: will automatically create contactgroup definitions for Nagios

1.1.0:
      * Fixed problems in Windows agent (could lead
        to crash of agent in case of unusal Eventlog
	messages)
      * Fixed problem sind 1.0.39: recompile waitmax for
        32 Bit (also running on 64)
      * Fixed bug in cluster checks: No cache files
        had been used. This can lead to missing logfile
	messages.
      * Check kernel: allow to set levels (e.g. on 
	pgmajfaults)
      * Check ps now allows to check for processes owned
        by a specific user (need update of Linux agent)
      * New configuration option aggregate_check_mk: If
        set to True, the summary hosts will show the
	status auf check_mk (default: False)
      * Check winperf.cpuusage now supports levels
        for warning and critical. Default levels are
	at 101 / 101
      * New check df_netapp32 which must be used
        for Netapps that do not support 64 bit 
	counters. Does the same as df_netapp
      * Symlink PNP templates: df_netapp32 and
        df_netapp use same template as df
      * Fix bug: ifoperstatus does not produce performance
        data but said so.
      * Fix bug in Multiadmin: Sorting according to
        service states did not work
      * Fix two bugs in df_netapp: use 64 bit counters
        (32 counter wrap at 2TB filesystems) and exclude
       	snapshot filesystems with size 0 from inventory.
      * Rudimentary support for monitoring ESX: monitor
        virtual filesystems with 'vdf' (using normal df
	check of check_mk) and monitor state of machines 
	with vcbVmName -s any (new check vmware_state).
      * Fixed bug in MRPE: check failed on empty performance
        data (e.g. from check_snmp: there is emptyness
        after the pipe symbol sometimes)
      * MK Livestatus is now multithreaded an can
        handle up to 10 parallel connections (might
        be configurable in a future version).
      * mk_logwatch -d now processes the complete logfile
        if logwatch.state is missing or not including the
	file (this is easier for testing)
      * Added missing float columns to Livestatus.
      * Livestatus: new header StatsGroupBy:
      * First version with "Check_MK Livestatus Module"!
        setup.sh will compile, install and activate
	Livestatus per default now. If you do not want
	this, please disable it by entering <tt>no</tt>,
	when asked by setup.
      * New Option --paths shows all installation, config
        and data paths of Check_mk and Nagios
      * New configuration variable define_hostgroups and
        define service_groups allow you to automatically
        create host- and service groups - even with aliases.
      * Multiadmin has new filter for 'active checks enabled'.
      * Multiadmin filter for check_command is now a drop down list.
      * Dummy commands output error message when passive services
        are actively checked (by accident)
      * New configuration option service_descriptions allows to
        define customized service descriptions for each check type
      * New configuration options extra_host_conf, extra_summary_host_conf
        and extra_service_conf allow to define arbitrary Nagios options
	in host and service defitions (notes, icon_image, custom variables,
        etc)
      * Fix bug: honor only_hosts also at option -C


1.0.39:
      * New configuration variable only_hosts allows
	you to limit check_mk to a subset of your
	hosts (for testing)
      * New configuration parameter mem_extended_perfdata
	sends more performance data on Linux (see 
	check manual for details)
      * many improvements of Multiadmin web pages: optionally 
	filter out services which are (not) currently in downtime
	(host or service itself), optionally (not) filter out summary
	hosts, show host status (down hosts), new action
	for removing all scheduled downtimes of a service.
	Search results will be refreshed every 90 seconds.
	Choose between two different sorting orders.
	Multadmin now also supports user authentication
      * New configuration option define_timeperiods, which
	allows to create Nagios timeperiod definitions.
	This also enables the Multiadmin tools to filter
	out services which are currently not in their
	notification interval.
      * NIC check for Linux (netctr.combined) now supports
	checking of error rates
      * fc_brocade_port: New possibility of monitoring
	CRC errors and C3 discards
      * Fixed bug: snmp_info_single was missing
        in precompiled host checks
	
1.0.38:
      * New: check_mk's multiadmin tool (Python based
	web page). It allows mass administration of
	services (enable/disable checks/notifications, 
	acknowledgements, downtimes). It does not need
	Nagios service- or host groups but works with
	a freeform search.
      * Remove duplicate <?php from the four new 
	PNP templates of 1.0.37.
      * Linux Agent: Kill hanging NFS with signal 9
	(signal 15 does not always help)
      * Some improvements in autodetection. Also make
	debug mode: ./autodetect.py: This helps to
	find problems in autodetection.
      * New configuration variables generate_hostconf and
	generate_dummy_commands, which allows to suppress
	generation of host definitions for Nagios, or 
	dummy commands, resp.
      * Now also SNMP based checks use cache files.
      * New major options --backup and --restore for
	intelligent backup and restore of configuration
	and runtime data
      * New variable simulation_mode allows you to dry
	run your Nagios with data from another installation.
      * Fixed inventory of Linux cpu.loads and cpu.threads
      * Fixed several examples in checks manpages
      * Fixed problems in install_nagios_on_lenny.sh
      * ./setup.sh now understands option --yes: This
        will not output anything except error messages
	and assumes 'yes' to all questions
      * Fix missing 'default.php' in templates for
	local
	
1.0.37:
      * IMPORTANT: Semantics of check "cpu.loads" has changed.
	Levels are now regarded as *per CPU*. That means, that
	if your warning level is at 4.0 on a 2 CPU machine, then 
	a level of 8.0 is applied.
      * On check_mk -v now also ouputs version of check_mk
      * logfile_patterns can now contain host specific entries.
	Please refer to updated online documentation for details.
      * Handling wrapping of performance counters. 32 and 64 bit
	counters should be autodetected and handled correctly.
	Counters wrapping over twice within one check cycle
	cannot be handled, though.
      * Fixed bug in diskstat: Throughput was computed twice
	too high, since /proc/diskstats counts in sectors (512 Bytes)
	not in KB
      * The new configuration variables bulkwalk_hosts and
	non_bulkwalk_hosts, that allow 	to specify, which hosts 
	support snmpbulkwalk (which is
	faster than snmpwalk) and which not. In previos versions,
	always bulk walk was used, but some devices do not support
	that.
      * New configuration variable non_aggregated_hosts allows
	to exclude hosts generally from service aggregation.
      * New SNMP based check for Rittal CMC TC 
	(ComputerMultiControl-TopConcept) Temperature sensors 
      * Fixed several problems in autodetection of setup
      * Fixed inventory check: exit code was always 0
	for newer Python versions.
      * Fixed optical problem in check manual pages with
	newer version of less.
      * New template check_mk-local.php that tries to
	find and include service name specific templates.
	If none is found, default.php will be used.
      * New PNP templates check_mk-kernel.php for major page
	faults, context switches and process creation
      * New PNP template for cpu.threads (Number of threads)
      * Check nfsmounts now detects stale NFS handles and
	triggers a warning state in that case

1.0.36:
      * New feature of Linux/UNIX Agent: "MRPE" allows
	you to call Nagios plugins by the agent. Please
	refer to online documentation for details.
      * Fix bug in logwatch.php: Logfiles names containing spaces
	now work.
      * Setup.sh now automatically creates cfg_dir if
	none found in nagios.cfg (which is the case for the
	default configuration of a self compiled Nagios)
      * Fix computation of CPU usage for VMS.
      * snmp_hosts now allows config-list syntax. If you do
	not define snmp_hosts at all, all hosts with tag
	'snmp' are considered to be SNMP hosts. That is 
	the new preferred way to do it. Please refer
	to the new online documentation.
      * snmp_communities now also allows config-list syntax
	and is compatible to datasource_programs. This allows
	to define different SNMP communities by making use
	of host tags.
      * Check ifoperstatus: Monitoring of unused ports is
	now controlled via ifoperstatus_monitor_unused.
      * Fix problem in Windows-Agent with cluster filesystems:
	temporarily non-present cluster-filesystems are ignored by
	the agent now.
      * Linux agent now supports /dev/cciss/d0d0... in section
	<<<diskstat>>>
      * host configuration for Nagios creates now a variable
	'name host_$HOSTNAME' for each host. This allows
	you to add custom Nagios settings to specific hosts
	in a quite general way.
      * hosts' parents can now be specified with the
	variable 'parents'. Please look at online documentation
	for details.
      * Summary hosts now automatically get their real host as a
	parent. This also holds for summary cluster hosts.
      * New option -X, --config-check that checks your configuration
	for invalid variables. You still can use your own temporary
	variables if you prefix them with an underscore.
	IMPORTANT: Please check your configuration files with
	this option. The check may become an implicit standard in
	future versions.
      * Fixed problem with inventory check on older Python 
	versions.
      * Updated install_nagios_on_lenny.sh to Nagios version
	3.2.0 and fixed several bugs.

1.0.35:
      * New option -R/--restart that does -S, -H and -C and
	also restarts Nagios, but before that does a Nagios
	config check. If that fails, everything is rolled
	back and Nagios keeps running with the old configuration.
      * PNP template for PING which combines RTA and LOSS into
	one graph.
      * Host check interval set to 1 in default templates.
      * New check for hanging NFS mounts (currently only
	on Linux)
      * Changed check_mk_templates.cfg for PING-only hosts:
	No performance data is processed for the PING-Check
	since the PING data is already processed via the
	host check (avoid duplicate RRDs)
      * Fix broken notes_url for logwatch: Value from setup.sh
	was ignored and always default value taken.
      * Renamed config variable mknagios_port to agent_port
	(please updated main.mk if you use that variable)
      * Renamed config variable mknagios_min_version to
	agent_min_version (update main.mk if used)
      * Renamed config variable mknagios_autochecksdir to 
	autochecksdir (update main.mk if used)
      * configuration directory for Linux/UNIX agents is
	now configurable (default is /etc/check_mk)
      * Add missing configuration variable to precompiled
	checks (fix problem when using clusters)
      * Improved multipath-check: Inventory now determines
	current number of paths. And check output is more
	verbose.
      * Mark config files as config files in RPM. RPM used
	to overwrite main.mk on update!
	
1.0.34:
      * Ship agents for AIX and SunOS/Solaris (beta versions).
      * setup script now autodetects paths and settings of your
	running Nagios
      * Debian package of check_mk itself is now natively build
	with paths matching the prepackaged Nagios on Debian 5.0
      * checks/df: Fix output of check: percentage shown in output
	did include reserved space for root where check logic did
	not. Also fix logic: account reserved space as used - not
	as avail.
      * checks/df: Exclude filesystems with size 0 from inventory.
      * Fix bug with host tags in clusters -> precompile did not
	work.
      * New feature "Inventory Check": Check for new services. Setting
	inventory_check_interval=120 in main.mk will check for new services
	every 2 hours on each host. Refer to online documentation
	for more details.
      * Fixed bug: When agent sends invalid information or check
	has bug, check_mk now handles this gracefully
      * Fixed bug in checks/diskstat and in Linux agent. Also
	IDE disks are found. The inventory does now work correctly
	if now disks are found.
      * Determine common group of Apache and Nagios at setup.
	Auto set new variable www_group which replaces logwatch_groupid.
	Fix bug: logwatch directories are now created with correct
	ownership when check_mk is called manually as root.
      * Default templates: notifications options for hosts and
	services now include also recovery, flapping and warning
	events.
      * Windows agent: changed computation of RAM and SWAP usage
	(now we assume that "totalPageFile" includes RAM *and*
	SWAP).
      * Fix problem with Nagios configuration files: remove
	characters Nagios considers as illegal from service
	descriptions.
      * Processing of performance data (check_icmp) for host
        checks and PING-only-services now set to 1 in default
	templates check_mk_templates.cfg.
      * New SNMP checks for querying FSC ServerView Agent: fsc_fans,
	fsc_temp and fsc_subsystems. Successfully tested with agents
	running	on Windows and Linux.
      * RPM packaged agent tested to be working on VMWare ESX 4.0 
	(simply install RPM package with rpm -i ... and open port 
	in firewall with "esxcfg-firewall -o 6556,tcp,in,check_mk")
      * Improve handling of cache files: inventory now uses cache
	files only if they are current and if the hosts are not
	explicitely specified.
	
1.0.33:
      * Made check_mk run on Python 2.3.4 (as used in CentOS 4.7
	und RedHat 4.7). 
      * New option -M that prints out manual pages of checks.
	Only a few check types are documented yet, but more will
	be following.
      * Package the empty directory /usr/lib/check_mk_agent/plugins
	and ../local into the RPM and DEB package of the agent
      * New feature: service_dependencies. check_mk lets you comfortably
	create Nagios servicedependency definitions for you and also
	supports them by executing the checks in an optimal order.
      * logwatch.php: New button for hiding the context messages.
	This is a global setting for all logfiles and its state is
	stored in a cookie.
	
1.0.32:
      * IMPORTANT: Configuration variable datasource_programs is now
        analogous to that of host_groups. That means: the order of
        program and hostlist must be swapped!
      * New option --fake-dns, useful for tests with non-existing
	hosts.
      * Massive speed improvement for -S, -H and -C
      * Fixed bug in inventory of clusters: Clustered services where
	silently dropped (since introduction of host tags). Fixed now.
      * Fixed minor bug in inventory: Suppress DNS lookup when using
	--no-tcp
      * Fixed bug in cluster handling: Missing function strip_tags()
	in check_mk_base.py was eliminated.
      * Changed semantics of host_groups, summary_host_groups,
	host_contactgroups, and summary_host_groups for clusters. 
	Now the cluster names will be relevant, not
	the names of the nodes. This allows the cluster hosts to
	have different host/contactgroups than the nodes. And it is more
	consistent with other parts of the configuration.
      * Fixed bug: datasource_programs on cluster nodes did not work
	when precompiling

1.0.31:
      * New option -D, --dump that dumps all configuration information
	about one, several or all hosts
	New config variables 'ignored_checktypes' and 'ignored_services',
        which allow to include certain checktypes in general or
        some services from some hosts from inventory
      * Config variable 'clustered_services' now has the same semantics
	as ignored_checktypes and allows to make it host dependent.
      * Allow magic tags PHYSICAL_HOSTS, CLUSTER_HOSTS and ALL_HOSTS at
	all places, where lists of hosts are expected (except checks).
	This fixes various problems that arise when using all_hosts at
	those places:
	  * all_hosts might by changed by another file in conf.d
	  * all_hosts does not contain the cluster hosts
      * Config file 'final.mk' is read after all other config files -
	if it exists. You can put debug code there that prints the
	contents of your variables.
      * Use colored output only, if stdout is a tty. If you have
	problems with colors, then you can pipe the output
	through cat or less
      * Fixed bug with host tags: didn't strip off tags when
	processing configuration lists (occurs when using
	custom host lists)
      * mk_logwatch is now aware of inodes of logfiles. This
	is important for fast rotating files: If the inode
	of a logfile changes between two checks mk_logwatch
	assumes that the complete content is new, even if
	the new file is longer than the old one.
      * check_mk makes sure that you do not have duplicate
	hosts in all_hosts or clusters.

1.0.30:
      * Windows agent now automatically monitors all existing
	event logs, not only "System" and "Application".

1.0.29:
      * Improved default Nagios configuration file:
	added some missing templates, enter correct URLs
	asked at setup time.
      * IMPORANT: If you do not use the new default 
	Nagios configuration file you need to rename
	the template for aggregated services (summary
	services) to check_mk_summarizes (old name
	was 'check_mk_passive-summary'). Aggregated
	services are *always* passive and do *never*
	have performance data.
      * Hopefully fixed CPU usage output on multi-CPU
	machines
      * Fixed Problem in Windows Agent: Eventlog monitoring
	does now also work, if first record has not number 1
	(relevant for larger/older eventlogs)
      * Fixed bug in administration.html: Filename for Nagios
	must be named check_mk.cfg and *not* main.mk. Nagios
	does not read files without the suffix .cfg. 
      * magic factor for df, that allows to automatgically 
        adapt levels for very big or very small filesystems.
      * new concept of host tags simplyfies configuration.
      * IMPORTANT: at all places in the configuration where
	lists of hosts are used those are not any longer
	interpreted as regular expressions. Hostnames
	must match exactly. Therefore the list [ "" ] does
	not any longer represent the list of all hosts.
	It is a bug now. Please write all_hosts instead
	of [ "" ]. The semantics for service expressions
	has not changed.
      * Fixed problem with logwatch.php: Begin with
	<?php, not with <?. This makes some older webservers
	happy.
      * Fixed problem in check ipmi: Handle corrupt output
	from agent
      * Cleaned up code, improved inline documentation
      * Fixed problem with vms_df: default_filesystem_levels,
	filesystem_levels and df magic number now are used
	for df, vms_df and df_netapp together. Works now also
	when precompiled.
	
1.0.28:
      * IMPORTANT: the config file has been renamed from
	check_mk.cfg to main.mk. This has been suggested
	by several of my customers in order to avoid 
	confusion with Nagios configuration files. In addition,
	all check_mk's configuration file have to end in
	'.mk'. This also holds for the autochecks. The 
	setup.sh script will automatically rename all relevant
	files. Users of RPM or DEB installations have to remove
	the files themselves - sorry.
      * Windows agent supports eventlogs. Current all Warning
        and Error messages from 'System' and 'Application' are
        being sent to check_mk. Events can be filtered on the
	Nagios host.
      * Fixed bug: direct RRD update didn't work. Should now.
      * Fixed permission problems when run as root.
      * Agent is expected to send its version in <<<check_mk>>>
	now (not any longer in <<<mknagios>>>
      * Fixed bug in Windows agent. Performance counters now output
	correct values
      * Change checks/winperf: Changed 'ops/sec' into MB/s.
	That measures read and write disk throughput
	(now warn/crit levels possible yet)
      * new SNMP check 'ifoperstatus' for checking link
        of network interfaces via SNMP standard MIB
      * translated setup script into english
      * fixed bug with missing directories in setup script
      * made setup script's output nicer, show version information
      * NEW: mk_logwatch - a new plugin for the linux/UNIX agent
	for watching logfiles
      * Better error handling with Nagios pipe
      * Better handling of global error: make check_mk return
	CRIT, when no data can retrieved at all.
      * Added missing template 'check_mk_pingonly' in sample
	Nagios config file (is needed for hosts without checks)
	
1.0.27:
      * Ship source code of windows agent
      * fix several typos
      * fix bug: option --list-hosts did not work
      * fix bug: precompile "-C" did not work because
	of missing extension .py
      * new option -U,--update: It combines -S, -H and
	-U and writes the Nagios configuration into a
	file (not to stdout).
      * ship templates for PNP4Nagios matching most check_mk-checks.
	Standard installation path is /usr/share/check_mk/pnp-templates
	
1.0.26:
      -	Changed License to GNU GPL Version 2
      * modules check_mk_admin and check_mk_base are both shipped
	uncompiled.
      * source code of windows agent togehter with Makefile shipped
	with normal distribution
      * checks/md now handles rare case where output of /proc/mdstat
	shows three lines per array

1.0.25:
      * setup skript remembers paths

1.0.24:
      * fixed bug with precompile: Version of Agent was always 0

1.0.23:
      * fixed bug: check_config_variables was missing in precompiled
	files
      * new logwatch agent in Python plus new logwatch-check that
	handles both the output from the old and the new agent

1.0.22:
      * Default timeout for TCP transfer increased from 3.0 to 60.0
      * Windows agent supports '<<<mem>>>' that is compatible with Linux
      * Windows agents performance counters output fixed
      * Windows agent can now be cross-compiled with mingw on Linux
      * New checktype winperf.cpuusage that retrieves the percentage
	of CPU usage from windows (still has to be tested on Multi-CPU
	machine)
      * Fixed bug: logwatch_dir and logwatch_groupid got lost when
	precompiling. 
      * arithmetic for CPU usage on VMS multi-CPU machines changed

1.0.21:
      * fixed bug in checks/df: filesystem levels did not work
	with precompiled checks

1.0.20:
      * new administration guide in doc/
      * fixed bug: option -v now works independent of order
      * fixed bug: in statgrab_net: variable was missing (affected -C)
      * fixed bug: added missing variables, imported re (affected -C)
      * check ipmi: new option ipmi_summarize: create only one check for all sensors
      * new pnp-template for ipmi summarized ambient temperature
 
1.0.19:
      * Monitoring of Windows Services
      * Fixed bug with check-specific default parameters
      * Monitoring of VMS (agent not included yet)
      * Retrieving of data via an external programm (e.g. SSH/RSH)
      * setup.sh does not overwrite check_mk.cfg but installs
	the new default file as check_mk.cfg-1.0.19
      * Put hosts into default hostgroup if none is configured<|MERGE_RESOLUTION|>--- conflicted
+++ resolved
@@ -1,10 +1,7 @@
 1.2.5i7:
     Checks & Agents:
-<<<<<<< HEAD
+    * 1197 climaveneta_temp: New check for temperature sensors on Climaveneta clima devices
     * 1167 citrix_license/esx_license: Can now be configured to always show OK as state
-=======
-    * 1197 climaveneta_temp: New check for temperature sensors on Climaveneta clima devices
->>>>>>> d5ae9339
     * 1478 FIX: kernel.util, statgrab_cpu: fix computation of utilization...
 
     Multisite:
